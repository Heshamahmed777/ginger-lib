#!/bin/bash
# shellcheck disable=SC2086

set -xeo pipefail

retval=0
cd primitives
<<<<<<< HEAD
cargo $CARGOARGS check --features "llvm_asm" || retval="$?"
cargo $CARGOARGS check --features "commitment" || retval="$?"
=======
>>>>>>> b54c865c
cargo $CARGOARGS check --features "merkle_tree" || retval="$?"
cargo $CARGOARGS check --features "prf" || retval="$?"
cargo $CARGOARGS check --features "signature" || retval="$?"
cargo $CARGOARGS check --features "vrf" || retval="$?"
cargo $CARGOARGS check --features "tweedle" || retval="$?"
exit "$retval"<|MERGE_RESOLUTION|>--- conflicted
+++ resolved
@@ -5,11 +5,6 @@
 
 retval=0
 cd primitives
-<<<<<<< HEAD
-cargo $CARGOARGS check --features "llvm_asm" || retval="$?"
-cargo $CARGOARGS check --features "commitment" || retval="$?"
-=======
->>>>>>> b54c865c
 cargo $CARGOARGS check --features "merkle_tree" || retval="$?"
 cargo $CARGOARGS check --features "prf" || retval="$?"
 cargo $CARGOARGS check --features "signature" || retval="$?"
