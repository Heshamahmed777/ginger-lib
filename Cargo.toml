--- conflicted
+++ resolved
@@ -34,27 +34,13 @@
 debug = true
 
 # Uncomment these lines for local development paths
-<<<<<<< HEAD
-#
+
 [patch.'https://github.com/HorizenOfficial/ginger-lib']
 algebra = { path = './algebra' }
 r1cs-core = { path = "./r1cs/core" }
-r1cs-std = { path = "./r1cs/gadgets/std" }
-#
-#[patch.'https://github.com/HorizenLabs/marlin']
-#marlin = { path = '../marlin' }
-#
-#[patch.'https://github.com/HorizenLabs/poly-commit']
-#poly-commit = { path = '../poly-commit' }
-=======
-
-# [patch.'https://github.com/HorizenOfficial/ginger-lib']
-# algebra = { path = './algebra' }
-# r1cs-core = { path = "./r1cs/core" }
 
 # [patch.'https://github.com/HorizenLabs/marlin']
 # marlin = { path = '../marlin' }
 
 # [patch.'https://github.com/HorizenLabs/poly-commit']
-# poly-commit = { path = '../poly-commit' }
->>>>>>> c0f35a95
+# poly-commit = { path = '../poly-commit' }