--- conflicted
+++ resolved
@@ -247,12 +247,12 @@
             .into_par_iter()
             .map(|w_start| {
                 // We don't need the "zero" bucket, we use 2^c-1 bucket for units
-                let mut buckets = vec![Vec::with_capacity(bases.len()/cc*2); cc];
+                let mut buckets = vec![Vec::with_capacity(bases.len()/cc * 2); cc];
                 scalars.iter().zip(bases).filter(|(s, _)| !s.is_zero()).for_each(|(&scalar, base)|  {
                     if scalar == fr_one {
                         // We only process unit scalars once in the first window.
                         if w_start == 0 && base.is_zero() == false {
-                            buckets[cc-1].push(*base);
+                            buckets[cc - 1].push(*base);
                         }
                     } else {
                         let mut scalar = scalar;
@@ -273,10 +273,14 @@
                     }
                 });
                 G::add_points(&mut buckets);
-                let mut res = if buckets[cc-1].len() == 0 {zero} else {buckets[cc-1][0].into_projective()};
+                let mut res = if buckets[cc - 1].len() == 0 {
+                    zero
+                } else {
+                    buckets[cc - 1][0].into_projective()
+                };
 
                 let mut running_sum = zero;
-                for b in buckets[0..cc-1].iter_mut().rev() {
+                for b in buckets[0..cc - 1].iter_mut().rev() {
                     if b.len() != 0 && b[0].is_zero() == false {
                         running_sum.add_assign_mixed(&b[0])
                     }
@@ -561,12 +565,8 @@
         let inner = VariableBaseMSM::msm_inner_c(g.as_slice(), v.as_slice(),c);
 
 
-<<<<<<< HEAD
-        assert_eq!(naive, mixed);
-        assert_eq!(naive, affine);
-=======
         #[cfg(feature = "gpu")]
-            let gpu = VariableBaseMSM::multi_scalar_mul(g.as_slice(), v.as_slice());
+        let gpu = VariableBaseMSM::msm_inner_gpu(g.as_slice(), v.as_slice());
 
         assert_eq!(naive, fast);
 
@@ -576,7 +576,6 @@
 
         #[cfg(feature = "gpu")]
         assert_eq!(naive, gpu);
->>>>>>> 649337c7
     }
 
     #[test]
@@ -600,53 +599,8 @@
         let affine_sd = VariableBaseMSM::multi_scalar_mul_affine_sd_c(g.as_slice(), v.as_slice(),c);
         let inner = VariableBaseMSM::msm_inner_c(g.as_slice(), v.as_slice(),c);
 
-<<<<<<< HEAD
-        assert_eq!(naive, mixed);
-        assert_eq!(naive, affine);
-    }
-
-
-    #[test]
-    #[cfg(feature = "gpu")]
-    fn test_all_variants_gpu() {
-        const SAMPLES: usize = 1 << 12;
-
-        let mut rng = XorShiftRng::seed_from_u64(234872845u64);
-
-        let v = (0..SAMPLES)
-            .map(|_| Fr::rand(&mut rng).into_repr())
-            .collect::<Vec<_>>();
-        let g = (0..SAMPLES)
-            .map(|_| G1Projective::rand(&mut rng).into_affine())
-            .collect::<Vec<_>>();
-
-        let naive = naive_var_base_msm(g.as_slice(), v.as_slice());
-        let gpu = VariableBaseMSM::multi_scalar_mul(g.as_slice(), v.as_slice());
-
-        assert_eq!(naive, gpu);
-    }
-
-    #[test]
-    #[cfg(feature = "gpu")]
-    fn test_with_unequal_numbers_gpu() {
-        const SAMPLES: usize = 1 << 12;
-
-        let mut rng = XorShiftRng::seed_from_u64(234872845u64);
-
-        let v = (0..SAMPLES-1)
-            .map(|_| Fr::rand(&mut rng).into_repr())
-            .collect::<Vec<_>>();
-        let g = (0..SAMPLES)
-            .map(|_| G1Projective::rand(&mut rng).into_affine())
-            .collect::<Vec<_>>();
-
-        let naive = naive_var_base_msm(g.as_slice(), v.as_slice());
-        let gpu = VariableBaseMSM::multi_scalar_mul(g.as_slice(), v.as_slice());
-=======
         #[cfg(feature = "gpu")]
-        let gpu = VariableBaseMSM::multi_scalar_mul(g.as_slice(), v.as_slice());
-
-        assert_eq!(naive, fast);
+        let gpu = VariableBaseMSM::msm_inner_gpu(g.as_slice(), v.as_slice());
 
         assert_eq!(naive, affine);
         assert_eq!(naive, affine_sd);
@@ -678,15 +632,13 @@
         let inner = VariableBaseMSM::msm_inner_c(g.as_slice(), v.as_slice(),c);
 
         #[cfg(feature = "gpu")]
-            let gpu = VariableBaseMSM::multi_scalar_mul(g.as_slice(), v.as_slice());
-
-        assert_eq!(naive, fast);
+        let gpu = VariableBaseMSM::msm_inner_gpu(g.as_slice(), v.as_slice());
 
         assert_eq!(naive, affine);
         assert_eq!(naive, affine_sd);
         assert_eq!(naive, inner);
->>>>>>> 649337c7
-
+
+        #[cfg(feature = "gpu")]
         assert_eq!(naive, gpu);
     }
 
