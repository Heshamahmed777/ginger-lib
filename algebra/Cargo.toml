[package]
name = "algebra"
version = "0.1.0"
authors = [
    "Sean Bowe",
    "Alessandro Chiesa",
    "Matthew Green",
    "Ian Miers",
    "Pratyush Mishra",
    "Howard Wu",
    "Daniele Di Benedetto <daniele@horizenlabs.io>",
    "Marcelo Kaihara <marcelo@horizenlabs.io>",
    "Ulrich Haboeck <ulrich@horizenlabs.io>"
]
description = "A library for finite fields, elliptic curves and FFTs evaluation over prime finite fields"
include = ["Cargo.toml", "src", "README.md", "LICENSE-APACHE", "LICENSE-MIT"]
license = "MIT/Apache-2.0"
edition = "2018"
build = "build.rs"


################################# Dependencies ################################

[dependencies]
byteorder = { version = "1" }
rand = { version = "0.7" }
derivative = { version = "2" }

colored = { version = "1", optional = true }
rayon = { version = "1", optional = true }
clippy = { version = "*", optional = true }

unroll = "0.1.4"

<<<<<<< HEAD
serde = { version = "1.0.117", features = ["derive"]}

=======
>>>>>>> e4e9a595
[dev-dependencies]
blake2 = "0.7"
criterion = "0.2"
rand_xorshift = { version = "0.2" }
paste = "1.0"
<<<<<<< HEAD
algebra = { path = "../algebra", features = ["bls12_381", "jubjub", "mnt4_753", "mnt6_753"] }
=======
algebra = { path = "../algebra", features = ["full"] }
>>>>>>> e4e9a595

[features]
parallel = [ "rayon" ]
fft = ["rayon"]
n_fold = []
llvm_asm = []

bls12_377 = []
bls12_381 = []
<<<<<<< HEAD
edwards_bls12 = []
edwards_sw6 = []
jubjub = []
sw6 = []
mnt4_753 = []
mnt6_298 = []
mnt6_753 = []
=======
edwards_bls12 = ["bls12_377"]
edwards_sw6 = ["sw6"]
jubjub = []
sw6 = ["bls12_377"]
mnt4_753 = ["mnt6_753"]
mnt6_298 = []
mnt6_753 = ["mnt4_753"]
>>>>>>> e4e9a595
bn_382 = []

full = [ "bls12_377", "bls12_381", "sw6", "mnt4_753", "mnt6_298", "mnt6_753", "edwards_bls12", "edwards_sw6", "jubjub", "bn_382" ]

[build-dependencies]
field-assembly = { path = "./field-assembly" }
rustc_version = "0.2"<|MERGE_RESOLUTION|>--- conflicted
+++ resolved
@@ -32,21 +32,14 @@
 
 unroll = "0.1.4"
 
-<<<<<<< HEAD
 serde = { version = "1.0.117", features = ["derive"]}
 
-=======
->>>>>>> e4e9a595
 [dev-dependencies]
 blake2 = "0.7"
 criterion = "0.2"
 rand_xorshift = { version = "0.2" }
 paste = "1.0"
-<<<<<<< HEAD
-algebra = { path = "../algebra", features = ["bls12_381", "jubjub", "mnt4_753", "mnt6_753"] }
-=======
 algebra = { path = "../algebra", features = ["full"] }
->>>>>>> e4e9a595
 
 [features]
 parallel = [ "rayon" ]
@@ -56,15 +49,6 @@
 
 bls12_377 = []
 bls12_381 = []
-<<<<<<< HEAD
-edwards_bls12 = []
-edwards_sw6 = []
-jubjub = []
-sw6 = []
-mnt4_753 = []
-mnt6_298 = []
-mnt6_753 = []
-=======
 edwards_bls12 = ["bls12_377"]
 edwards_sw6 = ["sw6"]
 jubjub = []
@@ -72,7 +56,6 @@
 mnt4_753 = ["mnt6_753"]
 mnt6_298 = []
 mnt6_753 = ["mnt4_753"]
->>>>>>> e4e9a595
 bn_382 = []
 
 full = [ "bls12_377", "bls12_381", "sw6", "mnt4_753", "mnt6_298", "mnt6_753", "edwards_bls12", "edwards_sw6", "jubjub", "bn_382" ]
