--- conflicted
+++ resolved
@@ -64,11 +64,7 @@
 tweedle = []
 secp256k1 = []
 
-<<<<<<< HEAD
-full = [ "bls12_377", "bls12_381", "sw6", "mnt4_753", "mnt6_753", "edwards_bls12", "edwards_sw6", "jubjub", "bn_382", "tweedle" ]
-=======
 full = [ "bls12_377", "bls12_381", "sw6", "mnt4_753", "mnt6_298", "mnt6_753", "edwards_bls12", "edwards_sw6", "jubjub", "bn_382", "tweedle", "secp256k1" ]
->>>>>>> 27174883
 
 [build-dependencies]
 field-assembly = { path = "./field-assembly" }
