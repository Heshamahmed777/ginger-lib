--- conflicted
+++ resolved
@@ -1,17 +1,12 @@
-// #![cfg_attr(nightly, feature(test))]
-// #![allow(unused_macros)]
+#![cfg_attr(nightly, feature(test))]
+#![allow(unused_macros)]
 
-// #[cfg(nightly)]
-// extern crate test;
+#[cfg(nightly)]
+extern crate test;
 
-// #[cfg(all(nightly, test))]
-// #[macro_use]
-// pub mod macros;
+#[cfg(all(nightly, test))]
+#[macro_use]
+pub mod macros;
 
-<<<<<<< HEAD
-// #[cfg(all(nightly, test))]
-// mod curves;
-=======
 #[cfg(all(nightly, test))]
-mod curves;
->>>>>>> d24012ec
+mod curves;