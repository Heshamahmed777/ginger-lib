#![cfg_attr(nightly, feature(test))]
#![allow(unused_macros)]

#[cfg(nightly)]
extern crate test;

#[cfg(all(nightly, test))]
#[macro_use]
pub mod macros;

#[cfg(all(nightly, test))]
<<<<<<< HEAD
mod curves;
=======
mod curves;

#[cfg(feature = "fft")]
mod fft;
>>>>>>> e4e9a595
<|MERGE_RESOLUTION|>--- conflicted
+++ resolved
@@ -9,11 +9,7 @@
 pub mod macros;
 
 #[cfg(all(nightly, test))]
-<<<<<<< HEAD
-mod curves;
-=======
 mod curves;
 
 #[cfg(feature = "fft")]
-mod fft;
->>>>>>> e4e9a595
+mod fft;