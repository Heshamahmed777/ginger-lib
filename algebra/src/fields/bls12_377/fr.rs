--- conflicted
+++ resolved
@@ -15,15 +15,9 @@
 impl FpParameters for FrParameters {
     type BigInt = BigInteger;
 
-<<<<<<< HEAD
-    /// MODULUS =
-    /// 8444461749428370424248824938781546531375899335154063827935233455917409\
-    /// 239041
-=======
     // BLS parameter x=9586122913090633729, hence
     // r =  Phi_k(x) = x^4 - x^2 + 1 =
     // 8444461749428370424248824938781546531375899335154063827935233455917409239041
->>>>>>> 11696144
     const MODULUS: BigInteger = BigInteger([
         725501752471715841u64,
         6461107452199829505u64,
