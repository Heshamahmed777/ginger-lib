--- conflicted
+++ resolved
@@ -646,11 +646,7 @@
                 self
             }
         }
-<<<<<<< HEAD
-
-=======
         
->>>>>>> d24012ec
         impl<P: $FpParameters> From<num_bigint::BigUint> for $Fp<P> {
             #[inline]
             fn from(val: num_bigint::BigUint) -> $Fp<P> {
