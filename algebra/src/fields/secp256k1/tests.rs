--- conflicted
+++ resolved
@@ -12,11 +12,7 @@
     // generalize the from_random_bytes() function (if needed) to support
     // this particular use case in which a secp256k1 element is represented
     // using one additional limbs.
-<<<<<<< HEAD
-    //primefield_test::<Fr>(); 
-=======
     //primefield_test::<Fr>();
->>>>>>> d24012ec
 }
 
 #[test]
