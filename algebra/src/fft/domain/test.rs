--- conflicted
+++ resolved
@@ -1,12 +1,6 @@
-<<<<<<< HEAD
 use crate::fields::tweedle::Fr;
 use crate::{domain::*, multicore::*};
 use crate::{FpParameters, PrimeField};
-=======
-use crate::curves::{bls12_381::Bls12_381, PairingEngine};
-use crate::{domain::*, multicore::*};
-use crate::{Field, FpParameters, PrimeField, UniformRand};
->>>>>>> 5abd1a7f
 use rand;
 use rand::Rng;
 use std::cmp::min;
@@ -66,11 +60,7 @@
                 let domain = get_best_evaluation_domain::<Fr>(v1.len()).unwrap();
 
                 for log_cpus in log_d..min(log_d + 1, 3) {
-<<<<<<< HEAD
-                    if log_d < Fr::Params::TWO_ADICITY {
-=======
-                    if log_d < <E::Fr as PrimeField>::Params::TWO_ADICITY {
->>>>>>> 5abd1a7f
+                 if log_d < Fr::Params::TWO_ADICITY {
                         BasicRadix2Domain::parallel_fft(
                             &mut v1,
                             &worker,
