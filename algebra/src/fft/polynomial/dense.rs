//! A polynomial represented in coefficient form.
<<<<<<< HEAD

use crate::{get_best_evaluation_domain, DenseOrSparsePolynomial, EvaluationDomain, Evaluations, UniformRand};
use crate::SquareRootField;
=======
use crate::{get_best_evaluation_domain, DenseOrSparsePolynomial, EvaluationDomain, Evaluations};
>>>>>>> f4bba83d
use crate::{
    serialize::*, Field, FromBytes, FromBytesChecked,
    PrimeField, SemanticallyValid, ToBytes, ToConstraintField, Error
};
use rand::Rng;
use rayon::prelude::*;
use std::fmt;
use std::io::{Read, Result as IoResult, Write};
use std::ops::{Add, AddAssign, Deref, DerefMut, Div, Mul, MulAssign, Neg, Sub, SubAssign};
use num_traits::Zero;

/// Stores a polynomial in coefficient form.
#[derive(Clone, PartialEq, Eq, Hash, Default, CanonicalSerialize, CanonicalDeserialize)]
pub struct DensePolynomial<F: Field> {
    /// The coefficient of `x^i` is stored at location `i` in `self.coeffs`.
    pub coeffs: Vec<F>,
}

impl<F: Field> Zero for DensePolynomial<F> {
    #[inline]
    fn zero() -> Self {
        Self { coeffs: vec![] }
    }

    #[inline]
    fn is_zero(&self) -> bool {
        self.coeffs.is_empty() || self.coeffs.iter().all(|fe| fe.is_zero())
    }
}

impl<F: Field> ToBytes for DensePolynomial<F> {
    fn write<W: Write>(&self, mut w: W) -> std::io::Result<()> {
        (self.coeffs.len() as u64).write(&mut w)?;
        for c in self.coeffs.iter() {
            c.write(&mut w)?;
        }
        Ok(())
    }
}

impl<F: Field> FromBytes for DensePolynomial<F> {
    fn read<Read: std::io::Read>(mut reader: Read) -> std::io::Result<DensePolynomial<F>> {
        let mut coeffs = vec![];
        let coeffs_count = u64::read(&mut reader)
            .map_err(|e| std::io::Error::new(std::io::ErrorKind::InvalidData, e))?;
        for _ in 0..coeffs_count {
            let coeff = F::read(&mut reader)
                .map_err(|e| std::io::Error::new(std::io::ErrorKind::InvalidData, e))?;
            coeffs.push(coeff);
        }
        Ok(DensePolynomial::from_coefficients_vec(coeffs))
    }
}

impl<F: Field> fmt::Debug for DensePolynomial<F> {
    fn fmt(&self, f: &mut fmt::Formatter) -> Result<(), fmt::Error> {
        for (i, coeff) in self.coeffs.iter().enumerate().filter(|(_, c)| !c.is_zero()) {
            if i == 0 {
                write!(f, "\n{:?}", coeff)?;
            } else if i == 1 {
                write!(f, " + \n{:?} * x", coeff)?;
            } else {
                write!(f, " + \n{:?} * x^{}", coeff, i)?;
            }
        }
        Ok(())
    }
}

impl<F: Field> fmt::Display for DensePolynomial<F> {
    fn fmt(&self, f: &mut fmt::Formatter) -> Result<(), fmt::Error> {
        for (i, coeff) in self.coeffs.iter().enumerate().filter(|(_, c)| !c.is_zero()) {
            if i == 0 {
                write!(f, "\n{:?}", coeff)?;
            } else if i == 1 {
                write!(f, " + \n{:?} * x", coeff)?;
            } else {
                write!(f, " + \n{:?} * x^{}", coeff, i)?;
            }
        }
        Ok(())
    }
}

impl<F: Field> Deref for DensePolynomial<F> {
    type Target = [F];

    fn deref(&self) -> &[F] {
        &self.coeffs
    }
}

impl<F: Field> DerefMut for DensePolynomial<F> {
    fn deref_mut(&mut self) -> &mut [F] {
        &mut self.coeffs
    }
}

impl<F: Field> DensePolynomial<F> {
    /// Returns the zero polynomial.
    pub fn zero() -> Self {
        Self { coeffs: Vec::new() }
    }

    /// Checks if the given polynomial is zero.
    pub fn is_zero(&self) -> bool {
        self.coeffs.len() == 0 || self.coeffs.iter().all(|coeff| coeff.is_zero())
    }

    /// Constructs a new polynomial from a list of coefficients.
    pub fn from_coefficients_slice(coeffs: &[F]) -> Self {
        Self::from_coefficients_vec(coeffs.to_vec())
    }

    /// Constructs a new polynomial from a list of coefficients.
    pub fn from_coefficients_vec(coeffs: Vec<F>) -> Self {
        let mut result = Self { coeffs };
        // While there are zeros at the end of the coefficient vector, pop them off.
        result.truncate_leading_zeros();

        result
    }

    /// Returns the degree of the polynomial.
    pub fn degree(&self) -> usize {
        if self.is_zero() {
            0
        } else {
            debug_assert!(self.coeffs.last().map_or(false, |coeff| !coeff.is_zero()));
            self.coeffs.len() - 1
        }
    }

    /// Evaluates `self` at the given `point` in the field.
    pub fn evaluate(&self, point: F) -> F {
        if self.is_zero() {
            return F::zero();
        }
        let mut powers_of_point = vec![F::one()];
        let mut cur = point;
        for _ in 0..self.degree() {
            powers_of_point.push(cur);
            cur *= &point;
        }
        let zero = F::zero();
        // Same length of powers_of_point and self.coeffs is
        // guaranted by assertion in degree() call
        powers_of_point
            .into_par_iter()
            .zip(&self.coeffs)
            .map(|(power, coeff)| power * coeff)
            .reduce(|| zero, |a, b| a + &b)
    }

    /// Perform a naive n^2 multiplicatoin of `self` by `other`.
    pub fn naive_mul(&self, other: &Self) -> Self {
        if self.is_zero() || other.is_zero() {
            DensePolynomial::zero()
        } else {
            let mut result = vec![F::zero(); self.degree() + other.degree() + 1];
            for (i, self_coeff) in self.coeffs.iter().enumerate() {
                for (j, other_coeff) in other.coeffs.iter().enumerate() {
                    result[i + j] += &(*self_coeff * other_coeff);
                }
            }
            DensePolynomial::from_coefficients_vec(result)
        }
    }

    /// Outputs a polynomial of degree `d` where each coefficient is sampled uniformly at random
    /// from the field `F`.
    pub fn rand<R: Rng + ?Sized>(d: usize, rng: &mut R) -> Self {
        let mut random_coeffs = Vec::new();
        for _ in 0..(d + 1) {
            random_coeffs.push(F::rand(rng));
        }
        Self::from_coefficients_vec(random_coeffs)
    }

    fn truncate_leading_zeros(&mut self) {
        while self.coeffs.last().map_or(false, |c| c.is_zero()) {
            self.coeffs.pop();
        }
    }
}

impl<F: PrimeField> DensePolynomial<F> {
    /// Multiply `self` by the vanishing polynomial for the domain `domain`.
    pub fn mul_by_vanishing_poly(&self, domain_size: usize) -> DensePolynomial<F> {
        let mut shifted = vec![F::zero(); domain_size];
        shifted.extend_from_slice(&self.coeffs);
        shifted
            .par_iter_mut()
            .zip(&self.coeffs)
            .for_each(|(s, c)| *s -= c);
        DensePolynomial::from_coefficients_vec(shifted)
    }

    /// Divide `self` by the vanishing polynomial for the domain `domain`.
    /// Returns the quotient and remainder of the division.
    pub fn divide_by_vanishing_poly(
        &self,
        domain: &Box<dyn EvaluationDomain<F>>,
    ) -> Option<(DensePolynomial<F>, DensePolynomial<F>)> {
        let self_poly: DenseOrSparsePolynomial<F> = self.into();
        let vanishing_poly: DenseOrSparsePolynomial<F> = domain.vanishing_polynomial().into();
        self_poly.divide_with_q_and_r(&vanishing_poly)
    }
}

impl<'a, 'b, F: Field> Add<&'a DensePolynomial<F>> for &'b DensePolynomial<F> {
    type Output = DensePolynomial<F>;

    fn add(self, other: &'a DensePolynomial<F>) -> DensePolynomial<F> {
        let mut result = if self.is_zero() {
            other.clone()
        } else if other.is_zero() {
            self.clone()
        } else {
            if self.degree() >= other.degree() {
                let mut result = self.clone();
                for (a, b) in result.coeffs.iter_mut().zip(&other.coeffs) {
                    *a += b
                }
                result
            } else {
                let mut result = other.clone();
                for (a, b) in result.coeffs.iter_mut().zip(&self.coeffs) {
                    *a += b
                }
                result
            }
        };
        result.truncate_leading_zeros();
        result
    }
}

impl<'a, 'b, F: Field> AddAssign<&'a DensePolynomial<F>> for DensePolynomial<F> {
    fn add_assign(&mut self, other: &'a DensePolynomial<F>) {
        if self.is_zero() {
            self.coeffs.truncate(0);
            self.coeffs.extend_from_slice(&other.coeffs);
        } else if other.is_zero() {
            return;
        } else {
            if self.degree() >= other.degree() {
                for (a, b) in self.coeffs.iter_mut().zip(&other.coeffs) {
                    *a += b
                }
            } else {
                // Add the necessary number of zero coefficients.
                self.coeffs.resize(other.coeffs.len(), F::zero());
                for (a, b) in self.coeffs.iter_mut().zip(&other.coeffs) {
                    *a += b
                }
            }
        }
        self.truncate_leading_zeros();
    }
}

impl<F: Field> AddAssign<DensePolynomial<F>> for DensePolynomial<F> {
    fn add_assign(&mut self, other: DensePolynomial<F>) {
        self.add_assign(&other);
    }
}

impl<'a, 'b, F: Field> AddAssign<(F, &'a DensePolynomial<F>)> for DensePolynomial<F> {
    fn add_assign(&mut self, (f, other): (F, &'a DensePolynomial<F>)) {
        if self.is_zero() {
            self.coeffs.truncate(0);
            self.coeffs.extend_from_slice(&other.coeffs);
            self.coeffs.iter_mut().for_each(|c| *c *= &f);
        } else if other.is_zero() {
            return;
        } else {
            if self.degree() >= other.degree() {
                for (a, b) in self.coeffs.iter_mut().zip(&other.coeffs) {
                    *a += &(f * b);
                }
            } else {
                // Add the necessary number of zero coefficients.
                self.coeffs.resize(other.coeffs.len(), F::zero());
                for (a, b) in self.coeffs.iter_mut().zip(&other.coeffs) {
                    *a += &(f * b);
                }
            }
        }
        self.truncate_leading_zeros();
    }
}

impl<F: PrimeField> DensePolynomial<F> {
    /// Evaluate `self` over `domain`.
    pub fn evaluate_over_domain_by_ref(
        &self,
        domain: Box<dyn EvaluationDomain<F>>,
    ) -> Evaluations<F> {
        let poly: DenseOrSparsePolynomial<'_, F> = self.into();
        DenseOrSparsePolynomial::<F>::evaluate_over_domain(poly, domain)
    }

    /// Evaluate `self` over `domain`.
    pub fn evaluate_over_domain(self, domain: Box<dyn EvaluationDomain<F>>) -> Evaluations<F> {
        let poly: DenseOrSparsePolynomial<'_, F> = self.into();
        DenseOrSparsePolynomial::<F>::evaluate_over_domain(poly, domain)
    }
}

impl<F: Field> Neg for DensePolynomial<F> {
    type Output = DensePolynomial<F>;

    #[inline]
    fn neg(mut self) -> DensePolynomial<F> {
        for coeff in &mut self.coeffs {
            *coeff = -*coeff;
        }
        self
    }
}

impl<'a, 'b, F: Field> Sub<&'a DensePolynomial<F>> for &'b DensePolynomial<F> {
    type Output = DensePolynomial<F>;

    #[inline]
    fn sub(self, other: &'a DensePolynomial<F>) -> DensePolynomial<F> {
        let mut result = if self.is_zero() {
            let mut result = other.clone();
            for coeff in &mut result.coeffs {
                *coeff = -(*coeff);
            }
            result
        } else if other.is_zero() {
            self.clone()
        } else {
            if self.degree() >= other.degree() {
                let mut result = self.clone();
                for (a, b) in result.coeffs.iter_mut().zip(&other.coeffs) {
                    *a -= b
                }
                result
            } else {
                let mut result = self.clone();
                result.coeffs.resize(other.coeffs.len(), F::zero());
                for (a, b) in result.coeffs.iter_mut().zip(&other.coeffs) {
                    *a -= b;
                }
                result
            }
        };
        result.truncate_leading_zeros();
        result
    }
}
impl<'a, 'b, F: Field> SubAssign<&'a DensePolynomial<F>> for DensePolynomial<F> {
    fn sub_assign(&mut self, other: &'a DensePolynomial<F>) {
        if self.is_zero() {
            self.coeffs.resize(other.coeffs.len(), F::zero());
            for (i, coeff) in other.coeffs.iter().enumerate() {
                self.coeffs[i] -= coeff;
            }
        } else if other.is_zero() {
            return;
        } else {
            if self.degree() >= other.degree() {
                for (a, b) in self.coeffs.iter_mut().zip(&other.coeffs) {
                    *a -= b
                }
            } else {
                // Add the necessary number of zero coefficients.
                self.coeffs.resize(other.coeffs.len(), F::zero());
                for (a, b) in self.coeffs.iter_mut().zip(&other.coeffs) {
                    *a -= b
                }
            }
        }
        self.truncate_leading_zeros();
    }
}

impl<F: Field> SubAssign<DensePolynomial<F>> for DensePolynomial<F> {
    fn sub_assign(&mut self, other: DensePolynomial<F>) {
        self.sub_assign(&other);
    }
}

impl<'a, 'b, F: Field> Div<&'a DensePolynomial<F>> for &'b DensePolynomial<F> {
    type Output = DensePolynomial<F>;

    #[inline]
    fn div(self, divisor: &'a DensePolynomial<F>) -> DensePolynomial<F> {
        let a: DenseOrSparsePolynomial<_> = self.into();
        let b: DenseOrSparsePolynomial<_> = divisor.into();
        a.divide_with_q_and_r(&b).expect("division failed").0
    }
}

/// Performs O(nlogn) multiplication of polynomials if F is smooth.
impl<'a, F: PrimeField> MulAssign<&'a DensePolynomial<F>> for DensePolynomial<F> {
    #[inline]
    fn mul_assign(&mut self, other: &'a DensePolynomial<F>) {
        if !self.is_zero() {
            if other.is_zero() {
                *self = DensePolynomial::zero();
            } else {
                let domain = get_best_evaluation_domain(self.coeffs.len() + other.coeffs.len())
                    .expect("Field is not smooth enough to construct domain");
                let mut self_evals = self.evaluate_over_domain_by_ref(domain.clone());
                let other_evals = other.evaluate_over_domain_by_ref(domain);
                self_evals *= &other_evals;
                *self = self_evals.interpolate();
            }
        }
    }
}

/// Performs O(nlogn) multiplication of polynomials if F is smooth.
impl<'a, 'b, F: PrimeField> Mul<&'a DensePolynomial<F>> for &'b DensePolynomial<F> {
    type Output = DensePolynomial<F>;

    #[inline]
    fn mul(self, other: &'a DensePolynomial<F>) -> DensePolynomial<F> {
        if self.is_zero() || other.is_zero() {
            DensePolynomial::zero()
        } else {
            let domain = get_best_evaluation_domain(self.coeffs.len() + other.coeffs.len())
                .expect("Field is not smooth enough to construct domain");
            let mut self_evals = self.evaluate_over_domain_by_ref(domain.clone());
            let other_evals = other.evaluate_over_domain_by_ref(domain);
            self_evals *= &other_evals;
            self_evals.interpolate()
        }
    }
}

impl<'a, F: PrimeField> MulAssign<&'a F> for DensePolynomial<F> {
    fn mul_assign(&mut self, other: &'a F) {
        <DensePolynomial<F> as MulAssign<&DensePolynomial<F>>>::mul_assign(
            self,
            &DensePolynomial::from_coefficients_slice(&[*other]),
        );
    }
}

impl<F: PrimeField> Mul<F> for DensePolynomial<F> {
    type Output = DensePolynomial<F>;

    fn mul(self, other: F) -> DensePolynomial<F> {
        <&DensePolynomial<F> as Mul<&DensePolynomial<F>>>::mul(
            &self,
            &DensePolynomial::from_coefficients_slice(&[other]),
        )
    }
}

impl<'a, F: PrimeField> Mul<&'a F> for DensePolynomial<F> {
    type Output = DensePolynomial<F>;

    fn mul(self, other: &'a F) -> DensePolynomial<F> {
        <&DensePolynomial<F> as Mul<&DensePolynomial<F>>>::mul(
            &self,
            &DensePolynomial::from_coefficients_slice(&[*other]),
        )
    }
}

impl<'a, F: Field> Add<&'a DensePolynomial<F>> for DensePolynomial<F> {
    type Output = DensePolynomial<F>;

    fn add(self, other: &'a DensePolynomial<F>) -> DensePolynomial<F> {
        &self + other
    }
}

impl<F: Field> Add<DensePolynomial<F>> for DensePolynomial<F> {
    type Output = DensePolynomial<F>;

    fn add(self, other: DensePolynomial<F>) -> DensePolynomial<F> {
        &self + &other
    }
}

impl<'a, F: Field> Sub<&'a DensePolynomial<F>> for DensePolynomial<F> {
    type Output = DensePolynomial<F>;

    fn sub(self, other: &'a DensePolynomial<F>) -> DensePolynomial<F> {
        &self - other
    }
}

impl<F: Field> Sub<DensePolynomial<F>> for DensePolynomial<F> {
    type Output = DensePolynomial<F>;

    fn sub(self, other: DensePolynomial<F>) -> DensePolynomial<F> {
        &self - &other
    }
}

impl<F: Field> FromBytesChecked for DensePolynomial<F> {
    fn read_checked<R: Read>(mut reader: R) -> IoResult<Self> {
        Self::read(&mut reader)
    }
}

impl<F: Field> SemanticallyValid for DensePolynomial<F> {
    fn is_valid(&self) -> bool {
        return true;
    }
}

<<<<<<< HEAD

impl<F: PrimeField> UniformRand for DensePolynomial<F> {
    fn rand<R: Rng + ?Sized>(rng: &mut R) -> Self {
        let degree: usize = rng.gen();
        Self::rand(degree, rng)
    }
}

impl<F: PrimeField + SquareRootField> Group for DensePolynomial<F> {
    type BaseField = F;
    type ScalarField = F;

    fn zero() -> Self {
        DensePolynomial::zero()
    }

    fn is_zero(&self) -> bool {
        self.is_zero()
    }

    fn double_in_place(&mut self) -> &mut Self {
        self.add_assign(&self.clone());
        self
    }
}

impl<F: PrimeField + SquareRootField> ToConstraintField<F> for DensePolynomial<F> {
=======
impl<F: PrimeField> ToConstraintField<F> for DensePolynomial<F> {
>>>>>>> f4bba83d
    fn to_field_elements(&self) -> Result<Vec<F>, Error> {
        ToConstraintField::<F>::to_field_elements(&self.coeffs)
    }
}

#[cfg(test)]
mod tests {
    use crate::domain::get_best_evaluation_domain;
    use crate::fields::tweedle::fr::Fr;
    use crate::fields::Field;
    use crate::polynomial::*;
    use crate::UniformRand;
    use rand::thread_rng;
    use num_traits::{Zero, One};

    #[test]
    fn double_polynomials_random() {
        let rng = &mut thread_rng();
        for degree in 0..70 {
            let p = DensePolynomial::<Fr>::rand(degree, rng);
            let p_double = &p + &p;
            let p_quad = &p_double + &p_double;
            assert_eq!(&(&(&p + &p) + &p) + &p, p_quad);
        }
    }

    #[test]
    fn add_polynomials() {
        let rng = &mut thread_rng();
        for a_degree in 0..70 {
            for b_degree in 0..70 {
                let p1 = DensePolynomial::<Fr>::rand(a_degree, rng);
                let p2 = DensePolynomial::<Fr>::rand(b_degree, rng);
                let res1 = &p1 + &p2;
                let res2 = &p2 + &p1;
                assert_eq!(res1, res2);
            }
        }
    }

    #[test]
    fn add_polynomials_with_mul() {
        let rng = &mut thread_rng();
        for a_degree in 0..70 {
            for b_degree in 0..70 {
                let mut p1 = DensePolynomial::rand(a_degree, rng);
                let p2 = DensePolynomial::rand(b_degree, rng);
                let f = Fr::rand(rng);
                let f_p2 = DensePolynomial::from_coefficients_vec(
                    p2.coeffs.iter().map(|c| f * c).collect(),
                );
                let res2 = &f_p2 + &p1;
                p1 += (f, &p2);
                let res1 = p1;
                assert_eq!(res1, res2);
            }
        }
    }

    #[test]
    fn sub_polynomials() {
        let rng = &mut thread_rng();
        let p1 = DensePolynomial::<Fr>::rand(5, rng);
        let p2 = DensePolynomial::<Fr>::rand(3, rng);
        let res1 = &p1 - &p2;
        let res2 = &p2 - &p1;
        assert_eq!(
            &res1 + &p2,
            p1,
            "Subtraction should be inverse of addition!"
        );
        assert_eq!(res1, -res2, "p2 - p1 = -(p1 - p2)");
    }

    #[test]
    fn divide_polynomials_fixed() {
        let dividend = DensePolynomial::from_coefficients_slice(&[
            "4".parse().unwrap(),
            "8".parse().unwrap(),
            "5".parse().unwrap(),
            "1".parse().unwrap(),
        ]);
        let divisor = DensePolynomial::from_coefficients_slice(&[Fr::one(), Fr::one()]); // Construct a monic linear polynomial.
        let result = &dividend / &divisor;
        let expected_result = DensePolynomial::from_coefficients_slice(&[
            "4".parse().unwrap(),
            "4".parse().unwrap(),
            "1".parse().unwrap(),
        ]);
        assert_eq!(expected_result, result);
    }

    #[test]
    fn divide_polynomials_random() {
        let rng = &mut thread_rng();

        for a_degree in 0..70 {
            for b_degree in 0..70 {
                let dividend = DensePolynomial::<Fr>::rand(a_degree, rng);
                let divisor = DensePolynomial::<Fr>::rand(b_degree, rng);
                if let Some((quotient, remainder)) = DenseOrSparsePolynomial::divide_with_q_and_r(
                    &(&dividend).into(),
                    &(&divisor).into(),
                ) {
                    assert_eq!(dividend, &(&divisor * &quotient) + &remainder)
                }
            }
        }
    }

    #[test]
    fn evaluate_polynomials() {
        let rng = &mut thread_rng();
        for a_degree in 0..70 {
            let p = DensePolynomial::rand(a_degree, rng);
            let point: Fr = Fr::from(10u64);
            let mut total = Fr::zero();
            for (i, coeff) in p.coeffs.iter().enumerate() {
                total += &(point.pow(&[i as u64]) * coeff);
            }
            assert_eq!(p.evaluate(point), total);
        }
    }

    #[test]
    fn mul_polynomials_random() {
        let rng = &mut thread_rng();
        for a_degree in 0..70 {
            for b_degree in 0..70 {
                let a = DensePolynomial::<Fr>::rand(a_degree, rng);
                let b = DensePolynomial::<Fr>::rand(b_degree, rng);
                assert_eq!(&a * &b, a.naive_mul(&b))
            }
        }
    }

    #[test]
    fn mul_by_vanishing_poly() {
        let rng = &mut thread_rng();
        for size in 1..18 {
            let domain = get_best_evaluation_domain::<Fr>(1 << size).unwrap();
            for degree in 0..70 {
                let p = DensePolynomial::<Fr>::rand(degree, rng);
                let ans1 = p.mul_by_vanishing_poly(domain.size());
                let ans2 = &p * &domain.vanishing_polynomial().into();
                assert_eq!(ans1, ans2);
            }
        }
    }
}<|MERGE_RESOLUTION|>--- conflicted
+++ resolved
@@ -1,11 +1,5 @@
 //! A polynomial represented in coefficient form.
-<<<<<<< HEAD
-
-use crate::{get_best_evaluation_domain, DenseOrSparsePolynomial, EvaluationDomain, Evaluations, UniformRand};
-use crate::SquareRootField;
-=======
 use crate::{get_best_evaluation_domain, DenseOrSparsePolynomial, EvaluationDomain, Evaluations};
->>>>>>> f4bba83d
 use crate::{
     serialize::*, Field, FromBytes, FromBytesChecked,
     PrimeField, SemanticallyValid, ToBytes, ToConstraintField, Error
@@ -517,37 +511,7 @@
     }
 }
 
-<<<<<<< HEAD
-
-impl<F: PrimeField> UniformRand for DensePolynomial<F> {
-    fn rand<R: Rng + ?Sized>(rng: &mut R) -> Self {
-        let degree: usize = rng.gen();
-        Self::rand(degree, rng)
-    }
-}
-
-impl<F: PrimeField + SquareRootField> Group for DensePolynomial<F> {
-    type BaseField = F;
-    type ScalarField = F;
-
-    fn zero() -> Self {
-        DensePolynomial::zero()
-    }
-
-    fn is_zero(&self) -> bool {
-        self.is_zero()
-    }
-
-    fn double_in_place(&mut self) -> &mut Self {
-        self.add_assign(&self.clone());
-        self
-    }
-}
-
-impl<F: PrimeField + SquareRootField> ToConstraintField<F> for DensePolynomial<F> {
-=======
 impl<F: PrimeField> ToConstraintField<F> for DensePolynomial<F> {
->>>>>>> f4bba83d
     fn to_field_elements(&self) -> Result<Vec<F>, Error> {
         ToConstraintField::<F>::to_field_elements(&self.coeffs)
     }
