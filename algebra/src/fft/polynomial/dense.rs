//! A polynomial represented in coefficient form.

use crate::SquareRootField;
use crate::{get_best_evaluation_domain, DenseOrSparsePolynomial, EvaluationDomain, Evaluations};
use crate::{
<<<<<<< HEAD
    serialize::*, Field, FromBytes, FromBytesChecked, Group,
    PrimeField, SemanticallyValid, ToBytes, ToConstraintField, Error
=======
    serialize::*, Field, PrimeField, FromBytes, FromBytesChecked, SemanticallyValid, ToBytes,
>>>>>>> d24012ec
};
use rand::Rng;
use rayon::prelude::*;
use std::fmt;
use std::io::{Read, Result as IoResult, Write};
use std::ops::{Add, AddAssign, Deref, DerefMut, Div, Mul, MulAssign, Neg, Sub, SubAssign};
use num_traits::Zero;

/// Stores a polynomial in coefficient form.
#[derive(Clone, PartialEq, Eq, Hash, Default, CanonicalSerialize, CanonicalDeserialize)]
pub struct DensePolynomial<F: Field> {
    /// The coefficient of `x^i` is stored at location `i` in `self.coeffs`.
    pub coeffs: Vec<F>,
}

impl<F: Field> Zero for DensePolynomial<F> {
    #[inline]
    fn zero() -> Self {
        Self { coeffs: vec![] }
    }

    #[inline]
    fn is_zero(&self) -> bool {
        self.coeffs.is_empty() || self.coeffs.iter().all(|fe| fe.is_zero())
    }
}

impl<F: Field> ToBytes for DensePolynomial<F> {
    fn write<W: Write>(&self, mut w: W) -> std::io::Result<()> {
        (self.coeffs.len() as u64).write(&mut w)?;
        for c in self.coeffs.iter() {
            c.write(&mut w)?;
        }
        Ok(())
    }
}

impl<F: Field> FromBytes for DensePolynomial<F> {
    fn read<Read: std::io::Read>(mut reader: Read) -> std::io::Result<DensePolynomial<F>> {
        let mut coeffs = vec![];
        let coeffs_count = u64::read(&mut reader)
            .map_err(|e| std::io::Error::new(std::io::ErrorKind::InvalidData, e))?;
        for _ in 0..coeffs_count {
            let coeff = F::read(&mut reader)
                .map_err(|e| std::io::Error::new(std::io::ErrorKind::InvalidData, e))?;
            coeffs.push(coeff);
        }
        Ok(DensePolynomial::from_coefficients_vec(coeffs))
    }
}

impl<F: Field> fmt::Debug for DensePolynomial<F> {
    fn fmt(&self, f: &mut fmt::Formatter) -> Result<(), fmt::Error> {
        for (i, coeff) in self.coeffs.iter().enumerate().filter(|(_, c)| !c.is_zero()) {
            if i == 0 {
                write!(f, "\n{:?}", coeff)?;
            } else if i == 1 {
                write!(f, " + \n{:?} * x", coeff)?;
            } else {
                write!(f, " + \n{:?} * x^{}", coeff, i)?;
            }
        }
        Ok(())
    }
}

impl<F: Field> fmt::Display for DensePolynomial<F> {
    fn fmt(&self, f: &mut fmt::Formatter) -> Result<(), fmt::Error> {
        for (i, coeff) in self.coeffs.iter().enumerate().filter(|(_, c)| !c.is_zero()) {
            if i == 0 {
                write!(f, "\n{:?}", coeff)?;
            } else if i == 1 {
                write!(f, " + \n{:?} * x", coeff)?;
            } else {
                write!(f, " + \n{:?} * x^{}", coeff, i)?;
            }
        }
        Ok(())
    }
}

impl<F: Field> Deref for DensePolynomial<F> {
    type Target = [F];

    fn deref(&self) -> &[F] {
        &self.coeffs
    }
}

impl<F: Field> DerefMut for DensePolynomial<F> {
    fn deref_mut(&mut self) -> &mut [F] {
        &mut self.coeffs
    }
}

impl<F: Field> DensePolynomial<F> {
    /// Returns the zero polynomial.
    pub fn zero() -> Self {
        Self { coeffs: Vec::new() }
    }

    /// Checks if the given polynomial is zero.
    pub fn is_zero(&self) -> bool {
        self.coeffs.len() == 0 || self.coeffs.iter().all(|coeff| coeff.is_zero())
    }

    /// Constructs a new polynomial from a list of coefficients.
    pub fn from_coefficients_slice(coeffs: &[F]) -> Self {
        Self::from_coefficients_vec(coeffs.to_vec())
    }

    /// Constructs a new polynomial from a list of coefficients.
    pub fn from_coefficients_vec(coeffs: Vec<F>) -> Self {
        let mut result = Self { coeffs };
        // While there are zeros at the end of the coefficient vector, pop them off.
        result.truncate_leading_zeros();

        result
    }

    /// Returns the degree of the polynomial.
    pub fn degree(&self) -> usize {
        if self.is_zero() {
            0
        } else {
            debug_assert!(self.coeffs.last().map_or(false, |coeff| !coeff.is_zero()));
            self.coeffs.len() - 1
        }
    }

    /// Evaluates `self` at the given `point` in the field.
    pub fn evaluate(&self, point: F) -> F {
        if self.is_zero() {
            return F::zero();
        }
        let mut powers_of_point = vec![F::one()];
        let mut cur = point;
        for _ in 0..self.degree() {
            powers_of_point.push(cur);
            cur *= &point;
        }
        let zero = F::zero();
        // Same length of powers_of_point and self.coeffs is
        // guaranted by assertion in degree() call
        powers_of_point
            .into_par_iter()
            .zip(&self.coeffs)
            .map(|(power, coeff)| power * coeff)
            .reduce(|| zero, |a, b| a + &b)
    }

    /// Perform a naive n^2 multiplicatoin of `self` by `other`.
    pub fn naive_mul(&self, other: &Self) -> Self {
        if self.is_zero() || other.is_zero() {
            DensePolynomial::zero()
        } else {
            let mut result = vec![F::zero(); self.degree() + other.degree() + 1];
            for (i, self_coeff) in self.coeffs.iter().enumerate() {
                for (j, other_coeff) in other.coeffs.iter().enumerate() {
                    result[i + j] += &(*self_coeff * other_coeff);
                }
            }
            DensePolynomial::from_coefficients_vec(result)
        }
    }

    /// Outputs a polynomial of degree `d` where each coefficient is sampled uniformly at random
    /// from the field `F`.
    pub fn rand<R: Rng>(d: usize, rng: &mut R) -> Self {
        let mut random_coeffs = Vec::new();
        for _ in 0..(d + 1) {
            random_coeffs.push(F::rand(rng));
        }
        Self::from_coefficients_vec(random_coeffs)
    }

    fn truncate_leading_zeros(&mut self) {
        while self.coeffs.last().map_or(false, |c| c.is_zero()) {
            self.coeffs.pop();
        }
    }
}

impl<F: PrimeField> DensePolynomial<F> {
    /// Multiply `self` by the vanishing polynomial for the domain `domain`.
    pub fn mul_by_vanishing_poly(&self, domain_size: usize) -> DensePolynomial<F> {
        let mut shifted = vec![F::zero(); domain_size];
        shifted.extend_from_slice(&self.coeffs);
        shifted
            .par_iter_mut()
            .zip(&self.coeffs)
            .for_each(|(s, c)| *s -= c);
        DensePolynomial::from_coefficients_vec(shifted)
    }

    /// Divide `self` by the vanishing polynomial for the domain `domain`.
    /// Returns the quotient and remainder of the division.
    pub fn divide_by_vanishing_poly(
        &self,
        domain: &Box<dyn EvaluationDomain<F>>,
    ) -> Option<(DensePolynomial<F>, DensePolynomial<F>)> {
        let self_poly: DenseOrSparsePolynomial<F> = self.into();
        let vanishing_poly: DenseOrSparsePolynomial<F> = domain.vanishing_polynomial().into();
        self_poly.divide_with_q_and_r(&vanishing_poly)
    }
}

impl<'a, 'b, F: Field> Add<&'a DensePolynomial<F>> for &'b DensePolynomial<F> {
    type Output = DensePolynomial<F>;

    fn add(self, other: &'a DensePolynomial<F>) -> DensePolynomial<F> {
        let mut result = if self.is_zero() {
            other.clone()
        } else if other.is_zero() {
            self.clone()
        } else {
            if self.degree() >= other.degree() {
                let mut result = self.clone();
                for (a, b) in result.coeffs.iter_mut().zip(&other.coeffs) {
                    *a += b
                }
                result
            } else {
                let mut result = other.clone();
                for (a, b) in result.coeffs.iter_mut().zip(&self.coeffs) {
                    *a += b
                }
                result
            }
        };
        result.truncate_leading_zeros();
        result
    }
}

impl<'a, 'b, F: Field> AddAssign<&'a DensePolynomial<F>> for DensePolynomial<F> {
    fn add_assign(&mut self, other: &'a DensePolynomial<F>) {
        if self.is_zero() {
            self.coeffs.truncate(0);
            self.coeffs.extend_from_slice(&other.coeffs);
        } else if other.is_zero() {
            return;
        } else {
            if self.degree() >= other.degree() {
                for (a, b) in self.coeffs.iter_mut().zip(&other.coeffs) {
                    *a += b
                }
            } else {
                // Add the necessary number of zero coefficients.
                self.coeffs.resize(other.coeffs.len(), F::zero());
                for (a, b) in self.coeffs.iter_mut().zip(&other.coeffs) {
                    *a += b
                }
            }
        }
        self.truncate_leading_zeros();
    }
}

impl<F: Field> AddAssign<DensePolynomial<F>> for DensePolynomial<F> {
    fn add_assign(&mut self, other: DensePolynomial<F>) {
        self.add_assign(&other);
    }
}

impl<'a, 'b, F: Field> AddAssign<(F, &'a DensePolynomial<F>)> for DensePolynomial<F> {
    fn add_assign(&mut self, (f, other): (F, &'a DensePolynomial<F>)) {
        if self.is_zero() {
            self.coeffs.truncate(0);
            self.coeffs.extend_from_slice(&other.coeffs);
            self.coeffs.iter_mut().for_each(|c| *c *= &f);
        } else if other.is_zero() {
            return;
        } else {
            if self.degree() >= other.degree() {
                for (a, b) in self.coeffs.iter_mut().zip(&other.coeffs) {
                    *a += &(f * b);
                }
            } else {
                // Add the necessary number of zero coefficients.
                self.coeffs.resize(other.coeffs.len(), F::zero());
                for (a, b) in self.coeffs.iter_mut().zip(&other.coeffs) {
                    *a += &(f * b);
                }
            }
        }
        self.truncate_leading_zeros();
    }
}

impl<F: PrimeField> DensePolynomial<F> {
    /// Evaluate `self` over `domain`.
    pub fn evaluate_over_domain_by_ref(
        &self,
        domain: Box<dyn EvaluationDomain<F>>,
    ) -> Evaluations<F> {
        let poly: DenseOrSparsePolynomial<'_, F> = self.into();
        DenseOrSparsePolynomial::<F>::evaluate_over_domain(poly, domain)
    }

    /// Evaluate `self` over `domain`.
    pub fn evaluate_over_domain(self, domain: Box<dyn EvaluationDomain<F>>) -> Evaluations<F> {
        let poly: DenseOrSparsePolynomial<'_, F> = self.into();
        DenseOrSparsePolynomial::<F>::evaluate_over_domain(poly, domain)
    }
}

impl<F: Field> Neg for DensePolynomial<F> {
    type Output = DensePolynomial<F>;

    #[inline]
    fn neg(mut self) -> DensePolynomial<F> {
        for coeff in &mut self.coeffs {
            *coeff = -*coeff;
        }
        self
    }
}

impl<'a, 'b, F: Field> Sub<&'a DensePolynomial<F>> for &'b DensePolynomial<F> {
    type Output = DensePolynomial<F>;

    #[inline]
    fn sub(self, other: &'a DensePolynomial<F>) -> DensePolynomial<F> {
        let mut result = if self.is_zero() {
            let mut result = other.clone();
            for coeff in &mut result.coeffs {
                *coeff = -(*coeff);
            }
            result
        } else if other.is_zero() {
            self.clone()
        } else {
            if self.degree() >= other.degree() {
                let mut result = self.clone();
                for (a, b) in result.coeffs.iter_mut().zip(&other.coeffs) {
                    *a -= b
                }
                result
            } else {
                let mut result = self.clone();
                result.coeffs.resize(other.coeffs.len(), F::zero());
                for (a, b) in result.coeffs.iter_mut().zip(&other.coeffs) {
                    *a -= b;
                }
                result
            }
        };
        result.truncate_leading_zeros();
        result
    }
}
impl<'a, 'b, F: Field> SubAssign<&'a DensePolynomial<F>> for DensePolynomial<F> {
    fn sub_assign(&mut self, other: &'a DensePolynomial<F>) {
        if self.is_zero() {
            self.coeffs.resize(other.coeffs.len(), F::zero());
            for (i, coeff) in other.coeffs.iter().enumerate() {
                self.coeffs[i] -= coeff;
            }
        } else if other.is_zero() {
            return;
        } else {
            if self.degree() >= other.degree() {
                for (a, b) in self.coeffs.iter_mut().zip(&other.coeffs) {
                    *a -= b
                }
            } else {
                // Add the necessary number of zero coefficients.
                self.coeffs.resize(other.coeffs.len(), F::zero());
                for (a, b) in self.coeffs.iter_mut().zip(&other.coeffs) {
                    *a -= b
                }
            }
        }
        self.truncate_leading_zeros();
    }
}

impl<F: Field> SubAssign<DensePolynomial<F>> for DensePolynomial<F> {
    fn sub_assign(&mut self, other: DensePolynomial<F>) {
        self.sub_assign(&other);
    }
}

impl<'a, 'b, F: Field> Div<&'a DensePolynomial<F>> for &'b DensePolynomial<F> {
    type Output = DensePolynomial<F>;

    #[inline]
    fn div(self, divisor: &'a DensePolynomial<F>) -> DensePolynomial<F> {
        let a: DenseOrSparsePolynomial<_> = self.into();
        let b: DenseOrSparsePolynomial<_> = divisor.into();
        a.divide_with_q_and_r(&b).expect("division failed").0
    }
}

/// Performs O(nlogn) multiplication of polynomials if F is smooth.
impl<'a, F: PrimeField> MulAssign<&'a DensePolynomial<F>> for DensePolynomial<F> {
    #[inline]
    fn mul_assign(&mut self, other: &'a DensePolynomial<F>) {
        if !self.is_zero() {
            if other.is_zero() {
                *self = DensePolynomial::zero();
            } else {
                let domain = get_best_evaluation_domain(self.coeffs.len() + other.coeffs.len())
                    .expect("Field is not smooth enough to construct domain");
                let mut self_evals = self.evaluate_over_domain_by_ref(domain.clone());
                let other_evals = other.evaluate_over_domain_by_ref(domain);
                self_evals *= &other_evals;
                *self = self_evals.interpolate();
            }
        }
    }
}

/// Performs O(nlogn) multiplication of polynomials if F is smooth.
impl<'a, 'b, F: PrimeField> Mul<&'a DensePolynomial<F>> for &'b DensePolynomial<F> {
    type Output = DensePolynomial<F>;

    #[inline]
    fn mul(self, other: &'a DensePolynomial<F>) -> DensePolynomial<F> {
        if self.is_zero() || other.is_zero() {
            DensePolynomial::zero()
        } else {
            let domain = get_best_evaluation_domain(self.coeffs.len() + other.coeffs.len())
                .expect("Field is not smooth enough to construct domain");
            let mut self_evals = self.evaluate_over_domain_by_ref(domain.clone());
            let other_evals = other.evaluate_over_domain_by_ref(domain);
            self_evals *= &other_evals;
            self_evals.interpolate()
        }
    }
}

impl<'a, F: PrimeField> MulAssign<&'a F> for DensePolynomial<F> {
    fn mul_assign(&mut self, other: &'a F) {
        <DensePolynomial<F> as MulAssign<&DensePolynomial<F>>>::mul_assign(
            self,
            &DensePolynomial::from_coefficients_slice(&[*other]),
        );
    }
}

impl<F: PrimeField> Mul<F> for DensePolynomial<F> {
    type Output = DensePolynomial<F>;

    fn mul(self, other: F) -> DensePolynomial<F> {
        <&DensePolynomial<F> as Mul<&DensePolynomial<F>>>::mul(
            &self,
            &DensePolynomial::from_coefficients_slice(&[other]),
        )
    }
}

impl<'a, F: PrimeField> Mul<&'a F> for DensePolynomial<F> {
    type Output = DensePolynomial<F>;

    fn mul(self, other: &'a F) -> DensePolynomial<F> {
        <&DensePolynomial<F> as Mul<&DensePolynomial<F>>>::mul(
            &self,
            &DensePolynomial::from_coefficients_slice(&[*other]),
        )
    }
}

impl<'a, F: Field> Add<&'a DensePolynomial<F>> for DensePolynomial<F> {
    type Output = DensePolynomial<F>;

    fn add(self, other: &'a DensePolynomial<F>) -> DensePolynomial<F> {
        &self + other
    }
}

impl<F: Field> Add<DensePolynomial<F>> for DensePolynomial<F> {
    type Output = DensePolynomial<F>;

    fn add(self, other: DensePolynomial<F>) -> DensePolynomial<F> {
        &self + &other
    }
}

impl<'a, F: Field> Sub<&'a DensePolynomial<F>> for DensePolynomial<F> {
    type Output = DensePolynomial<F>;

    fn sub(self, other: &'a DensePolynomial<F>) -> DensePolynomial<F> {
        &self - other
    }
}

impl<F: Field> Sub<DensePolynomial<F>> for DensePolynomial<F> {
    type Output = DensePolynomial<F>;

    fn sub(self, other: DensePolynomial<F>) -> DensePolynomial<F> {
        &self - &other
    }
}

impl<F: Field> FromBytesChecked for DensePolynomial<F> {
    fn read_checked<R: Read>(mut reader: R) -> IoResult<Self> {
        Self::read(&mut reader)
    }
}

impl<F: Field> SemanticallyValid for DensePolynomial<F> {
    fn is_valid(&self) -> bool {
        return true;
    }
}

<<<<<<< HEAD
impl<F: PrimeField + SquareRootField> Group for DensePolynomial<F> {
    type BaseField = F;
    type ScalarField = F;

    fn zero() -> Self {
        DensePolynomial::zero()
    }

    fn is_zero(&self) -> bool {
        self.is_zero()
    }

    fn double_in_place(&mut self) -> &mut Self {
        self.add_assign(&self.clone());
        self
    }
}

impl<F: PrimeField + SquareRootField> ToConstraintField<F> for DensePolynomial<F> {
    fn to_field_elements(&self) -> Result<Vec<F>, Error> {
        ToConstraintField::<<Self as Group>::BaseField>::to_field_elements(&self.coeffs)
    }
}

=======
>>>>>>> d24012ec
#[cfg(test)]
mod tests {
    use crate::domain::get_best_evaluation_domain;
    use crate::fields::tweedle::fr::Fr;
    use crate::fields::Field;
    use crate::polynomial::*;
    use crate::UniformRand;
    use rand::thread_rng;
    use num_traits::{Zero, One};

    #[test]
    fn double_polynomials_random() {
        let rng = &mut thread_rng();
        for degree in 0..70 {
            let p = DensePolynomial::<Fr>::rand(degree, rng);
            let p_double = &p + &p;
            let p_quad = &p_double + &p_double;
            assert_eq!(&(&(&p + &p) + &p) + &p, p_quad);
        }
    }

    #[test]
    fn add_polynomials() {
        let rng = &mut thread_rng();
        for a_degree in 0..70 {
            for b_degree in 0..70 {
                let p1 = DensePolynomial::<Fr>::rand(a_degree, rng);
                let p2 = DensePolynomial::<Fr>::rand(b_degree, rng);
                let res1 = &p1 + &p2;
                let res2 = &p2 + &p1;
                assert_eq!(res1, res2);
            }
        }
    }

    #[test]
    fn add_polynomials_with_mul() {
        let rng = &mut thread_rng();
        for a_degree in 0..70 {
            for b_degree in 0..70 {
                let mut p1 = DensePolynomial::rand(a_degree, rng);
                let p2 = DensePolynomial::rand(b_degree, rng);
                let f = Fr::rand(rng);
                let f_p2 = DensePolynomial::from_coefficients_vec(
                    p2.coeffs.iter().map(|c| f * c).collect(),
                );
                let res2 = &f_p2 + &p1;
                p1 += (f, &p2);
                let res1 = p1;
                assert_eq!(res1, res2);
            }
        }
    }

    #[test]
    fn sub_polynomials() {
        let rng = &mut thread_rng();
        let p1 = DensePolynomial::<Fr>::rand(5, rng);
        let p2 = DensePolynomial::<Fr>::rand(3, rng);
        let res1 = &p1 - &p2;
        let res2 = &p2 - &p1;
        assert_eq!(
            &res1 + &p2,
            p1,
            "Subtraction should be inverse of addition!"
        );
        assert_eq!(res1, -res2, "p2 - p1 = -(p1 - p2)");
    }

    #[test]
    fn divide_polynomials_fixed() {
        let dividend = DensePolynomial::from_coefficients_slice(&[
            "4".parse().unwrap(),
            "8".parse().unwrap(),
            "5".parse().unwrap(),
            "1".parse().unwrap(),
        ]);
        let divisor = DensePolynomial::from_coefficients_slice(&[Fr::one(), Fr::one()]); // Construct a monic linear polynomial.
        let result = &dividend / &divisor;
        let expected_result = DensePolynomial::from_coefficients_slice(&[
            "4".parse().unwrap(),
            "4".parse().unwrap(),
            "1".parse().unwrap(),
        ]);
        assert_eq!(expected_result, result);
    }

    #[test]
    fn divide_polynomials_random() {
        let rng = &mut thread_rng();

        for a_degree in 0..70 {
            for b_degree in 0..70 {
                let dividend = DensePolynomial::<Fr>::rand(a_degree, rng);
                let divisor = DensePolynomial::<Fr>::rand(b_degree, rng);
                if let Some((quotient, remainder)) = DenseOrSparsePolynomial::divide_with_q_and_r(
                    &(&dividend).into(),
                    &(&divisor).into(),
                ) {
                    assert_eq!(dividend, &(&divisor * &quotient) + &remainder)
                }
            }
        }
    }

    #[test]
    fn evaluate_polynomials() {
        let rng = &mut thread_rng();
        for a_degree in 0..70 {
            let p = DensePolynomial::rand(a_degree, rng);
            let point: Fr = Fr::from(10u64);
            let mut total = Fr::zero();
            for (i, coeff) in p.coeffs.iter().enumerate() {
                total += &(point.pow(&[i as u64]) * coeff);
            }
            assert_eq!(p.evaluate(point), total);
        }
    }

    #[test]
    fn mul_polynomials_random() {
        let rng = &mut thread_rng();
        for a_degree in 0..70 {
            for b_degree in 0..70 {
                let a = DensePolynomial::<Fr>::rand(a_degree, rng);
                let b = DensePolynomial::<Fr>::rand(b_degree, rng);
                assert_eq!(&a * &b, a.naive_mul(&b))
            }
        }
    }

    #[test]
    fn mul_by_vanishing_poly() {
        let rng = &mut thread_rng();
        for size in 1..18 {
            let domain = get_best_evaluation_domain::<Fr>(1 << size).unwrap();
            for degree in 0..70 {
                let p = DensePolynomial::<Fr>::rand(degree, rng);
                let ans1 = p.mul_by_vanishing_poly(domain.size());
                let ans2 = &p * &domain.vanishing_polynomial().into();
                assert_eq!(ans1, ans2);
            }
        }
    }
}<|MERGE_RESOLUTION|>--- conflicted
+++ resolved
@@ -1,14 +1,8 @@
 //! A polynomial represented in coefficient form.
-
-use crate::SquareRootField;
 use crate::{get_best_evaluation_domain, DenseOrSparsePolynomial, EvaluationDomain, Evaluations};
 use crate::{
-<<<<<<< HEAD
-    serialize::*, Field, FromBytes, FromBytesChecked, Group,
+    serialize::*, Field, FromBytes, FromBytesChecked,
     PrimeField, SemanticallyValid, ToBytes, ToConstraintField, Error
-=======
-    serialize::*, Field, PrimeField, FromBytes, FromBytesChecked, SemanticallyValid, ToBytes,
->>>>>>> d24012ec
 };
 use rand::Rng;
 use rayon::prelude::*;
@@ -517,33 +511,12 @@
     }
 }
 
-<<<<<<< HEAD
-impl<F: PrimeField + SquareRootField> Group for DensePolynomial<F> {
-    type BaseField = F;
-    type ScalarField = F;
-
-    fn zero() -> Self {
-        DensePolynomial::zero()
-    }
-
-    fn is_zero(&self) -> bool {
-        self.is_zero()
-    }
-
-    fn double_in_place(&mut self) -> &mut Self {
-        self.add_assign(&self.clone());
-        self
-    }
-}
-
-impl<F: PrimeField + SquareRootField> ToConstraintField<F> for DensePolynomial<F> {
+impl<F: PrimeField> ToConstraintField<F> for DensePolynomial<F> {
     fn to_field_elements(&self) -> Result<Vec<F>, Error> {
-        ToConstraintField::<<Self as Group>::BaseField>::to_field_elements(&self.coeffs)
-    }
-}
-
-=======
->>>>>>> d24012ec
+        ToConstraintField::<F>::to_field_elements(&self.coeffs)
+    }
+}
+
 #[cfg(test)]
 mod tests {
     use crate::domain::get_best_evaluation_domain;
