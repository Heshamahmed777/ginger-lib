--- conflicted
+++ resolved
@@ -1,13 +1,5 @@
 use super::Group;
-<<<<<<< HEAD
-use crate::{bytes::{FromBytes, ToBytes, FromBytesChecked}, serialize::{CanonicalSerialize, CanonicalDeserialize, SerializationError}, SemanticallyValid, ToConstraintField, Field, Error, UniformRand};
-=======
-use crate::{
-    bytes::{FromBytes, ToBytes, FromBytesChecked},
-    serialize::{CanonicalSerialize, CanonicalDeserialize, SerializationError},
-    SemanticallyValid, ToConstraintField, Error
-};
->>>>>>> 5e56a5bd
+use crate::{bytes::{FromBytes, ToBytes, FromBytesChecked}, serialize::{CanonicalSerialize, CanonicalDeserialize, SerializationError}, SemanticallyValid, ToConstraintField, Error, UniformRand};
 use std::{
     ops::{Add, AddAssign, Mul, MulAssign, Neg, Sub, SubAssign, Index},
     io::{Read, Write, Error as IoError, ErrorKind, Result as IoResult},
