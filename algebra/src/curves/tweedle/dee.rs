--- conflicted
+++ resolved
@@ -3,11 +3,7 @@
     biginteger::BigInteger256,
     curves::{
         models::short_weierstrass_jacobian::{GroupAffine, GroupProjective},
-<<<<<<< HEAD
-        ModelParameters, SWModelParameters,
-=======
         EndoMulParameters, ModelParameters, SWModelParameters,
->>>>>>> 5abd1a7f
     },
     fields::tweedle::*,
     Field,
