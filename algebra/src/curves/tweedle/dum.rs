--- conflicted
+++ resolved
@@ -2,11 +2,7 @@
     biginteger::BigInteger256,
     curves::{
         models::short_weierstrass_jacobian::{GroupAffine, GroupProjective},
-<<<<<<< HEAD
         ModelParameters, SWModelParameters, EndoMulParameters
-=======
-        ModelParameters, SWModelParameters,
->>>>>>> 24c4f327
     },
     field_new,
     fields::tweedle::*,
