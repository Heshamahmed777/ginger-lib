use crate::curves::mnt4753::MNT4_753Parameters;
use crate::curves::models::mnt4::MNT4Parameters;
use crate::field_new;
use crate::{
    biginteger::BigInteger768,
<<<<<<< HEAD
    curves::{
        models::{ModelParameters, SWModelParameters},
    },
    fields::mnt4753::*,
=======
    curves::models::{ModelParameters, SWModelParameters},
    fields::mnt4753::{Fq, Fq2, Fr},
>>>>>>> 24c4f327
};

#[derive(Copy, Clone, Default, PartialEq, Eq)]
pub struct MNT4G2Parameters;

impl ModelParameters for MNT4G2Parameters {
    type BaseField = Fq2;
    type ScalarField = Fr;
}

/// MUL_BY_A_C0 = NONRESIDUE * COEFF_A
pub const MUL_BY_A_C0: Fq = field_new!(
    Fq,
    BigInteger768([
        0xeb354e6121cdccad,
        0x9589bfe5ea49ae4f,
        0xb12cc53998b3d124,
        0x7883d83c06c22baa,
        0xd828782cb96edc7,
        0x35e68bd867a8d558,
        0xe0860ea489bec5bd,
        0xe034be400ffa8f19,
        0xf4d51fe5c821f43d,
        0x8ee1bf11396bcec0,
        0xb819c73cb726c963,
        0x23dae1639e4b,
    ])
);

/// MUL_BY_A_C1 = NONRESIDUE * COEFF_A
pub const MUL_BY_A_C1: Fq = field_new!(
    Fq,
    BigInteger768([
        0xeb354e6121cdccad,
        0x9589bfe5ea49ae4f,
        0xb12cc53998b3d124,
        0x7883d83c06c22baa,
        0xd828782cb96edc7,
        0x35e68bd867a8d558,
        0xe0860ea489bec5bd,
        0xe034be400ffa8f19,
        0xf4d51fe5c821f43d,
        0x8ee1bf11396bcec0,
        0xb819c73cb726c963,
        0x23dae1639e4b,
    ])
);

impl SWModelParameters for MNT4G2Parameters {
    // quadratic twist E' of the G1-curve E: y^2= x^3 + a + b
    // E': y^2 = x^3 + a*alpha*x + b*alpha*X.
    // over F2 = Fq[X]/(X^2-alpha),
    const COEFF_A: Fq2 = MNT4_753Parameters::TWIST_COEFF_A;
    const COEFF_B: Fq2 = field_new!(
        Fq2,
        field_new!(Fq, BigInteger768([0, 0, 0, 0, 0, 0, 0, 0, 0, 0, 0, 0])),
        field_new!(
            Fq,
            BigInteger768([
                0xd1f842ef859c74ef,
                0x9d45480c3873434a,
                0xa5566d8d8d841941,
                0xc0f99a3682ad8bae,
                0xe4b39f099a706e70,
                0xce59a66ebad048e2,
                0x93fe1794e855b79e,
                0x957322b9044da5e8,
                0x836b3c49c9f33d5d,
                0x3ea13c16b209ced3,
                0x79f8ca52b73621ea,
                0x1a2270165e15a,
            ])
        ),
    );

    /// cofactor of G2, native integer representation
    /// COFACTOR = 41898490967918953402344214791240637128170709919953949071783502921025352812571106773058893763790338921418070971888049094905534395567574915333486969589229856772141392370549616644545554517640527237829320384324374366385444967219201
    const COFACTOR: &'static [u64] = &[
        0xe41950da08bd0001,
        0x789a0f8d4a18e8ee,
        0xf04c9f26f687f44a,
        0x16d5a05cb84b6ea3,
        0x313250b76d85d63a,
        0xafc372c51bd661a0,
        0x99d124d9a15af79d,
        0x7fdb925e8a0ed8d,
        0x5eb7e8f96c97d873,
        0xb7f997505b8fafed,
        0x10229022eee2cdad,
        0x1c4c62d92c411,
    ];
    /// cofactor^{-1} mod r, for projection of curve onto G2,
    /// MG representation
    const COFACTOR_INV: Fr = field_new!(
        Fr,
        BigInteger768([
            0x1a14ef94372dbc2a,
            0x6e01a14d0f55ad00,
            0x5955ab3920afde4d,
            0xe7982fd78cbf4332,
            0xecbf393ce1701610,
            0xd111cd07a49d61b4,
            0xe58145271adb10a9,
            0x2e22af0c3ca18713,
            0x35d277c2206aed22,
            0xfb6c4c412f6bacd0,
            0x68e1c109cfc51649,
            0x4747058a5c42,
        ])
    );

    const AFFINE_GENERATOR_COEFFS: (Self::BaseField, Self::BaseField) =
        (G2_GENERATOR_X, G2_GENERATOR_Y);

    #[inline(always)]
    fn mul_by_a(elt: &Fq2) -> Fq2 {
        field_new!(Fq2, MUL_BY_A_C0 * &elt.c0, MUL_BY_A_C1 * &elt.c1,)
    }
}

const G2_GENERATOR_X: Fq2 = field_new!(Fq2, G2_GENERATOR_X_C0, G2_GENERATOR_X_C1);
const G2_GENERATOR_Y: Fq2 = field_new!(Fq2, G2_GENERATOR_Y_C0, G2_GENERATOR_Y_C1);

// generator of prime order r
// x = (c0+ c1*X)
// c0 =2948396511084314467570336474470883652464396010553860807886250839750244\
// 7349913068434941060515343254862580437318493682762113105361632548148204\
// 8060521140087313727573896453838919822112450139651752134560664525878695\
// 19098351487925167
// c1=1970601131963017239107607962479975394815850677122214748623799532192544\
// 3331396169656568431378974558350664383559981183980668976846806019030432\
// 3891691379539889908020005810789940082839677683482759739215981662748576\
// 31001635633631000
pub const G2_GENERATOR_X_C0: Fq = field_new!(
    Fq,
    BigInteger768([
        0x64cd9e87e5f14e2d,
        0x6a123355ee938785,
        0xdb197417e1887231,
        0xf5199b0d7e333053,
        0x397da434e85b78a7,
        0xd1117417b290f004,
        0x3f8ccbdf316d6964,
        0x1ea26a53c24e4162,
        0x4fa40c8be29a9276,
        0x3c355554caad2580,
        0x5b05c21a27b7acc7,
        0x13635a0d01b78,
    ])
);

pub const G2_GENERATOR_X_C1: Fq = field_new!(
    Fq,
    BigInteger768([
        0xb56fc312dc34c98b,
        0x2b8029c87df25f6,
        0x9217aa6ceb0cf808,
        0xe67355775c8eb87e,
        0x90eb471ebb74c1b1,
        0x6bebff63e88338c2,
        0xde8489295782a103,
        0xf1e11281b99054d1,
        0x71e05664c68aa32,
        0x6ec60806cb661af7,
        0x31facd7fa4614cca,
        0x16aea1ba33dc0,
    ])
);

// y = (c0+ c1*Y)
// c0 =3994015267076051965394032031482732794199314140370833866692520428208447\
// 7074754642625849927569427860786384998614863651207257467076192649385174\
// 1080858031687438034917805685033693170931911017795340353772663001850993\
// 18717465441820654,
// c1=1760863742496439573704129137375665713960730644019373180410245701172669\
// 0702169238966996114255971643893157857311132388792357391583164125870757\
// 5410090350414694633665287985939528847459876974030564887446038294374489\
// 27398468360797245
pub const G2_GENERATOR_Y_C0: Fq = field_new!(
    Fq,
    BigInteger768([
        0x438d727bf4c5002e,
        0x220b34b2b9daee2f,
        0xa567a1375a9e2a27,
        0x36739870b33ba70f,
        0xb058c55679b63f3e,
        0xdb048df87997b3b7,
        0xf64a68ade535340f,
        0xe526639d49ef3eff,
        0xd52be2d6e4bee8fd,
        0x8e46b4ca897b87bb,
        0x4f6af38904883c28,
        0x1202d1e47ccef,
    ])
);

pub const G2_GENERATOR_Y_C1: Fq = field_new!(
    Fq,
    BigInteger768([
        0xf06781d5bec3ed74,
        0xa41dbc2a99750c11,
        0x6a393d84e066ddfc,
        0xbbf8387b3a74937a,
        0xecb6da0ba28e9879,
        0x380c74d14f4e2d84,
        0x5c089d226f9c345d,
        0x92e8c3c2f8040454,
        0xdebf6ce50f1d3555,
        0xe659a934e501a154,
        0xa35de638cd06f1c4,
        0x11e7b5c581f,
    ])
);<|MERGE_RESOLUTION|>--- conflicted
+++ resolved
@@ -3,15 +3,8 @@
 use crate::field_new;
 use crate::{
     biginteger::BigInteger768,
-<<<<<<< HEAD
-    curves::{
-        models::{ModelParameters, SWModelParameters},
-    },
-    fields::mnt4753::*,
-=======
     curves::models::{ModelParameters, SWModelParameters},
     fields::mnt4753::{Fq, Fq2, Fr},
->>>>>>> 24c4f327
 };
 
 #[derive(Copy, Clone, Default, PartialEq, Eq)]
