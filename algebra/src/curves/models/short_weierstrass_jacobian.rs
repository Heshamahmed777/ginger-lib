--- conflicted
+++ resolved
@@ -238,15 +238,10 @@
                         let y = -p[i].y - &(s * &(x - &p[i].x));
                         p[j].x = x;
                         p[j].y = y;
-<<<<<<< HEAD
-                    } else {
-                        // point addition
-=======
                         p[j].infinity = false;
                     }
                     else
                     {
->>>>>>> b8d955c1
                         let s = (p[i].y - &p[i+1].y) * &denoms[dx];
                         let x = s.square() - &p[i].x - &p[i+1].x;
                         let y = -p[i].y - &(s * &(x - &p[i].x));
