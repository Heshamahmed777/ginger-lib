use rand::{Rng, distributions::{Standard, Distribution}};
<<<<<<< HEAD
use crate::{UniformRand, SemanticallyValid, Error, FromBytesChecked, ToCompressedBits, FromCompressedBits, BitSerializationError};
=======
use crate::{UniformRand, SemanticallyValid, FromBytesChecked};
>>>>>>> e4e9a595
use std::{
    fmt::{Display, Formatter, Result as FmtResult},
    io::{Read, Result as IoResult, Error as IoError, Write},
    marker::PhantomData,
    ops::{Add, AddAssign, Mul, MulAssign, Neg, Sub, SubAssign},
};

use crate::{
    bytes::{FromBytes, ToBytes},
    curves::{models::TEModelParameters as Parameters, models::MontgomeryModelParameters as MontgomeryParameters, AffineCurve, ProjectiveCurve},
    fields::{BitIterator, Field, PrimeField, SquareRootField},
};
use std::io::ErrorKind;
<<<<<<< HEAD
use serde::{Serialize, Deserialize};
=======
>>>>>>> e4e9a595

#[cfg(test)]
pub mod tests;

#[derive(Derivative)]
#[derivative(
    Copy(bound = "P: Parameters"),
    Clone(bound = "P: Parameters"),
    PartialEq(bound = "P: Parameters"),
    Eq(bound = "P: Parameters"),
    Debug(bound = "P: Parameters"),
    Hash(bound = "P: Parameters")
)]
#[derive(Serialize, Deserialize)]
pub struct GroupAffine<P: Parameters> {
    pub x: P::BaseField,
    pub y: P::BaseField,
    #[derivative(Debug = "ignore")]
    #[serde(skip)]
    _params: PhantomData<P>,
}

impl<P: Parameters> PartialEq<GroupProjective<P>> for GroupAffine<P> {
    fn eq(&self, other: &GroupProjective<P>) -> bool {
        self.into_projective() == *other
    }
}

impl<P: Parameters> PartialEq<GroupAffine<P>> for GroupProjective<P> {
    fn eq(&self, other: &GroupAffine<P>) -> bool {
        *self == other.into_projective()
    }
}

impl<P: Parameters> Display for GroupAffine<P> {
    fn fmt(&self, f: &mut Formatter<'_>) -> FmtResult {
        write!(f, "GroupAffine(x={}, y={})", self.x, self.y)
    }
}

impl<P: Parameters> GroupAffine<P> {
    pub fn new(x: P::BaseField, y: P::BaseField) -> Self {
        Self {
            x,
            y,
            _params: PhantomData,
        }
    }

    #[must_use]
    pub fn scale_by_cofactor(&self) -> <Self as AffineCurve>::Projective {
        self.mul_bits(BitIterator::new(P::COFACTOR))
    }

    #[must_use]
    pub(crate) fn mul_bits<S: AsRef<[u64]>>(
        &self,
        bits: BitIterator<S>,
    ) -> <Self as AffineCurve>::Projective {
        let mut res = GroupProjective::zero();
        for i in bits {
            res.double_in_place();
            if i {
                res.add_assign_mixed(self)
            }
        }
        res
    }

    /// Attempts to construct an affine point given an x-coordinate. The
    /// point is not guaranteed to be in the prime order subgroup.
    ///
    /// If and only if `greatest` is set will the lexicographically
    /// largest y-coordinate be selected.
    #[allow(dead_code)]
    pub(crate) fn get_point_from_x(x: P::BaseField, greatest: bool) -> Option<Self> {
        let x2 = x.square();
        let one = P::BaseField::one();
        let numerator = P::mul_by_a(&x2) - &one;
        let denominator = P::COEFF_D * &x2 - &one;
        let y2 = denominator.inverse().map(|denom| denom * &numerator);
        y2.and_then(|y2| y2.sqrt()).map(|y| {
            let negy = -y;
            let y = if (y < negy) ^ greatest { y } else { negy };
            Self::new(x, y)
        })
    }

    /// Attempts to construct an affine point given an x-coordinate. The
    /// point is not guaranteed to be in the prime order subgroup.
    ///
    /// If and only if `parity` is set will the odd y-coordinate be selected.
    #[allow(dead_code)]
    pub(crate) fn get_point_from_x_and_parity(x: P::BaseField, parity: bool) -> Option<Self> {
        let x2 = x.square();
        let one = P::BaseField::one();
        let numerator = P::mul_by_a(&x2) - &one;
        let denominator = P::COEFF_D * &x2 - &one;
        let y2 = denominator.inverse().map(|denom| denom * &numerator);
        y2.and_then(|y2| y2.sqrt()).map(|y| {
            let negy = -y;
            let y = if y.is_odd() ^ parity { negy } else { y };
            Self::new(x, y)
        })
    }

    /// Checks that the current point is on the elliptic curve.
    pub fn is_on_curve(&self) -> bool {
        let x2 = self.x.square();
        let y2 = self.y.square();

        let lhs = y2 + &P::mul_by_a(&x2);
        let rhs = P::BaseField::one() + &(P::COEFF_D * &(x2 * &y2));

        lhs == rhs
    }

    #[inline]
    pub fn is_in_correct_subgroup_assuming_on_curve(&self) -> bool {
        self.mul_bits(BitIterator::new(P::ScalarField::characteristic()))
            .is_zero()
    }
}

impl<P: Parameters> AffineCurve for GroupAffine<P> {
    type ScalarField = P::ScalarField;
    type BaseField = P::BaseField;
    type Projective = GroupProjective<P>;

    fn zero() -> Self {
        Self::new(Self::BaseField::zero(), Self::BaseField::one())
    }

    fn prime_subgroup_generator() -> Self {
        Self::new(P::AFFINE_GENERATOR_COEFFS.0, P::AFFINE_GENERATOR_COEFFS.1)
    }

    fn is_zero(&self) -> bool {
        self.x.is_zero() & self.y.is_one()
    }

    fn group_membership_test(&self) -> bool {
        self.is_on_curve() && self.is_in_correct_subgroup_assuming_on_curve()
    }

    fn add_points(_: &mut [Vec<Self>]) {
        unimplemented!()
    }

    fn mul<S: Into<<Self::ScalarField as PrimeField>::BigInt>>(&self, by: S) -> GroupProjective<P> {
        self.mul_bits(BitIterator::new(by.into()))
    }

    fn into_projective(&self) -> GroupProjective<P> {
        (*self).into()
    }

    fn mul_by_cofactor(&self) -> Self {
        self.scale_by_cofactor().into()
    }

    fn mul_by_cofactor_inv(&self) -> Self {
        self.mul(P::COFACTOR_INV).into()
    }
}

impl<P: Parameters> SemanticallyValid for GroupAffine<P>
{
    fn is_valid(&self) -> bool {

        self.x.is_valid() &&
        self.y.is_valid() &&
        self.group_membership_test()
    }
}

impl<P: Parameters> Neg for GroupAffine<P> {
    type Output = Self;

    fn neg(self) -> Self {
        Self::new(-self.x, self.y)
    }
}

impl<'a, P: Parameters> Add<&'a Self> for GroupAffine<P> {
    type Output = Self;
    fn add(self, other: &'a Self) -> Self {
        let mut copy = self;
        copy += other;
        copy
    }
}

impl<'a, P: Parameters> AddAssign<&'a Self> for GroupAffine<P> {
    fn add_assign(&mut self, other: &'a Self) {
        let y1y2 = self.y * &other.y;
        let x1x2 = self.x * &other.x;
        let dx1x2y1y2 = P::COEFF_D * &y1y2 * &x1x2;

        let d1 = P::BaseField::one() + &dx1x2y1y2;
        let d2 = P::BaseField::one() - &dx1x2y1y2;

        let x1y2 = self.x * &other.y;
        let y1x2 = self.y * &other.x;

        self.x = (x1y2 + &y1x2) / &d1;
        self.y = (y1y2 - &P::mul_by_a(&x1x2)) / &d2;
    }
}

impl<'a, P: Parameters> Sub<&'a Self> for GroupAffine<P> {
    type Output = Self;
    fn sub(self, other: &'a Self) -> Self {
        let mut copy = self;
        copy -= other;
        copy
    }
}

impl<'a, P: Parameters> SubAssign<&'a Self> for GroupAffine<P> {
    fn sub_assign(&mut self, other: &'a Self) {
        *self += &(-(*other));
    }
}

impl<'a, P: Parameters> Mul<&'a P::ScalarField> for GroupAffine<P> {
    type Output = Self;
    fn mul(self, other: &'a P::ScalarField) -> Self {
        let mut copy = self;
        copy *= other;
        copy
    }
}

impl<'a, P: Parameters> MulAssign<&'a P::ScalarField> for GroupAffine<P> {
    fn mul_assign(&mut self, other: &'a P::ScalarField) {
        *self = <Self as AffineCurve>::mul(self, other.into_repr()).into_affine();
    }
}

impl<P: Parameters> ToBytes for GroupAffine<P> {
    #[inline]
    fn write<W: Write>(&self, mut writer: W) -> IoResult<()> {
        self.x.write(&mut writer)?;
        self.y.write(&mut writer)
    }
}

impl<P: Parameters> FromBytes for GroupAffine<P> {
    #[inline]
    fn read<R: Read>(mut reader: R) -> IoResult<Self> {
        let x = P::BaseField::read(&mut reader)?;
        let y = P::BaseField::read(&mut reader)?;
        Ok(Self::new(x, y))
    }
}

impl<P: Parameters> FromBytesChecked for GroupAffine<P> {
    #[inline]
<<<<<<< HEAD
    fn read_checked<R: Read>(reader: R) -> IoResult<Self> {
        Self::read(reader)
            .map_err(|e| IoError::new(ErrorKind::InvalidData, e))
            .and_then(|p| {
                if !p.group_membership_test() {
                    return Err(IoError::new(ErrorKind::InvalidData, "invalid point: group membership test failed"));
                }
                Ok(p)
            }
        )
    }
}

use crate::{ToBits, FromBits};
impl<P: Parameters> ToCompressedBits for GroupAffine<P>
{
    #[inline]
    fn compress(&self) -> Vec<bool> {

        let mut res = self.x.write_bits();

        // Is the y-coordinate the odd one of the two associated with the
        // x-coordinate?
        res.push(self.y.is_odd());

        res
    }
}

impl<P: Parameters> FromCompressedBits for GroupAffine<P>
{
    #[inline]
    fn decompress(compressed: Vec<bool>) -> Result<Self, Error> {
        let len = compressed.len() - 1;
        let parity_flag_set = compressed[len];

        //Mask away the flag bits and try to get the x coordinate
        let x = P::BaseField::read_bits(compressed[0..(len - 1)].to_vec())?;

        //Attempt to get the y coordinate from its parity and x
        match Self::get_point_from_x_and_parity(x, parity_flag_set) {

            //Check p belongs to the subgroup we expect
            Some(p) => {
                if p.is_in_correct_subgroup_assuming_on_curve() {
                    Ok(p)
                }
                else {
                    let e = BitSerializationError::NotPrimeOrder;
                    Err(Box::new(e))
                }
            }
            _ => Err(Box::new(BitSerializationError::NotOnCurve)),
        }
    }
}

=======
    fn read_checked<R: Read>(mut reader: R) -> IoResult<Self> {
        let x = P::BaseField::read_checked(&mut reader)?;
        let y = P::BaseField::read_checked(reader)?;
        let p = Self::new(x, y);
        if !p.group_membership_test() {
            return Err(IoError::new(ErrorKind::InvalidData, "invalid point: group membership test failed"));
        }
        Ok(p)
    }
}


>>>>>>> e4e9a595
impl<P: Parameters> Default for GroupAffine<P> {
    #[inline]
    fn default() -> Self {
        Self::zero()
    }
}

impl<P: Parameters> Distribution<GroupAffine<P>> for Standard {
    #[inline]
    fn sample<R: Rng + ?Sized>(&self, rng: &mut R) -> GroupAffine<P> {
        loop {
            let x = P::BaseField::rand(rng);
            let greatest = rng.gen();

            if let Some(p) = GroupAffine::get_point_from_x(x, greatest) {
                return p.scale_by_cofactor().into();
            }
        }
    }
}

mod group_impl {
    use super::*;
    use crate::groups::Group;

    impl<P: Parameters> Group for GroupAffine<P> {
        type ScalarField = P::ScalarField;
        fn zero() -> Self {
            <Self as AffineCurve>::zero()
        }

        fn is_zero(&self) -> bool {
            <Self as AffineCurve>::is_zero(&self)
        }

        #[inline]
        #[must_use]
        fn double(&self) -> Self {
            let mut tmp = *self;
            tmp += self;
            tmp
        }

        #[inline]
        fn double_in_place(&mut self) -> &mut Self {
            let mut tmp = *self;
            tmp += self;
            *self = tmp;
            self
        }
    }
}

//////////////////////////////////////////////////////////////////////////////

#[derive(Derivative)]
#[derivative(
    Copy(bound = "P: Parameters"),
    Clone(bound = "P: Parameters"),
    Eq(bound = "P: Parameters"),
    Debug(bound = "P: Parameters"),
    Hash(bound = "P: Parameters")
)]
#[derive(Serialize, Deserialize)]
pub struct GroupProjective<P: Parameters> {
    pub x: P::BaseField,
    pub y: P::BaseField,
    pub t: P::BaseField,
    pub z: P::BaseField,
    #[derivative(Debug = "ignore")]
    #[serde(skip)]
    _params: PhantomData<P>,
}

impl<P: Parameters> Display for GroupProjective<P> {
    fn fmt(&self, f: &mut Formatter<'_>) -> FmtResult {
        write!(f, "{}", self.into_affine())
    }
}

impl<P: Parameters> PartialEq for GroupProjective<P> {
    fn eq(&self, other: &Self) -> bool {
        if self.is_zero() {
            return other.is_zero();
        }

        if other.is_zero() {
            return false;
        }

        // x1/z1 == x2/z2  <==> x1 * z2 == x2 * z1
        (self.x * &other.z) == (other.x * &self.z) && (self.y * &other.z) == (other.y * &self.z)
    }
}

impl<P: Parameters> Distribution<GroupProjective<P>> for Standard {
    #[inline]
    fn sample<R: Rng + ?Sized>(&self, rng: &mut R) -> GroupProjective<P> {
        loop {
            let x = P::BaseField::rand(rng);
            let greatest = rng.gen();

            if let Some(p) = GroupAffine::get_point_from_x(x, greatest) {
                return p.scale_by_cofactor();
            }
        }
    }
}

impl<P: Parameters> ToBytes for GroupProjective<P> {
    #[inline]
    fn write<W: Write>(&self, mut writer: W) -> IoResult<()> {
        self.x.write(&mut writer)?;
        self.y.write(&mut writer)?;
        self.t.write(&mut writer)?;
        self.z.write(writer)
    }
}

impl<P: Parameters> FromBytes for GroupProjective<P> {
    #[inline]
    fn read<R: Read>(mut reader: R) -> IoResult<Self> {
        let x = P::BaseField::read(&mut reader)?;
        let y = P::BaseField::read(&mut reader)?;
        let t = P::BaseField::read(&mut reader)?;
        let z = P::BaseField::read(reader)?;
        Ok(Self::new(x, y, t, z))
    }
}

impl<P: Parameters> FromBytesChecked for GroupProjective<P> {
    #[inline]
<<<<<<< HEAD
    fn read_checked<R: Read>(reader: R) -> IoResult<Self> {
        Self::read(reader)
            .map_err(|e| IoError::new(ErrorKind::InvalidData, e))
            .and_then(|p| {
                if !p.group_membership_test() {
                    return Err(IoError::new(ErrorKind::InvalidData, "invalid point: group membership test failed"));
                }
                Ok(p)
            }
        )
=======
    fn read_checked<R: Read>(mut reader: R) -> IoResult<Self> {
        let x = P::BaseField::read_checked(&mut reader)?;
        let y = P::BaseField::read_checked(&mut reader)?;
        let t = P::BaseField::read_checked(&mut reader)?;
        let z = P::BaseField::read_checked(reader)?;
        let p = Self::new(x, y, t, z);
        if !p.group_membership_test() {
            return Err(IoError::new(ErrorKind::InvalidData, "invalid point: group membership test failed"));
        }
        Ok(p)
>>>>>>> e4e9a595
    }
}

impl<P: Parameters> Default for GroupProjective<P> {
    #[inline]
    fn default() -> Self {
        Self::zero()
    }
}

impl<P: Parameters> GroupProjective<P> {
    pub fn new(x: P::BaseField, y: P::BaseField, t: P::BaseField, z: P::BaseField) -> Self {
        Self {
            x,
            y,
            t,
            z,
            _params: PhantomData,
        }
    }
}

impl<P: Parameters> ProjectiveCurve for GroupProjective<P> {
    type BaseField = P::BaseField;
    type ScalarField = P::ScalarField;
    type Affine = GroupAffine<P>;

    fn zero() -> Self {
        Self::new(
            P::BaseField::zero(),
            P::BaseField::one(),
            P::BaseField::zero(),
            P::BaseField::one(),
        )
    }

    fn prime_subgroup_generator() -> Self {
        GroupAffine::prime_subgroup_generator().into()
    }

    fn is_zero(&self) -> bool {
        self.x.is_zero() && self.y == self.z && !self.y.is_zero() && self.t.is_zero()
    }

    #[inline]
    fn group_membership_test(&self) -> bool {
        self.into_affine().group_membership_test()
    }

    fn is_normalized(&self) -> bool {
        self.z.is_one()
    }

    fn batch_normalization(v: &mut [Self]) {
        // Montgomery’s Trick and Fast Implementation of Masked AES
        // Genelle, Prouff and Quisquater
        // Section 3.2

        // First pass: compute [a, ab, abc, ...]
        let mut prod = Vec::with_capacity(v.len());
        let mut tmp = P::BaseField::one();
        for g in v.iter_mut()
            // Ignore normalized elements
            .filter(|g| !g.is_normalized())
        {
            tmp.mul_assign(&g.z);
            prod.push(tmp);
        }

        // Invert `tmp`.
        tmp = tmp.inverse().unwrap(); // Guaranteed to be nonzero.

        // Second pass: iterate backwards to compute inverses
        for (g, s) in v.iter_mut()
            // Backwards
            .rev()
                // Ignore normalized elements
                .filter(|g| !g.is_normalized())
                // Backwards, skip last element, fill in one for last term.
                .zip(prod.into_iter().rev().skip(1).chain(Some(P::BaseField::one())))
        {
            // tmp := tmp * g.z; g.z := tmp * s = 1/z
            let newtmp = tmp * &g.z;
            g.z = tmp * &s;
            tmp = newtmp;
        }

        // Perform affine transformations
        for g in v.iter_mut().filter(|g| !g.is_normalized()) {
            g.x *= &g.z; // x/z
            g.y *= &g.z;
            g.t *= &g.z;
            g.z = P::BaseField::one(); // z = 1
        }
    }

    fn double_in_place(&mut self) -> &mut Self {
        let tmp = *self;
        *self += &tmp;
        self
    }

    fn add_assign_mixed(&mut self, other: &Self::Affine) {
        // A = X1*X2
        let a = self.x * &other.x;
        // B = Y1*Y2
        let b = self.y * &other.y;
        // C = T1*d*T2
        let c = P::COEFF_D * &self.t * &other.x * &other.y;
        // D = Z1
        let d = self.z;
        // E = (X1+Y1)*(X2+Y2)-A-B
        let e = (self.x + &self.y) * &(other.x + &other.y) - &a - &b;
        // F = D-C
        let f = d - &c;
        // G = D+C
        let g = d + &c;
        // H = B-a*A
        let h = b - &P::mul_by_a(&a);
        // X3 = E*F
        self.x = e * &f;
        // Y3 = G*H
        self.y = g * &h;
        // T3 = E*H
        self.t = e * &h;
        // Z3 = F*G
        self.z = f * &g;
    }

    fn mul_assign<S: Into<<Self::ScalarField as PrimeField>::BigInt>>(&mut self, other: S) {
        let mut res = Self::zero();

        let mut found_one = false;

        for i in BitIterator::new(other.into()) {
            if found_one {
                res.double_in_place();
            } else {
                found_one = i;
            }

            if i {
                res.add_assign(self);
            }
        }

        *self = res;
    }

    fn into_affine(&self) -> GroupAffine<P> {
        (*self).into()
    }

    fn recommended_wnaf_for_scalar(scalar: <Self::ScalarField as PrimeField>::BigInt) -> usize {
        P::empirical_recommended_wnaf_for_scalar(scalar)
    }

    fn recommended_wnaf_for_num_scalars(num_scalars: usize) -> usize {
        P::empirical_recommended_wnaf_for_num_scalars(num_scalars)
    }
}

impl<P: Parameters> SemanticallyValid for GroupProjective<P>
{
    fn is_valid(&self) -> bool {

        self.x.is_valid() &&
        self.y.is_valid() &&
        self.z.is_valid() &&
        self.t.is_valid() &&
        self.group_membership_test()
    }
}

impl<P: Parameters> Neg for GroupProjective<P> {
    type Output = Self;
    fn neg(mut self) -> Self {
        self.x = -self.x;
        self.t = -self.t;
        self
    }
}

impl<'a, P: Parameters> Add<&'a Self> for GroupProjective<P> {
    type Output = Self;
    fn add(self, other: &'a Self) -> Self {
        let mut copy = self;
        copy += other;
        copy
    }
}

impl<'a, P: Parameters> AddAssign<&'a Self> for GroupProjective<P> {
    fn add_assign(&mut self, other: &'a Self) {
        // See "Twisted Edwards Curves Revisited"
        // Huseyin Hisil, Kenneth Koon-Ho Wong, Gary Carter, and Ed Dawson
        // 3.1 Unified Addition in E^e

        // A = x1 * x2
        let a = self.x * &other.x;

        // B = y1 * y2
        let b = self.y * &other.y;

        // C = d * t1 * t2
        let c = P::COEFF_D * &self.t * &other.t;

        // D = z1 * z2
        let d = self.z * &other.z;

        // H = B - aA
        let h = b - &P::mul_by_a(&a);

        // E = (x1 + y1) * (x2 + y2) - A - B
        let e = (self.x + &self.y) * &(other.x + &other.y) - &a - &b;

        // F = D - C
        let f = d - &c;

        // G = D + C
        let g = d + &c;

        // x3 = E * F
        self.x = e * &f;

        // y3 = G * H
        self.y = g * &h;

        // t3 = E * H
        self.t = e * &h;

        // z3 = F * G
        self.z = f * &g;
    }
}

impl<'a, P: Parameters> Sub<&'a Self> for GroupProjective<P> {
    type Output = Self;
    fn sub(self, other: &'a Self) -> Self {
        let mut copy = self;
        copy -= other;
        copy
    }
}

impl<'a, P: Parameters> SubAssign<&'a Self> for GroupProjective<P> {
    fn sub_assign(&mut self, other: &'a Self) {
        *self += &(-(*other));
    }
}

impl<'a, P: Parameters> Mul<&'a P::ScalarField> for GroupProjective<P> {
    type Output = Self;
    fn mul(self, other: &'a P::ScalarField) -> Self {
        let mut copy = self;
        copy *= other;
        copy
    }
}

impl<'a, P: Parameters> MulAssign<&'a P::ScalarField> for GroupProjective<P> {
    fn mul_assign(&mut self, other: &'a P::ScalarField) {
        <Self as ProjectiveCurve>::mul_assign(self, other.into_repr());
    }
}

// The affine point (X, Y) is represented in the Extended Projective coordinates
// with Z = 1.
impl<P: Parameters> From<GroupAffine<P>> for GroupProjective<P> {
    fn from(p: GroupAffine<P>) -> GroupProjective<P> {
        Self::new(p.x, p.y, p.x * &p.y, P::BaseField::one())
    }
}

// The projective point X, Y, T, Z is represented in the affine
// coordinates as X/Z, Y/Z.
impl<P: Parameters> From<GroupProjective<P>> for GroupAffine<P> {
    fn from(p: GroupProjective<P>) -> GroupAffine<P> {
        if p.is_zero() {
            GroupAffine::zero()
        } else if p.z.is_one() {
            // If Z is one, the point is already normalized.
            GroupAffine::new(p.x, p.y)
        } else {
            // Z is nonzero, so it must have an inverse in a field.
            let z_inv = p.z.inverse().unwrap();
            let x = p.x * &z_inv;
            let y = p.y * &z_inv;
            GroupAffine::new(x, y)
        }
    }
}

#[derive(Derivative)]
#[derivative(
Copy(bound = "P: MontgomeryParameters"),
Clone(bound = "P: MontgomeryParameters"),
PartialEq(bound = "P: MontgomeryParameters"),
Eq(bound = "P: MontgomeryParameters"),
Debug(bound = "P: MontgomeryParameters"),
Hash(bound = "P: MontgomeryParameters")
)]
pub struct MontgomeryGroupAffine<P: MontgomeryParameters> {
    pub x: P::BaseField,
    pub y: P::BaseField,
    #[derivative(Debug = "ignore")]
    _params: PhantomData<P>,
}

impl<P: MontgomeryParameters> Display for MontgomeryGroupAffine<P> {
    fn fmt(&self, f: &mut Formatter<'_>) -> FmtResult {
        write!(f, "MontgomeryGroupAffine(x={}, y={})", self.x, self.y)
    }
}

impl<P: MontgomeryParameters> MontgomeryGroupAffine<P> {
    pub fn new(x: P::BaseField, y: P::BaseField) -> Self {
        Self {
            x,
            y,
            _params: PhantomData,
        }
    }
}
<|MERGE_RESOLUTION|>--- conflicted
+++ resolved
@@ -1,9 +1,5 @@
 use rand::{Rng, distributions::{Standard, Distribution}};
-<<<<<<< HEAD
 use crate::{UniformRand, SemanticallyValid, Error, FromBytesChecked, ToCompressedBits, FromCompressedBits, BitSerializationError};
-=======
-use crate::{UniformRand, SemanticallyValid, FromBytesChecked};
->>>>>>> e4e9a595
 use std::{
     fmt::{Display, Formatter, Result as FmtResult},
     io::{Read, Result as IoResult, Error as IoError, Write},
@@ -17,10 +13,7 @@
     fields::{BitIterator, Field, PrimeField, SquareRootField},
 };
 use std::io::ErrorKind;
-<<<<<<< HEAD
 use serde::{Serialize, Deserialize};
-=======
->>>>>>> e4e9a595
 
 #[cfg(test)]
 pub mod tests;
@@ -280,17 +273,14 @@
 
 impl<P: Parameters> FromBytesChecked for GroupAffine<P> {
     #[inline]
-<<<<<<< HEAD
-    fn read_checked<R: Read>(reader: R) -> IoResult<Self> {
-        Self::read(reader)
-            .map_err(|e| IoError::new(ErrorKind::InvalidData, e))
-            .and_then(|p| {
-                if !p.group_membership_test() {
-                    return Err(IoError::new(ErrorKind::InvalidData, "invalid point: group membership test failed"));
-                }
-                Ok(p)
-            }
-        )
+    fn read_checked<R: Read>(mut reader: R) -> IoResult<Self> {
+        let x = P::BaseField::read_checked(&mut reader)?;
+        let y = P::BaseField::read_checked(reader)?;
+        let p = Self::new(x, y);
+        if !p.group_membership_test() {
+            return Err(IoError::new(ErrorKind::InvalidData, "invalid point: group membership test failed"));
+        }
+        Ok(p)
     }
 }
 
@@ -338,20 +328,6 @@
     }
 }
 
-=======
-    fn read_checked<R: Read>(mut reader: R) -> IoResult<Self> {
-        let x = P::BaseField::read_checked(&mut reader)?;
-        let y = P::BaseField::read_checked(reader)?;
-        let p = Self::new(x, y);
-        if !p.group_membership_test() {
-            return Err(IoError::new(ErrorKind::InvalidData, "invalid point: group membership test failed"));
-        }
-        Ok(p)
-    }
-}
-
-
->>>>>>> e4e9a595
 impl<P: Parameters> Default for GroupAffine<P> {
     #[inline]
     fn default() -> Self {
@@ -484,18 +460,6 @@
 
 impl<P: Parameters> FromBytesChecked for GroupProjective<P> {
     #[inline]
-<<<<<<< HEAD
-    fn read_checked<R: Read>(reader: R) -> IoResult<Self> {
-        Self::read(reader)
-            .map_err(|e| IoError::new(ErrorKind::InvalidData, e))
-            .and_then(|p| {
-                if !p.group_membership_test() {
-                    return Err(IoError::new(ErrorKind::InvalidData, "invalid point: group membership test failed"));
-                }
-                Ok(p)
-            }
-        )
-=======
     fn read_checked<R: Read>(mut reader: R) -> IoResult<Self> {
         let x = P::BaseField::read_checked(&mut reader)?;
         let y = P::BaseField::read_checked(&mut reader)?;
@@ -506,7 +470,6 @@
             return Err(IoError::new(ErrorKind::InvalidData, "invalid point: group membership test failed"));
         }
         Ok(p)
->>>>>>> e4e9a595
     }
 }
 
