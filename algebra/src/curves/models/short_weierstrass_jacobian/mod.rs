--- conflicted
+++ resolved
@@ -623,14 +623,7 @@
     }
 }
 
-<<<<<<< HEAD
-impl<P: Parameters> Group for Jacobian<P> {
-    type BaseField = P::BaseField;
-    type ScalarField = P::ScalarField;
-
-=======
 impl<P: Parameters> Zero for Jacobian<P> {
->>>>>>> d24012ec
     // The point at infinity is conventionally represented as (1:1:0)
     #[inline]
     fn zero() -> Self {
@@ -650,6 +643,7 @@
 }
 
 impl<P: Parameters> Group for Jacobian<P> {
+    type BaseField = P::BaseField;
     type ScalarField = P::ScalarField;
 
     fn double_in_place(&mut self) -> &mut Self {
