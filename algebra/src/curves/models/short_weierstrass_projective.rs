--- conflicted
+++ resolved
@@ -1,13 +1,9 @@
 use crate::{
     bytes::{FromBytes, ToBytes},
-<<<<<<< HEAD
-    curves::{AffineCurve, ProjectiveCurve, EndoMulCurve, models::{
+    curves::{models::{
         SWModelParameters as Parameters,
         EndoMulParameters as EndoParameters,
-    }},
-=======
-    curves::{models::SWModelParameters as Parameters, AffineCurve, ProjectiveCurve},
->>>>>>> 24c4f327
+    }, AffineCurve, ProjectiveCurve, EndoMulCurve},
     fields::{BitIterator, Field, PrimeField, SquareRootField},
     BitSerializationError, CanonicalDeserialize, CanonicalDeserializeWithFlags, CanonicalSerialize,
     CanonicalSerializeWithFlags, Error, FromBytesChecked, FromCompressedBits, SWFlags,
@@ -307,7 +303,6 @@
     }
 }
 
-<<<<<<< HEAD
 impl<P: EndoParameters> EndoMulCurve for GroupAffine<P> {
 
     fn apply_endomorphism(&self) -> Self {
@@ -400,11 +395,7 @@
     }
 }
 
-impl<P: Parameters> SemanticallyValid for GroupAffine<P>
-{
-=======
 impl<P: Parameters> SemanticallyValid for GroupAffine<P> {
->>>>>>> 24c4f327
     fn is_valid(&self) -> bool {
         self.x.is_valid() && self.y.is_valid() && self.group_membership_test()
     }
