use crate::{
    fields::BitIterator,
    groups::Group,
    CanonicalDeserialize, CanonicalSerialize, Error, FromBytes, ToBytes,
};
use serde::{Deserialize, Serialize};
use std::{
    convert::{TryFrom, TryInto},
    fmt::Debug,
    hash::Hash,
    ops::{AddAssign, Mul, Neg}
};
use num_traits::One;

pub mod models;

#[cfg(feature = "tweedle")]
pub mod tweedle;

#[cfg(feature = "secp256k1")]
pub mod secp256k1;

#[cfg(feature = "ed25519")]
pub mod ed25519;

#[cfg(test)]
pub mod tests;

pub use self::models::*;

/// Projective representation of an elliptic curve point.
pub trait Curve:
    Group
    + Copy // TODO: Let's consider removing this
    + Serialize
    + for<'a> Deserialize<'a>
    + From<<Self as Curve>::AffineRep>
    + TryInto<<Self as Curve>::AffineRep, Error = Error>
{
<<<<<<< HEAD
=======
    /// The finite field over which this curve is defined.
    type BaseField: Field + SquareRootField;

    /// The affine representation of points on this curve.
>>>>>>> d24012ec
    type AffineRep: Sized
        + Sync
        + Copy
        + PartialEq
        + Debug
        + Hash
        + Serialize
        + for<'a> Deserialize<'a>
        + CanonicalSerialize
        + CanonicalDeserialize
        + ToBytes
        + FromBytes
        + Neg<Output = Self::AffineRep>
        + TryFrom<Self, Error = Error>;

    /// Convert, if possible, `self` to its affine equivalent.
    #[inline]
    fn into_affine(&self) -> Result<Self::AffineRep, Error> {
        TryInto::<Self::AffineRep>::try_into(*self)
    }


    /// Construct a `self` point from its affine representation.
    #[inline]
    fn from_affine<'a>(other: &'a Self::AffineRep) -> Self {
        Into::<Self>::into(*other)
    }

    /// Convert, if possible, a batch of `self` points to their affine equivalent.
    #[inline]
    fn batch_into_affine<'a>(vec_self: &'a [Self]) -> Result<Vec<Self::AffineRep>, Error> {
        vec_self
            .iter()
            .map(|&projective| projective.into_affine())
            .collect::<Result<Vec<_>, _>>()
    }

    /// Construct `self` points from a batch of their affine representation.
    #[inline]
    fn batch_from_affine<'a>(vec_affine: &'a [Self::AffineRep]) -> Vec<Self> {
        vec_affine
            .iter()
            .map(|&affine| affine.into())
            .collect::<Vec<_>>()
    }

    /// Add an affine point `other` to `self`, using mixed addition formulas.
    fn add_affine(&self, other: &Self::AffineRep) -> Self;

    /// Add assign an affine point `other` to `self`, using mixed addition formulas.
    fn add_assign_affine(&mut self, other: &Self::AffineRep);

    /// Add, pairwise, the elements of each vector in `to_add`
    fn add_in_place_affine_many(to_add: &mut [Vec<Self::AffineRep>]);

    /// Multiply `self` by the scalar represented by `bits`. 
    fn mul_bits<S: AsRef<[u64]>>(&self, bits: BitIterator<S>) -> Self {
        if self.is_zero() {
            *self
        } else {
            Self::mul_bits_affine(&self.into_affine().unwrap(), bits)
        }
    }

    /// Multiply an affine point `affine` by the scalar represented by `bits`. 
    fn mul_bits_affine<'a, S: AsRef<[u64]>>(
        affine: &'a Self::AffineRep,
        bits: BitIterator<S>,
    ) -> Self;

    /// Multiply `self` by the cofactor.
    fn scale_by_cofactor(&self) -> Self;

    /// Multiply `self` by the inverse of the cofactor in `Self::ScalarField`.
    fn scale_by_cofactor_inv(&self) -> Self;

    /// Normalize `self` so that conversion to affine is cheap. Output the normalized point.
    fn normalize(&self) -> Self;

    /// Normalize `self` so that conversion to affine is cheap.
    fn normalize_assign(&mut self);

    /// Return true if `self` is normalized, false otherwise.
    fn is_normalized(&self) -> bool;

    /// Normalize a slice of projective elements so that conversion to affine is cheap.
    fn batch_normalization(v: &mut [Self]);

    /// Normalize a slice of projective elements and outputs a vector containing the affine equivalents.
    fn batch_normalization_into_affine(mut v: Vec<Self>) -> Result<Vec<Self::AffineRep>, Error> {
        Self::batch_normalization(v.as_mut_slice());
        Self::batch_into_affine(v.as_slice())
    }

    /// Returns a fixed generator of unknown exponent.
    #[must_use]
    fn prime_subgroup_generator() -> Self;

    /// Checks that the current point is on curve and is in the
    /// prime order subgroup
    #[must_use]
    fn group_membership_test(&self) -> bool;

    /// Return true if this point is on the curve, false otherwise.
    fn is_on_curve(&self) -> bool;

    /// Return true if this point is in the correct prime order subgroup.
    /// It won't check that the point is on the curve.
    fn is_in_correct_subgroup_assuming_on_curve(&self) -> bool;

    /// Attempts to construct a point given an x-coordinate. The
    /// point is not guaranteed to be in the prime order subgroup.
    ///
    /// If and only if `greatest` is set will the lexicographically
    /// largest y-coordinate be selected.
    fn get_point_from_x(x: Self::BaseField, greatest: bool) -> Option<Self>;

    /// Attempts to construct a point given an x-coordinate. The
    /// point is not guaranteed to be in the prime order subgroup.
    ///
    /// If and only if `parity` is set will the odd y-coordinate be selected.
    fn get_point_from_x_and_parity(x: Self::BaseField, parity: bool) -> Option<Self>;

    /// Returns a curve point if the set of bytes forms a valid curve point,
    /// otherwise returns None. This function is primarily intended for sampling
    /// random group elements from a hash-function or RNG output.
    /// The sampled point is not guaranteed to be in the prime order subgroup.
    fn from_random_bytes(bytes: &[u8]) -> Option<Self>;
}

/// The `EndoMulCurve` trait for curves that have a non-trivial endomorphism
/// `Phi` of the form `Phi(x,y) = (zeta*x,y)`.
pub trait EndoMulCurve: Curve {

    /// The curve parameters relevant for the endomorphism.
    type Params: EndoMulParameters<BaseField = Self::BaseField, ScalarField = Self::ScalarField>;

    /// Apply `Phi`
    fn apply_endomorphism(&self) -> Self;

    /// Conversion of a bit sequence used in `endo_mul()` into its equivalent scalar
    fn endo_rep_to_scalar(bits: Vec<bool>) -> Result<Self::ScalarField, Error> {
        let mut a: Self::ScalarField = 2u64.into();
        let mut b: Self::ScalarField = 2u64.into();

        let one = Self::ScalarField::one();
        let one_neg = one.neg();

        let mut bits = bits;
        if bits.len() % 2 == 1 {
            bits.push(false);
        }

        if bits.len() > Self::Params::LAMBDA {
            Err("Endo mul bits length exceeds LAMBDA")?
        }

        for i in (0..(bits.len() / 2)).rev() {
            a.double_in_place();
            b.double_in_place();

            let s = if bits[i * 2] { &one } else { &one_neg };

            if bits[i * 2 + 1] {
                a.add_assign(s);
            } else {
                b.add_assign(s);
            }
        }

        Ok(a.mul(Self::Params::ENDO_SCALAR) + &b)
    }

    /// Endomorphism-based multiplication of a curve point with a scalar
    /// in little-endian endomorphism representation.
    fn endo_mul(&self, bits: Vec<bool>) -> Result<Self, Error> {
        let mut bits = bits;
        if bits.len() % 2 == 1 {
            bits.push(false);
        }

        if bits.len() > Self::Params::LAMBDA {
            Err("Endo mul bits length exceeds LAMBDA")?
        }

        if self.is_zero() {
            return Ok(*self);
        }

        let self_affine = self.into_affine()?;
        let self_affine_neg = self_affine.neg();

        let self_e = self.apply_endomorphism();
        let self_affine_e = self_e.into_affine().unwrap();

        let self_affine_e_neg = self_affine_e.neg();

        let mut acc = self_e;
        acc.add_assign_affine(&self_affine);
        acc.double_in_place();

        for i in (0..(bits.len() / 2)).rev() {
            let s = if bits[i * 2 + 1] {
                if bits[i * 2] {
                    &self_affine_e
                } else {
                    &self_affine_e_neg
                }
            } else {
                if bits[i * 2] {
                    &self_affine
                } else {
                    &self_affine_neg
                }
            };

            acc.double_in_place();
            acc.add_assign_affine(s);
        }

        Ok(acc)
    }
}<|MERGE_RESOLUTION|>--- conflicted
+++ resolved
@@ -37,13 +37,6 @@
     + From<<Self as Curve>::AffineRep>
     + TryInto<<Self as Curve>::AffineRep, Error = Error>
 {
-<<<<<<< HEAD
-=======
-    /// The finite field over which this curve is defined.
-    type BaseField: Field + SquareRootField;
-
-    /// The affine representation of points on this curve.
->>>>>>> d24012ec
     type AffineRep: Sized
         + Sync
         + Copy
