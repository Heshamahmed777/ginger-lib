--- conflicted
+++ resolved
@@ -18,11 +18,6 @@
 license = "MIT/Apache-2.0"
 
 [dependencies]
-<<<<<<< HEAD
 algebra = { git = "https://github.com/HorizenOfficial/ginger-lib", branch = "sc_testnet_2" }
 smallvec = { version = "1.6.1" }
-radix_trie = {version = "0.2.1"}
-=======
-algebra = { git = "https://github.com/HorizenOfficial/ginger-lib", branch = "development_tmp" }
-smallvec = { version = "1.6.1" }
->>>>>>> 4800e0d8
+radix_trie = {version = "0.2.1"}