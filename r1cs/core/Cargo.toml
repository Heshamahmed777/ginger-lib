--- conflicted
+++ resolved
@@ -24,11 +24,7 @@
 license = "MIT/Apache-2.0"
 
 [dependencies]
-<<<<<<< HEAD
 algebra = { git = "https://github.com/HorizenOfficial/ginger-lib", branch = "integration" }
-=======
-algebra = { git = "https://github.com/HorizenOfficial/ginger-lib", branch = "development" }
->>>>>>> 96e2065c
 smallvec = { version = "=1.7.0" }
 radix_trie = { version = "=0.2.1" }
 rand = { version = "=0.8.4" }