[package]
name = "r1cs-core"
version = "0.3.0"
authors = [
    "Sean Bowe",
    "Alessandro Chiesa",
    "Matthew Green",
    "Ian Miers",
    "Pratyush Mishra",
    "Howard Wu",
    "Daniele Di Benedetto <daniele@horizenlabs.io>",
    "Marcelo Kaihara",
    "Ulrich Haboeck <ulrich@horizenlabs.io>",
    "Maksym Vereshchak <phoinic@gmail.com>",
    "Luigi Varriale <luigi@horizenlabs.io>",
    "cronicc <cronic@horizenlabs.io>"
]
description = "A library for rank-one constraint systems"
edition = "2018"
include = ["Cargo.toml", "src", "README.md", "LICENSE-APACHE", "LICENSE-MIT"]
license = "MIT/Apache-2.0"

[dependencies]
<<<<<<< HEAD
algebra = { git = "https://github.com/HorizenOfficial/ginger-lib", branch = "rc/audit_chain" }
=======
algebra = { git = "https://github.com/HorizenOfficial/ginger-lib", branch = "development" }
>>>>>>> 099baabc
smallvec = { version = "1.6.1" }<|MERGE_RESOLUTION|>--- conflicted
+++ resolved
@@ -21,9 +21,5 @@
 license = "MIT/Apache-2.0"
 
 [dependencies]
-<<<<<<< HEAD
 algebra = { git = "https://github.com/HorizenOfficial/ginger-lib", branch = "rc/audit_chain" }
-=======
-algebra = { git = "https://github.com/HorizenOfficial/ginger-lib", branch = "development" }
->>>>>>> 099baabc
 smallvec = { version = "1.6.1" }