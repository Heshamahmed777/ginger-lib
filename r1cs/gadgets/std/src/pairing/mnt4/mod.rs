/*
Pairing gadget for MNT4 curves:
    - MNT4PairingGadget, and
    - the implementation of the PairingGadget in alignment to its primitive
      (Ate pairing with flipped Miller loop, using pre-computations).

To do: generic treatment of the sign of the trace  using  ATE_IS_LOOP_COUNT_NEG as well as
the sign of the last chunk component using FINAL_EXPONENT_LAST_CHUNK_W0_IS_NEG,
see below.
*/

use r1cs_core::{ConstraintSystem, SynthesisError};

use crate::{fields::{fp4::Fp4Gadget, FieldGadget}, groups::curves::short_weierstrass::mnt::mnt4::{G1Gadget, G2Gadget, G1PreparedGadget, G2PreparedGadget},
};

use algebra::{ModelParameters, Fp4, PairingCurve};
use crate::pairing::PairingGadget;
use algebra::curves::models::mnt4::{MNT4p, MNT4Parameters,
                                    G1Affine, G1Projective, G1Prepared,
                                    G2Affine, G2Projective, G2Prepared,
};
use std::marker::PhantomData;

pub mod mnt4753;

pub struct MNT4PairingGadget<P: MNT4Parameters>(PhantomData<P>);

impl<P: MNT4Parameters> PairingGadget<MNT4p<P>, P::Fp> for MNT4PairingGadget<P>
    where
        G1Affine<P>: PairingCurve<
            BaseField = <P::G1Parameters as ModelParameters>::BaseField,
            ScalarField = <P::G1Parameters as ModelParameters>::ScalarField,
            Projective = G1Projective<P>,
            PairWith = G2Affine<P>,
            Prepared = G1Prepared<P>,
            PairingResult = Fp4<P::Fp4Params>,
        >,
        G2Affine<P>: PairingCurve<
            BaseField = <P::G2Parameters as ModelParameters>::BaseField,
            ScalarField = <P::G1Parameters as ModelParameters>::ScalarField,
            Projective = G2Projective<P>,
            PairWith = G1Affine<P>,
            Prepared = G2Prepared<P>,
            PairingResult = Fp4<P::Fp4Params>,
        >,
{
    type G1Gadget = G1Gadget<P>;
    type G2Gadget = G2Gadget<P>;
    type G1PreparedGadget = G1PreparedGadget<P>;
    type G2PreparedGadget = G2PreparedGadget<P>;
    type GTGadget = Fp4Gadget<P::Fp4Params, P::Fp>;

    /* Miller loop for the computing pairing product of a slice of (P,Q)-values
    (using the precomputed G1- and G2PreparedGadgets)
    */
    fn miller_loop<CS: ConstraintSystem<P::Fp>>(
        mut cs: CS,
        p: &[Self::G1PreparedGadget],
        q: &[Self::G2PreparedGadget],
    ) -> Result<Self::GTGadget, SynthesisError>
    {
        let mut result = Self::GTGadget::one(cs.ns(|| "one"))?;
        let it = p.iter().zip(q.iter());

        for (i, (ps, qs)) in it.into_iter().enumerate() {

            let mut cs = cs.ns(|| format!("Pair_{}", i));

            let mut f = Self::GTGadget::one(cs.ns(|| "f"))?;

            let mut idx: usize = 0;

            for (j, &n) in P::WNAF.iter().rev().enumerate() {

                let mut cs = cs.ns(|| format!("Iteration_{}", j));

                let c = &qs.coeffs[idx];
                idx += 1;

                /* evaluate the tangent line g_{R,R} at P in F4 (scaled by twist^2) using the
                pre-computed data:
                    g_{R,R}(P) = (y_P - lambda*x_p - d) * twist^2,
                where
                     lambda = gamma * Y/twist,
                     d = (y'-gamma * x')* Y/twist^2,
                with (x',y') being the twist coordinates of R. Thus
                    g_{R,R}(P) = y_p*twist^2 + (gamma*x'- gamma*twist*x_p - y') *Y.
                The scale factor twist^2 from F2 is cancelled out by the final exponentiation.
                */
                let g_rr_at_p_c0 = ps.clone().p_y_twist_squared;

                let mut t = c.gamma.mul_by_constant(cs.ns(|| "double compute gamma_twist"), &P::TWIST)?;
                t.mul_assign_by_fp_gadget(cs.ns(|| "double gamma_twist * ps.p.x"), &ps.p.x)?;
                let g_rr_at_p_c1 = c.gamma_x
                    .sub(cs.ns(|| "gamma_x - r_y"), &c.r_y)?
                    .sub(cs.ns(|| "gamma_x - r_y - t"), &t)?;

                //Compute g_rr_at_p
                let g_rr_at_p = Self::GTGadget::new(g_rr_at_p_c0.clone(), g_rr_at_p_c1);

                //Compute new_f
                f = f.square(cs.ns(|| "f^2"))?.mul_by_023(cs.ns(||"double compute f"), &g_rr_at_p)?;

                if n != 0 {
                    // Addition/substraction step
                    // evaluate chord g_{RQ}(P) in F4 using pre-computed data as above
                    let c = &qs.coeffs[idx];
                    idx += 1;

                    let g_rq_at_p_c0 = ps.clone().p_y_twist_squared;

                    //Compute g_rq_at_p_c1
                    let neg_q_y = qs.q.y.negate(cs.ns(|| "- q.y"))?;
                    let q_y = if n > 0 {qs.clone().q.y} else {neg_q_y};

                    let mut t = c.gamma.mul_by_constant(cs.ns(|| "add compute gamma_twist"), &P::TWIST)?;
                    t.mul_assign_by_fp_gadget(cs.ns(|| "add gamma_twist * ps.p.x"), &ps.p.x)?;
                    let g_rq_at_p_c1 = c.gamma_x
                        .sub(cs.ns(|| "gamma_x - q_y"), &q_y)?
                        .sub(cs.ns(|| "gamma_x - q_y - t"), &t)?;

                    //Compute g_rq_at_p
                    let g_rq_at_p = Self::GTGadget::new(g_rq_at_p_c0, g_rq_at_p_c1);

                    //Compute and check f
                    f = f.mul_by_023(cs.ns(||"add compute f"), &g_rq_at_p)?;
                }
            }
<<<<<<< HEAD

            /*
            CAUTION, if clause missing!
            as in the pairing primitive, unitary inverse if and only if P::ATE_IS_LOOP_COUNT_NEG == TRUE
            */
            f = f.unitary_inverse(cs.ns(|| "f unitary inverse"))?;
=======
            if P::ATE_IS_LOOP_COUNT_NEG {
                f = f.unitary_inverse(cs.ns(|| "f unitary inverse"))?;
            }
>>>>>>> fa3088f3
            result.mul_in_place(cs.ns(|| format!("mul_assign_{}", i)), &f)?;
        }
        Ok(result)
    }

    fn final_exponentiation<CS: ConstraintSystem<P::Fp>>(
        mut cs: CS,
        value: &Self::GTGadget,
    ) -> Result<Self::GTGadget, SynthesisError>{
        // Final exp first chunk, the "easy" part,
        // using the Frobenius map and value_inv= elt^{-1} to compute value^(q^2-1)
        let value_inv = value.inverse(cs.ns(|| "value_inverse"))?;
<<<<<<< HEAD
        // elt = value^(q^2 - 1)
        let elt = value.clone()
            .frobenius_map(cs.ns(|| "value_frobenius_2"), 2)?
            .mul(cs.ns(|| "value_frobenius_2_div_value"), &value_inv)?;
        // and its inverse for later purpose
        let elt_inv = value_inv.clone()
            .frobenius_map(cs.ns(|| "value_inv_frobenius_2"), 2)?
            .mul(cs.ns(|| "value_inv_frobenius_2_div_value"), &value)?;

        // Final exp last chunk, the "hard part", i.e. the
        // remaining exponentiaton by m_1*q + m_0, m_0 can be signed.
        let elt_q = elt.clone()
            .frobenius_map(cs.ns(|| "elt_q_frobenius_1"), 1)?;

        // exponentiation by m_1 and m_0 using optimized exponentiation for r-th roots of unity
        // elt^{q*m_1}
        let w1_part = elt_q
            .cyclotomic_exp(cs.ns(|| "compute w1"), P::FINAL_EXPONENT_LAST_CHUNK_1)?;

        /* CAUTION, code not generic here
        as in the pairing primitive, depending on P::FINAL_EXPONENT_LAST_CHUNK_W0_IS_NEG we have to
        choose either elt or elt_inv to compute w0
        */

        //elt^{m_0}
        let w0_part = elt_inv.clone()
            .cyclotomic_exp(cs.ns(|| "compute w0"),P::FINAL_EXPONENT_LAST_CHUNK_ABS_OF_W0)?;
=======

        //Final exp first chunk
        //use the Frobenius map a to compute value^(q^2-1)
        let elt = value.clone()
            .frobenius_map(cs.ns(|| "value_frobenius_2"), 2)?
            .mul(cs.ns(|| "value_frobenius_2_div_value"), &value_inv)?;

        //Final exp last chunk (p^2 +1)/r = m_1*q + m_0, m_0 can be signed.
        //compute elt^q
        let elt_q = elt.clone()
            .frobenius_map(cs.ns(|| "elt_q_frobenius_1"), 1)?;

        //compute elt^{m1*q}
        let w1_part = elt_q
            .cyclotomic_exp(cs.ns(|| "compute w1"), P::FINAL_EXPONENT_LAST_CHUNK_1)?;

        let w0_part = if P::FINAL_EXPONENT_LAST_CHUNK_W0_IS_NEG {
            // we need the inverse of elt in this case, by recomputing first chunk exp
            let elt_inv = value_inv
                .frobenius_map(cs.ns(|| "value_inv_frobenius_2"), 2)?
                .mul(cs.ns(|| "value_inv_frobenius_2_div_value"), &value)?;
            elt_inv.cyclotomic_exp(cs.ns(|| "compute w0"),P::FINAL_EXPONENT_LAST_CHUNK_ABS_OF_W0)
        } else {
            elt.cyclotomic_exp(cs.ns(|| "compute w0"),P::FINAL_EXPONENT_LAST_CHUNK_ABS_OF_W0)
        }?;
>>>>>>> fa3088f3

        w1_part.mul(cs.ns(|| "w0 * w1"), &w0_part)

    }

    fn prepare_g1<CS: ConstraintSystem<P::Fp>>(
        cs: CS,
        q: &Self::G1Gadget,
    ) -> Result<Self::G1PreparedGadget, SynthesisError>
    {
        Self::G1PreparedGadget::from_affine(cs, q)
    }

    fn prepare_g2<CS: ConstraintSystem<P::Fp>>(
        cs: CS,
        q: &Self::G2Gadget,
    ) -> Result<Self::G2PreparedGadget, SynthesisError>
    {
        Self::G2PreparedGadget::from_affine(cs, q)
    }
}<|MERGE_RESOLUTION|>--- conflicted
+++ resolved
@@ -127,18 +127,9 @@
                     f = f.mul_by_023(cs.ns(||"add compute f"), &g_rq_at_p)?;
                 }
             }
-<<<<<<< HEAD
-
-            /*
-            CAUTION, if clause missing!
-            as in the pairing primitive, unitary inverse if and only if P::ATE_IS_LOOP_COUNT_NEG == TRUE
-            */
-            f = f.unitary_inverse(cs.ns(|| "f unitary inverse"))?;
-=======
             if P::ATE_IS_LOOP_COUNT_NEG {
                 f = f.unitary_inverse(cs.ns(|| "f unitary inverse"))?;
             }
->>>>>>> fa3088f3
             result.mul_in_place(cs.ns(|| format!("mul_assign_{}", i)), &f)?;
         }
         Ok(result)
@@ -151,35 +142,6 @@
         // Final exp first chunk, the "easy" part,
         // using the Frobenius map and value_inv= elt^{-1} to compute value^(q^2-1)
         let value_inv = value.inverse(cs.ns(|| "value_inverse"))?;
-<<<<<<< HEAD
-        // elt = value^(q^2 - 1)
-        let elt = value.clone()
-            .frobenius_map(cs.ns(|| "value_frobenius_2"), 2)?
-            .mul(cs.ns(|| "value_frobenius_2_div_value"), &value_inv)?;
-        // and its inverse for later purpose
-        let elt_inv = value_inv.clone()
-            .frobenius_map(cs.ns(|| "value_inv_frobenius_2"), 2)?
-            .mul(cs.ns(|| "value_inv_frobenius_2_div_value"), &value)?;
-
-        // Final exp last chunk, the "hard part", i.e. the
-        // remaining exponentiaton by m_1*q + m_0, m_0 can be signed.
-        let elt_q = elt.clone()
-            .frobenius_map(cs.ns(|| "elt_q_frobenius_1"), 1)?;
-
-        // exponentiation by m_1 and m_0 using optimized exponentiation for r-th roots of unity
-        // elt^{q*m_1}
-        let w1_part = elt_q
-            .cyclotomic_exp(cs.ns(|| "compute w1"), P::FINAL_EXPONENT_LAST_CHUNK_1)?;
-
-        /* CAUTION, code not generic here
-        as in the pairing primitive, depending on P::FINAL_EXPONENT_LAST_CHUNK_W0_IS_NEG we have to
-        choose either elt or elt_inv to compute w0
-        */
-
-        //elt^{m_0}
-        let w0_part = elt_inv.clone()
-            .cyclotomic_exp(cs.ns(|| "compute w0"),P::FINAL_EXPONENT_LAST_CHUNK_ABS_OF_W0)?;
-=======
 
         //Final exp first chunk
         //use the Frobenius map a to compute value^(q^2-1)
@@ -205,7 +167,6 @@
         } else {
             elt.cyclotomic_exp(cs.ns(|| "compute w0"),P::FINAL_EXPONENT_LAST_CHUNK_ABS_OF_W0)
         }?;
->>>>>>> fa3088f3
 
         w1_part.mul(cs.ns(|| "w0 * w1"), &w0_part)
 
