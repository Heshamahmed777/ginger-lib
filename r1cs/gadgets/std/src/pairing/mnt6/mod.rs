--- conflicted
+++ resolved
@@ -127,16 +127,13 @@
                     f = f.mul_by_2345(cs.ns(||"add compute f"), &g_rq_at_p)?;
                 }
             }
-<<<<<<< HEAD
             /*
             CAUTION, unitary inverse is missing!
             as in the pairing primitive, we need to take unitary inverse of f if P::ATE_IS_LOOP_COUNT_NEG == TRUE
             */
-=======
             if P::ATE_IS_LOOP_COUNT_NEG {
                 f = f.unitary_inverse(cs.ns(|| "f unitary inverse"))?;
             }
->>>>>>> fa3088f3
             result.mul_in_place(cs.ns(|| format!("mul_assign_{}", i)), &f)?;
         }
         Ok(result)
@@ -149,13 +146,8 @@
         // Final exp first chunk, the "easy" part,
         // using the Frobenius map and value_inv= value^{-1} to compute value^(q^3-1)(q+1)
         let value_inv = value.inverse(cs.ns(|| "value_inverse"))?;
-<<<<<<< HEAD
+        
         // elt = value^(q^3 - 1)
-=======
-
-        //Final exp first chunk
-        //use the Frobenius map a to compute value^{(q^3-1)(q-1)}
->>>>>>> fa3088f3
         let elt = {
             let elt_q3_over_elt = value.clone()
                 .frobenius_map(cs.ns(|| "elt^(q^3)"), 3)?
@@ -165,14 +157,10 @@
                 .mul(cs.ns(|| "elt^((q^3-1)*(q+1)"), &elt_q3_over_elt)?
         };
 
-<<<<<<< HEAD
         // Final exp last chunk, the "hard part", i.e. the
-        // remaining exponentiaton by m_1*q + m_0, m_0 can be signed.
-
-=======
-        //Final exp last chunk (q^2 -q +1)/r = m_1*q + m_0, m_0 can be signed.
+        // remaining exponentiaton (q^2 -q +1)/r = m_1*q + m_0, m_0 can be signed.
+
         //compute elt^q
->>>>>>> fa3088f3
         let elt_q = elt.clone()
             .frobenius_map(cs.ns(|| "elt_q_frobenius_1"), 1)?;
 
@@ -181,15 +169,6 @@
         let w1_part = elt_q
             .cyclotomic_exp(cs.ns(|| "compute w1"), P::FINAL_EXPONENT_LAST_CHUNK_1)?;
 
-<<<<<<< HEAD
-        /* CAUTION, code not generic here
-        as in the pairing primitive, depending on P::FINAL_EXPONENT_LAST_CHUNK_W0_IS_NEG we have to
-        choose either elt or its inverse to compute w0
-        */
-        //elt^{m_0}
-        let w0_part = elt.clone()
-            .cyclotomic_exp(cs.ns(|| "compute w0"),P::FINAL_EXPONENT_LAST_CHUNK_ABS_OF_W0)?;
-=======
         let w0_part = if P::FINAL_EXPONENT_LAST_CHUNK_W0_IS_NEG {
             // we need the inverse of elt in this case, by recomputing first chunk exp
             let elt_inv = {
@@ -204,7 +183,6 @@
         } else {
             elt.cyclotomic_exp(cs.ns(|| "compute w0"),P::FINAL_EXPONENT_LAST_CHUNK_ABS_OF_W0)
         }?;
->>>>>>> fa3088f3
 
         w1_part.mul(cs.ns(|| "w0 * w1"), &w0_part)
 
