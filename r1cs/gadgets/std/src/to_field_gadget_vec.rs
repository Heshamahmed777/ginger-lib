--- conflicted
+++ resolved
@@ -6,15 +6,10 @@
 
 use crate::{
     fields::FieldGadget,
-<<<<<<< HEAD
-    groups::curves::short_weierstrass::short_weierstrass_jacobian::AffineGadget as SWAffineGadget,
-    groups::curves::short_weierstrass::short_weierstrass_projective::AffineGadget as SWPAffineGadget,
-=======
     groups::curves::short_weierstrass::{
         short_weierstrass_projective::AffineGadget as SWPAffineGadget,
         short_weierstrass_jacobian::AffineGadget as SWJAffineGadget,
     },
->>>>>>> 4ffd90aa
     groups::curves::twisted_edwards::AffineGadget as TEAffineGadget,
 };
 use crate::fields::fp::FpGadget;
@@ -53,24 +48,6 @@
     #[inline]
     fn to_field_gadget_elements<CS: ConstraintSystem<ConstraintF>>(&self, _cs: CS) -> Result<Vec<Self::FieldGadget>, Error> {
         Ok(Vec::new())
-    }
-}
-
-impl<M, ConstraintF, FG> ToConstraintFieldGadget<ConstraintF> for SWAffineGadget<M, ConstraintF, FG>
-    where
-        M:              SWModelParameters,
-        ConstraintF:    PrimeField,
-        FG:             FieldGadget<M::BaseField, ConstraintF> +
-        ToConstraintFieldGadget<ConstraintF, FieldGadget = FpGadget<ConstraintF>>,
-{
-    type FieldGadget = FpGadget<ConstraintF>;
-
-    #[inline]
-    fn to_field_gadget_elements<CS: ConstraintSystem<ConstraintF>>(&self, mut cs: CS) -> Result<Vec<Self::FieldGadget>, Error> {
-        let mut x_fe = self.x.to_field_gadget_elements(cs.ns(|| "x"))?;
-        let y_fe = self.y.to_field_gadget_elements(cs.ns(|| "y"))?;
-        x_fe.extend_from_slice(&y_fe);
-        Ok(x_fe)
     }
 }
 
