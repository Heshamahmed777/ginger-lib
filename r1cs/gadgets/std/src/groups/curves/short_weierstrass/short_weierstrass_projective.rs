--- conflicted
+++ resolved
@@ -4,12 +4,8 @@
     },
     AffineCurve, BitIterator, Field, PrimeField, ProjectiveCurve, SWModelParameters,
 };
-<<<<<<< HEAD
 use r1cs_core::{ConstraintSystemAbstract, SynthesisError};
-=======
-use r1cs_core::{ConstraintSystem, SynthesisError};
 use std::ops::{Add, Mul};
->>>>>>> e10cb027
 use std::{borrow::Borrow, marker::PhantomData, ops::Neg};
 
 use crate::{
@@ -36,11 +32,7 @@
 impl<P, ConstraintF, F> AffineGadget<P, ConstraintF, F>
 where
     P: SWModelParameters,
-<<<<<<< HEAD
-    ConstraintF: Field,
-=======
     ConstraintF: PrimeField,
->>>>>>> e10cb027
     F: FieldGadget<P::BaseField, ConstraintF>,
 {
     pub fn new(x: F, y: F, infinity: Boolean) -> Self {
@@ -127,13 +119,8 @@
 
     #[inline]
     /// Incomplete, unsafe, addition: neither `self` nor `other` can be the neutral
-<<<<<<< HEAD
-    /// element.
+    /// element, and other != ±self.
     pub fn add_unsafe<CS: ConstraintSystemAbstract<ConstraintF>>(
-=======
-    /// element, and other != ±self.
-    pub fn add_unsafe<CS: ConstraintSystem<ConstraintF>>(
->>>>>>> e10cb027
         &self,
         cs: CS,
         other: &Self,
@@ -146,7 +133,7 @@
     /// than computing self.double().add(other).
     /// Incomplete add: neither `self` nor `other` can be the neutral element, and other != ±self;
     /// If `safe` is set, enforce in the circuit that exceptional cases not occurring.
-    fn double_and_add_internal<CS: ConstraintSystem<ConstraintF>>(
+    fn double_and_add_internal<CS: ConstraintSystemAbstract<ConstraintF>>(
         &self,
         mut cs: CS,
         other: &Self,
@@ -270,7 +257,7 @@
     /// Compute 2 * self + other.
     /// Incomplete, safe, addition: neither `self` nor `other` can be the neutral
     /// element, and other != ±self.
-    pub fn double_and_add<CS: ConstraintSystem<ConstraintF>>(
+    pub fn double_and_add<CS: ConstraintSystemAbstract<ConstraintF>>(
         &self,
         cs: CS,
         other: &Self,
@@ -282,7 +269,7 @@
     /// Compute 2 * self + other.
     /// Incomplete, unsafe, addition: neither `self` nor `other` can be the neutral
     /// element, and other != ±self.
-    pub fn double_and_add_unsafe<CS: ConstraintSystem<ConstraintF>>(
+    pub fn double_and_add_unsafe<CS: ConstraintSystemAbstract<ConstraintF>>(
         &self,
         cs: CS,
         other: &Self,
@@ -294,11 +281,7 @@
 impl<P, ConstraintF, F> PartialEq for AffineGadget<P, ConstraintF, F>
 where
     P: SWModelParameters,
-<<<<<<< HEAD
-    ConstraintF: Field,
-=======
     ConstraintF: PrimeField,
->>>>>>> e10cb027
     F: FieldGadget<P::BaseField, ConstraintF>,
 {
     fn eq(&self, other: &Self) -> bool {
@@ -309,11 +292,7 @@
 impl<P, ConstraintF, F> Eq for AffineGadget<P, ConstraintF, F>
 where
     P: SWModelParameters,
-<<<<<<< HEAD
-    ConstraintF: Field,
-=======
     ConstraintF: PrimeField,
->>>>>>> e10cb027
     F: FieldGadget<P::BaseField, ConstraintF>,
 {
 }
@@ -322,11 +301,7 @@
     for AffineGadget<P, ConstraintF, F>
 where
     P: SWModelParameters,
-<<<<<<< HEAD
-    ConstraintF: Field,
-=======
     ConstraintF: PrimeField,
->>>>>>> e10cb027
     F: FieldGadget<P::BaseField, ConstraintF>,
 {
     type Value = SWProjective<P>;
@@ -362,14 +337,10 @@
     }
 
     #[inline]
-<<<<<<< HEAD
     fn is_zero<CS: ConstraintSystemAbstract<ConstraintF>>(
         &self,
         _: CS,
     ) -> Result<Boolean, SynthesisError> {
-=======
-    fn is_zero<CS: ConstraintSystem<ConstraintF>>(&self, _: CS) -> Result<Boolean, SynthesisError> {
->>>>>>> e10cb027
         Ok(self.infinity)
     }
 
@@ -545,7 +516,7 @@
     ///
     /// [Hopwood] https://github.com/zcash/zcash/issues/3924
     /// Implementation adapted from https://github.com/ebfull/halo/blob/master/src/gadgets/ecc.rs#L1762.
-    fn mul_bits<'a, CS: ConstraintSystem<ConstraintF>>(
+    fn mul_bits<'a, CS: ConstraintSystemAbstract<ConstraintF>>(
         // variable base point, must be non-trivial and in the prime order subgroup
         &self,
         mut cs: CS,
@@ -738,8 +709,6 @@
         mut cs: CS,
         bits: &[Boolean],
     ) -> Result<Self, SynthesisError> {
-<<<<<<< HEAD
-=======
         // bits must not exceed the length the scalar field modulus
         if bits.len() > P::ScalarField::size_in_bits() {
             return Err(SynthesisError::Other(format!(
@@ -761,7 +730,6 @@
         // way.
 
         // Init
->>>>>>> e10cb027
         let mut to_sub = SWProjective::<P>::zero();
 
         // T = 2^{-1} * base
@@ -781,12 +749,6 @@
             bits.push(Boolean::constant(false));
         }
 
-<<<<<<< HEAD
-        for (i, bits) in bit_vec.chunks(2).enumerate() {
-            let ti = t.clone();
-            let two_ti = ti.double();
-            let mut table = [sigma, sigma + &ti, sigma + &two_ti, sigma + &ti + &two_ti];
-=======
         // Pre-checks
         if bits.iter().all(|b| b.get_value().is_some()) {
             check_mul_bits_fixed_base_inputs(
@@ -802,7 +764,6 @@
             let ti = t;
             let three_ti = ti.double().add(&ti);
             let mut table = [three_ti.neg(), ti.neg(), ti, three_ti];
->>>>>>> e10cb027
 
             //Compute constants
             SWProjective::batch_normalization(&mut table);
@@ -823,12 +784,6 @@
                 &[bits[0], bits[1]],
                 &y_coords,
             )?;
-<<<<<<< HEAD
-
-            //Perform addition
-            let adder: Self = Self::new(x, y, Boolean::constant(false));
-            result = result.add(cs.ns(|| format!("Add_{}", i)), &adder)?;
-=======
 
             // Add the value computed in this chunk to the accumulator
             match i {
@@ -851,7 +806,6 @@
             }
 
             // Update values for next chunk
->>>>>>> e10cb027
             t = t.double().double();
             to_sub += &table[0];
         }
@@ -870,11 +824,7 @@
         scalars: &[J],
     ) -> Result<Self, SynthesisError>
     where
-<<<<<<< HEAD
         CS: ConstraintSystemAbstract<ConstraintF>,
-=======
-        CS: ConstraintSystem<ConstraintF>,
->>>>>>> e10cb027
         I: Borrow<[Boolean]>,
         J: Borrow<[I]>,
         B: Borrow<[SWProjective<P>]>,
@@ -882,10 +832,6 @@
         const CHUNK_SIZE: usize = 3;
         let mut sw_result: Option<AffineGadget<P, ConstraintF, F>> = None;
         let mut result: Option<AffineGadget<P, ConstraintF, F>> = None;
-<<<<<<< HEAD
-
-=======
->>>>>>> e10cb027
         let mut process_segment_result = |mut cs: r1cs_core::Namespace<_, _>,
                                           result: &AffineGadget<P, ConstraintF, F>|
          -> Result<(), SynthesisError> {
@@ -893,25 +839,6 @@
             match sw_result {
                 None => {
                     sw_result = Some(segment_result);
-<<<<<<< HEAD
-                }
-                Some(ref mut sw_result) => {
-                    *sw_result =
-                        segment_result.add_unsafe(cs.ns(|| "sw outer addition"), sw_result)?;
-                }
-            }
-
-            Ok(())
-        };
-
-        // Compute ∏(h_i^{m_i}) for all i.
-        for (segment_i, (segment_bits_chunks, segment_powers)) in
-            scalars.into_iter().zip(bases.iter()).enumerate()
-        {
-            for (i, (bits, base_power)) in segment_bits_chunks
-                .borrow()
-                .into_iter()
-=======
                 }
                 Some(ref mut sw_result) => {
                     *sw_result =
@@ -927,7 +854,6 @@
             for (i, (bits, base_power)) in segment_bits_chunks
                 .borrow()
                 .iter()
->>>>>>> e10cb027
                 .zip(segment_powers.borrow().iter())
                 .enumerate()
             {
@@ -936,64 +862,35 @@
                 let mut coords = vec![];
                 for _ in 0..4 {
                     coords.push(acc_power);
-<<<<<<< HEAD
-                    acc_power = acc_power + base_power;
-                }
-
-=======
                     acc_power += base_power;
                 }
->>>>>>> e10cb027
                 let bits = bits.borrow().to_bits(
                     &mut cs.ns(|| format!("Convert Scalar {}, {} to bits", segment_i, i)),
                 )?;
                 if bits.len() != CHUNK_SIZE {
                     return Err(SynthesisError::Unsatisfiable);
                 }
-<<<<<<< HEAD
-
-                let coords = coords.iter().map(|p| p.into_affine()).collect::<Vec<_>>();
-
-                let x_coeffs = coords.iter().map(|p| p.x).collect::<Vec<_>>();
-                let y_coeffs = coords.iter().map(|p| p.y).collect::<Vec<_>>();
-
-=======
                 let coords = coords.iter().map(|p| p.into_affine()).collect::<Vec<_>>();
                 let x_coeffs = coords.iter().map(|p| p.x).collect::<Vec<_>>();
                 let y_coeffs = coords.iter().map(|p| p.y).collect::<Vec<_>>();
->>>>>>> e10cb027
                 let precomp = Boolean::and(
                     cs.ns(|| format!("precomp in window {}, {}", segment_i, i)),
                     &bits[0],
                     &bits[1],
                 )?;
-<<<<<<< HEAD
-
-=======
->>>>>>> e10cb027
                 let x = F::two_bit_lookup_lc(
                     cs.ns(|| format!("x in window {}, {}", segment_i, i)),
                     &precomp,
                     &[bits[0], bits[1]],
                     &x_coeffs,
                 )?;
-<<<<<<< HEAD
-
-=======
->>>>>>> e10cb027
                 let y = F::three_bit_cond_neg_lookup(
                     cs.ns(|| format!("y lookup in window {}, {}", segment_i, i)),
                     &bits,
                     &precomp,
                     &y_coeffs,
                 )?;
-<<<<<<< HEAD
-
                 let tmp = Self::new(x, y, Boolean::constant(false));
-
-=======
-                let tmp = Self::new(x, y, Boolean::constant(false));
->>>>>>> e10cb027
                 match result {
                     None => {
                         result = Some(tmp);
@@ -1006,10 +903,6 @@
                     }
                 }
             }
-<<<<<<< HEAD
-
-=======
->>>>>>> e10cb027
             process_segment_result(cs.ns(|| format!("window {}", segment_i)), &result.unwrap())?;
             result = None;
         }
@@ -1031,11 +924,7 @@
 impl<P, ConstraintF, F> CondSelectGadget<ConstraintF> for AffineGadget<P, ConstraintF, F>
 where
     P: SWModelParameters,
-<<<<<<< HEAD
-    ConstraintF: Field,
-=======
     ConstraintF: PrimeField,
->>>>>>> e10cb027
     F: FieldGadget<P::BaseField, ConstraintF>,
 {
     #[inline]
@@ -1066,11 +955,7 @@
 impl<P, ConstraintF, F> EqGadget<ConstraintF> for AffineGadget<P, ConstraintF, F>
 where
     P: SWModelParameters,
-<<<<<<< HEAD
-    ConstraintF: Field,
-=======
     ConstraintF: PrimeField,
->>>>>>> e10cb027
     F: FieldGadget<P::BaseField, ConstraintF>,
 {
     fn is_eq<CS: ConstraintSystemAbstract<ConstraintF>>(
@@ -1133,11 +1018,7 @@
     for AffineGadget<P, ConstraintF, F>
 where
     P: SWModelParameters,
-<<<<<<< HEAD
-    ConstraintF: Field,
-=======
     ConstraintF: PrimeField,
->>>>>>> e10cb027
     F: FieldGadget<P::BaseField, ConstraintF>,
 {
     #[inline]
@@ -1292,10 +1173,6 @@
                     Ok(ge)
                 }
             };
-<<<<<<< HEAD
-
-=======
->>>>>>> e10cb027
         let ge = alloc_and_prime_order_check(cs.ns(|| "alloc and prime order check"), value_gen)?;
 
         Ok(ge)
@@ -1353,20 +1230,13 @@
     for AffineGadget<P, ConstraintF, F>
 where
     P: SWModelParameters,
-<<<<<<< HEAD
-    ConstraintF: Field,
+    ConstraintF: PrimeField,
     F: FieldGadget<P::BaseField, ConstraintF>,
 {
     fn from_value<CS: ConstraintSystemAbstract<ConstraintF>>(
         mut cs: CS,
         value: &SWProjective<P>,
     ) -> Self {
-=======
-    ConstraintF: PrimeField,
-    F: FieldGadget<P::BaseField, ConstraintF>,
-{
-    fn from_value<CS: ConstraintSystem<ConstraintF>>(mut cs: CS, value: &SWProjective<P>) -> Self {
->>>>>>> e10cb027
         let value = value.into_affine();
         let x = F::from_value(cs.ns(|| "hardcode x"), &value.x);
         let y = F::from_value(cs.ns(|| "hardcode y"), &value.y);
@@ -1392,11 +1262,7 @@
 impl<P, ConstraintF, F> ToBitsGadget<ConstraintF> for AffineGadget<P, ConstraintF, F>
 where
     P: SWModelParameters,
-<<<<<<< HEAD
-    ConstraintF: Field,
-=======
     ConstraintF: PrimeField,
->>>>>>> e10cb027
     F: FieldGadget<P::BaseField, ConstraintF>,
 {
     fn to_bits<CS: ConstraintSystemAbstract<ConstraintF>>(
@@ -1430,11 +1296,7 @@
 impl<P, ConstraintF, F> ToBytesGadget<ConstraintF> for AffineGadget<P, ConstraintF, F>
 where
     P: SWModelParameters,
-<<<<<<< HEAD
-    ConstraintF: Field,
-=======
     ConstraintF: PrimeField,
->>>>>>> e10cb027
     F: FieldGadget<P::BaseField, ConstraintF>,
 {
     fn to_bytes<CS: ConstraintSystemAbstract<ConstraintF>>(
@@ -1493,21 +1355,13 @@
 
 use crate::fields::fp::FpGadget;
 use crate::ToCompressedBitsGadget;
-<<<<<<< HEAD
-
-=======
->>>>>>> e10cb027
 impl<ConstraintF> ToCompressedBitsGadget<ConstraintF> for CompressAffinePointGadget<ConstraintF>
 where
     ConstraintF: PrimeField,
 {
     /// Enforce compression of a point through serialization of the x coordinate and storing
     /// a sign bit for the y coordinate.
-<<<<<<< HEAD
     fn to_compressed<CS: ConstraintSystemAbstract<ConstraintF>>(
-=======
-    fn to_compressed<CS: ConstraintSystem<ConstraintF>>(
->>>>>>> e10cb027
         &self,
         mut cs: CS,
     ) -> Result<Vec<Boolean>, SynthesisError> {
