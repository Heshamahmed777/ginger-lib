--- conflicted
+++ resolved
@@ -1,15 +1,7 @@
-<<<<<<< HEAD
 use algebra::{AffineCurve, BitIterator, Field, PrimeField, ProjectiveCurve, SWModelParameters, curves::short_weierstrass_projective::{GroupAffine as SWAffine, GroupProjective as SWProjective}};
-=======
-use algebra::{
-    curves::short_weierstrass_projective::{
-        GroupAffine as SWAffine, GroupProjective as SWProjective,
-    },
-    AffineCurve, BitIterator, Field, PrimeField, ProjectiveCurve, SWModelParameters,
-};
->>>>>>> 099baabc
 use r1cs_core::{ConstraintSystem, SynthesisError};
-use std::{borrow::Borrow, marker::PhantomData, ops::{Add, Mul, Neg}};
+use std::{borrow::Borrow, marker::PhantomData, ops::Neg};
+use std::ops::{Add, Mul};
 
 use crate::{Assignment, groups::{check_mul_bits_fixed_base_inputs, check_mul_bits_inputs}, prelude::*};
 
@@ -21,26 +13,18 @@
     ConstraintF: PrimeField,
     F: FieldGadget<P::BaseField, ConstraintF>,
 > {
-    pub x: F,
-    pub y: F,
-    pub infinity: Boolean,
+    pub x:   F,
+    pub y:   F,
+    pub infinity:   Boolean,
     _params: PhantomData<P>,
     _engine: PhantomData<ConstraintF>,
 }
 
 impl<P, ConstraintF, F> AffineGadget<P, ConstraintF, F>
-<<<<<<< HEAD
     where
         P: SWModelParameters,
         ConstraintF: PrimeField,
         F: FieldGadget<P::BaseField, ConstraintF>,
-
-=======
-where
-    P: SWModelParameters,
-    ConstraintF: Field,
-    F: FieldGadget<P::BaseField, ConstraintF>,
->>>>>>> 099baabc
 {
     pub fn new(x: F, y: F, infinity: Boolean) -> Self {
         Self {
@@ -61,7 +45,8 @@
         mut cs: CS,
         other: &Self,
         safe: bool,
-    ) -> Result<Self, SynthesisError> {
+    ) -> Result<Self, SynthesisError>
+    {
         // lambda = (B.y - A.y)/(B.x - A.x)
         // C.x = lambda^2 - A.x - B.x
         // C.y = lambda(A.x - C.x) - A.y
@@ -87,8 +72,7 @@
             })
         } else {
             F::alloc(cs.ns(|| "lambda"), || {
-                Ok(y2_minus_y1.get_value().get()?
-                    * &x2_minus_x1.get_value().get()?.inverse().get()?)
+                Ok(y2_minus_y1.get_value().get()? * &x2_minus_x1.get_value().get()?.inverse().get()?)
             })
         }?;
 
@@ -148,7 +132,7 @@
     ) -> Result<Self, SynthesisError>
     {
         // The double-and-add sum P_4 = P_3 + P_1, where P_3 = P_1 + P_2,
-        // under the above presumptions on P_1 and P_2 is enforced by just 5
+        // under the above presumptions on P_1 and P_2 is enforced by just 5 
         // constraints
         //      1. (x2 - x1) * lambda_1 = y2 - y1;
         //      2. lambda_1^2 = x1 +  x2 + x3;
@@ -156,10 +140,10 @@
         //      4. lambda_2^2 =   x1 + x3 + x4;
         //      5. lambda_2 * (x1 - x4) = y_1 + y_4;
         // Note that 3. is the result of adding the two equations
-        //      3a. (x_1 - x_3) * lambda_1 = y_1 + y_3
+        //      3a. (x_1 - x_3) * lambda_1 = y_1 + y_3 
         //      3b. (x_1 - x_3) * lambda_2 = y_1 - y_3.
-        // This reduction is valid as x_2 - x_1 is non-zero and hence 1. uniquely
-        // determines lambda_1, and thus x3 is determined by 2.
+        // This reduction is valid as x_2 - x_1 is non-zero and hence 1. uniquely 
+        // determines lambda_1, and thus x3 is determined by 2. 
         // Again, since x_1-x_3 is non-zero equation 3. uniquely determines lambda_2
         // and hence being of the same unique value as enforced by 3a. and 3b.
         let x2_minus_x1 = other.x.sub(cs.ns(|| "x2 - x1"), &self.x)?;
@@ -168,7 +152,7 @@
 
         // Allocate lambda_1
         let lambda_1 = if safe {
-            // Enforce the extra constraint for x_2 - x_1 != 0 by using the inverse gadget
+            // Enforce the extra constraint for x_2 - x_1 != 0 by using the inverse gadget 
             let inv_1 = x2_minus_x1.inverse(cs.ns(|| "enforce inv 1"))?;
             F::alloc(cs.ns(|| "lambda_1"), || {
                 Ok(y2_minus_y1.get_value().get()? * &inv_1.get_value().get()?)
@@ -195,9 +179,9 @@
             .add(cs.ns(|| "x3 + x1"), &self.x)?
             .add(cs.ns(|| "x3 + x1 + x2"), &other.x)?;
         lambda_1.mul_equals(cs.ns(|| "check x3"), &lambda_1, &x3_plus_x1_plus_x2)?;
-
+        
         // Allocate lambda_2.
-        let x1_minus_x3 = &self.x.sub(cs.ns(|| "x1 - x3"), &x_3)?;
+        let x1_minus_x3 = &self.x.sub(cs.ns(|| "x1 - x3"), &x_3)?; 
         let two_y1 = self.y.double(cs.ns(|| "2y1"))?;
 
         let lambda_2 = if safe {
@@ -293,17 +277,10 @@
 }
 
 impl<P, ConstraintF, F> PartialEq for AffineGadget<P, ConstraintF, F>
-<<<<<<< HEAD
     where
         P: SWModelParameters,
         ConstraintF: PrimeField,
         F: FieldGadget<P::BaseField, ConstraintF>,
-=======
-where
-    P: SWModelParameters,
-    ConstraintF: Field,
-    F: FieldGadget<P::BaseField, ConstraintF>,
->>>>>>> 099baabc
 {
     fn eq(&self, other: &Self) -> bool {
         self.x == other.x && self.y == other.y
@@ -311,48 +288,29 @@
 }
 
 impl<P, ConstraintF, F> Eq for AffineGadget<P, ConstraintF, F>
-<<<<<<< HEAD
     where
         P: SWModelParameters,
         ConstraintF: PrimeField,
         F: FieldGadget<P::BaseField, ConstraintF>,
-=======
-where
-    P: SWModelParameters,
-    ConstraintF: Field,
-    F: FieldGadget<P::BaseField, ConstraintF>,
->>>>>>> 099baabc
 {
 }
 
 impl<P, ConstraintF, F> GroupGadget<SWProjective<P>, ConstraintF>
-<<<<<<< HEAD
 for AffineGadget<P, ConstraintF, F>
     where
         P: SWModelParameters,
         ConstraintF: PrimeField,
         F: FieldGadget<P::BaseField, ConstraintF>,
-=======
-    for AffineGadget<P, ConstraintF, F>
-where
-    P: SWModelParameters,
-    ConstraintF: Field,
-    F: FieldGadget<P::BaseField, ConstraintF>,
->>>>>>> 099baabc
 {
     type Value = SWProjective<P>;
     type Variable = (F::Variable, F::Variable);
 
     #[inline]
     fn get_value(&self) -> Option<Self::Value> {
-        match (
-            self.x.get_value(),
-            self.y.get_value(),
-            self.infinity.get_value(),
-        ) {
+        match (self.x.get_value(), self.y.get_value(), self.infinity.get_value()) {
             (Some(x), Some(y), Some(infinity)) => {
                 Some(SWAffine::new(x, y, infinity).into_projective())
-            }
+            },
             (None, None, None) => None,
             _ => unreachable!(),
         }
@@ -373,7 +331,7 @@
     }
 
     #[inline]
-    fn is_zero<CS: ConstraintSystem<ConstraintF>>(&self, _: CS) -> Result<Boolean, SynthesisError> {
+    fn is_zero<CS: ConstraintSystem<ConstraintF>>(&self, _: CS) -> Result<Boolean, SynthesisError>{
         Ok(self.infinity)
     }
 
@@ -491,35 +449,38 @@
         lambda.mul_equals(cs.ns(|| "check lambda"), &two_y, &three_x_squared_plus_a)?;
 
         // Allocate fresh x and y as a temporary workaround to reduce the R1CS density.
-        let x = F::alloc(cs.ns(|| "new x"), || {
-            let lambda_val = lambda.get_value().get()?;
-            let x_val = self.x.get_value().get()?;
-            Ok((lambda_val * &lambda_val) - &x_val - &x_val)
-        })?;
+        let x = F::alloc(
+            cs.ns(|| "new x"),
+            || {
+                let lambda_val = lambda.get_value().get()?;
+                let x_val = self.x.get_value().get()?;
+                Ok((lambda_val * &lambda_val) - &x_val - &x_val)
+            }
+        )?;
 
         // lambda * lambda = new_x + 2_old_x
-        let new_x_plus_two_x = self
-            .x
+        let new_x_plus_two_x = self.x
             .add(cs.ns(|| "2old_x"), &self.x)?
             .add(cs.ns(|| "new_x + 2old_x"), &x)?;
         lambda.mul_equals(cs.ns(|| "check new x"), &lambda, &new_x_plus_two_x)?;
 
-        let y = F::alloc(cs.ns(|| "new y"), || {
-            let lambda_val = lambda.get_value().get()?;
-            let x_val = self.x.get_value().get()?;
-            let y_val = self.y.get_value().get()?;
-            let new_x_val = x.get_value().get()?;
-            Ok(((x_val - &new_x_val) * &lambda_val) - &y_val)
-        })?;
+        let y = F::alloc(
+            cs.ns(|| "new y"),
+            || {
+                let lambda_val = lambda.get_value().get()?;
+                let x_val = self.x.get_value().get()?;
+                let y_val = self.y.get_value().get()?;
+                let new_x_val = x.get_value().get()?;
+                Ok(((x_val - &new_x_val) * &lambda_val) - &y_val)
+            }
+        )?;
 
         //lambda * (old_x - new_x) = new_y + old_y
-        let old_x_minus_new_x = self.x.sub(cs.ns(|| "old_x - new_x"), &x)?;
-        let old_y_plus_new_y = self.y.add(cs.ns(|| "old_y + new_y"), &y)?;
-        lambda.mul_equals(
-            cs.ns(|| "check new y"),
-            &old_x_minus_new_x,
-            &old_y_plus_new_y,
-        )?;
+        let old_x_minus_new_x = self.x
+            .sub(cs.ns(|| "old_x - new_x"), &x)?;
+        let old_y_plus_new_y = self.y
+            .add(cs.ns(|| "old_y + new_y"), &y)?;
+        lambda.mul_equals(cs.ns(|| "check new y"), &old_x_minus_new_x, &old_y_plus_new_y)?;
 
         *self = Self::new(x, y, Boolean::constant(false));
         Ok(())
@@ -532,7 +493,7 @@
         Ok(Self::new(
             self.x.clone(),
             self.y.negate(cs.ns(|| "negate y"))?,
-            self.infinity,
+            self.infinity
         ))
     }
 
@@ -580,7 +541,6 @@
         };
 
         let mut bits = bits.cloned().collect::<Vec<Boolean>>();
-
         if self.get_value().is_some() && bits.iter().all(|b| b.get_value().is_some()) {
             check_mul_bits_inputs(
                 &self.get_value().unwrap(),
@@ -595,7 +555,7 @@
             cs.ns(|| "scalar bits to constant length"),
             bits
         )?;
-     
+
         let t = self.clone();
 
         // Acc := [3] T = [2]*T + T
@@ -672,12 +632,12 @@
         // This output is equal to 0 (and hence causes an exception in the 
         // last add when processing bits[2]) iff 
         //    
-        //     [bit[n], bits[n-1],....,bits[2], 1] = p,
+        //     [bits[n], bits[n-1],....,bits[2], 1] = p,
         //
         // or equivalently [bit[n],...,bits[2],bits[1]] = {p or p-1}.
         // This corresponds to
         //     scalar + p  = 2 * {p or p-1} + bits[0] 
-        // or  scalar being from {p-2, p-1, p, p + 1}. 
+        // or  scalar being from {p-2, p-1, p, p + 1}.
         // A more detailed exploration shows that this set is the complete set
         // of exceptions.
         double_and_add_step(
@@ -698,7 +658,7 @@
         //
         // which is 0 iff 
         //   
-        //     [bit[n], bits[n-1],....,bits[2],bits[1], 1] = p,
+        //     [bits[n], bits[n-1],....,bits[2],bits[1], 1] = p,
         //
         // or equivalently [bit[n],...,bits[2],bits[1],bits[0]] = {p or p-1}.
         // These cases corresponds to 
@@ -746,8 +706,10 @@
             &acc,
             &acc_minus_t
         )?;
+
         Ok(result)
     }
+
 
     /// Fixed base scalar multiplication as mentioned by [Hopwood] using a signed 
     /// digit representation. Takes roughly 2 constraints per scalar bit.
@@ -762,9 +724,8 @@
         base: &'a SWProjective<P>,
         mut cs: CS,
         bits: &[Boolean],
-<<<<<<< HEAD
-    ) -> Result<Self, SynthesisError>{
-        
+    ) -> Result<Self, SynthesisError>{ 
+
         // bits must not exceed the length the scalar field modulus
         if bits.len() > P::ScalarField::size_in_bits() {
             return Err(SynthesisError::Other(format!("Input bits size: {}, max allowed size: {}", bits.len(), P::ScalarField::size_in_bits())));
@@ -789,14 +750,6 @@
             let two_inv = P::ScalarField::one().double().inverse().unwrap();
             base.clone().mul(&two_inv)
         };
-=======
-    ) -> Result<Self, SynthesisError> {
-        let mut to_sub = SWProjective::<P>::zero();
-
-        let mut t = *base;
-        let sigma = *base;
-        let mut result = result.clone();
->>>>>>> 099baabc
 
         // Init to 0 to avoid compilation errors ("usage of possibily uninitialized variable").
         // The 0 val will never be used and acc will be initialized to proper value in the first
@@ -809,7 +762,6 @@
             bits.push(Boolean::constant(false));
         }
 
-<<<<<<< HEAD
         // Pre-checks
         if bits.iter().all(|b| b.get_value().is_some()) {
             check_mul_bits_fixed_base_inputs(
@@ -817,7 +769,7 @@
                 bits.iter().rev().map(|b| b.get_value().unwrap()).collect()
             )?;
         };
-
+        
         let num_chunks = bits.len()/2;
 
         for (i, bits) in bits.chunks(2).enumerate() {
@@ -831,12 +783,6 @@
                 ti,
                 three_ti,
             ];
-=======
-        for (i, bits) in bit_vec.chunks(2).enumerate() {
-            let ti = t;
-            let two_ti = ti.double();
-            let mut table = [sigma, sigma + &ti, sigma + &two_ti, sigma + &ti + &two_ti];
->>>>>>> 099baabc
 
             //Compute constants
             SWProjective::batch_normalization(&mut table);
@@ -845,20 +791,9 @@
             let precomp = Boolean::and(cs.ns(|| format!("b0 AND b1_{}", i)), &bits[0], &bits[1])?;
 
             //Lookup x and y
-            let x = F::two_bit_lookup_lc(
-                cs.ns(|| format!("Lookup x_{}", i)),
-                &precomp,
-                &[bits[0], bits[1]],
-                &x_coords,
-            )?;
-            let y = F::two_bit_lookup_lc(
-                cs.ns(|| format!("Lookup y_{}", i)),
-                &precomp,
-                &[bits[0], bits[1]],
-                &y_coords,
-            )?;
-
-<<<<<<< HEAD
+            let x = F::two_bit_lookup_lc(cs.ns(|| format!("Lookup x_{}", i)), &precomp, &[bits[0], bits[1]],  &x_coords)?;
+            let y = F::two_bit_lookup_lc(cs.ns(|| format!("Lookup y_{}", i)), &precomp, &[bits[0], bits[1]],  &y_coords)?;
+
             // Add the value computed in this chunk to the accumulator
             match i {
                 // First chunk -> initialize acc
@@ -878,11 +813,6 @@
             }
 
             // Update values for next chunk
-=======
-            //Perform addition
-            let adder: Self = Self::new(x, y, Boolean::constant(false));
-            result = result.add(cs.ns(|| format!("Add_{}", i)), &adder)?;
->>>>>>> 099baabc
             t = t.double().double();
             to_sub += &table[0];
         }
@@ -900,16 +830,15 @@
         bases: &[B],
         scalars: &[J],
     ) -> Result<Self, SynthesisError>
-    where
-        CS: ConstraintSystem<ConstraintF>,
-        I: Borrow<[Boolean]>,
-        J: Borrow<[I]>,
-        B: Borrow<[SWProjective<P>]>,
+        where
+            CS: ConstraintSystem<ConstraintF>,
+            I: Borrow<[Boolean]>,
+            J: Borrow<[I]>,
+            B: Borrow<[SWProjective<P>]>,
     {
         const CHUNK_SIZE: usize = 3;
         let mut sw_result: Option<AffineGadget<P, ConstraintF, F>> = None;
         let mut result: Option<AffineGadget<P, ConstraintF, F>> = None;
-<<<<<<< HEAD
         let mut process_segment_result =
             |mut cs: r1cs_core::Namespace<_, _>,
              result: &AffineGadget<P, ConstraintF, F>|
@@ -928,37 +857,10 @@
                 }
                 Ok(())
             };
-=======
-
-        let mut process_segment_result = |mut cs: r1cs_core::Namespace<_, _>,
-                                          result: &AffineGadget<P, ConstraintF, F>|
-         -> Result<(), SynthesisError> {
-            let segment_result = result.clone();
-            match sw_result {
-                None => {
-                    sw_result = Some(segment_result);
-                }
-                Some(ref mut sw_result) => {
-                    *sw_result =
-                        segment_result.add_unsafe(cs.ns(|| "sw outer addition"), sw_result)?;
-                }
-            }
-
-            Ok(())
-        };
-
->>>>>>> 099baabc
         // Compute ∏(h_i^{m_i}) for all i.
         for (segment_i, (segment_bits_chunks, segment_powers)) in
-            scalars.iter().zip(bases.iter()).enumerate()
-        {
-            for (i, (bits, base_power)) in segment_bits_chunks
-                .borrow()
-                .iter()
-                .zip(segment_powers.borrow().iter())
-                .enumerate()
+            scalars.into_iter().zip(bases.iter()).enumerate()
             {
-<<<<<<< HEAD
                 for (i, (bits, base_power)) in segment_bits_chunks
                     .borrow()
                     .into_iter()
@@ -1021,66 +923,7 @@
                     &result.unwrap(),
                 )?;
                 result = None;
-=======
-                let base_power = base_power.borrow();
-                let mut acc_power = *base_power;
-                let mut coords = vec![];
-                for _ in 0..4 {
-                    coords.push(acc_power);
-                    acc_power += base_power;
-                }
-
-                let bits = bits.borrow().to_bits(
-                    &mut cs.ns(|| format!("Convert Scalar {}, {} to bits", segment_i, i)),
-                )?;
-                if bits.len() != CHUNK_SIZE {
-                    return Err(SynthesisError::Unsatisfiable);
-                }
-
-                let coords = coords.iter().map(|p| p.into_affine()).collect::<Vec<_>>();
-
-                let x_coeffs = coords.iter().map(|p| p.x).collect::<Vec<_>>();
-                let y_coeffs = coords.iter().map(|p| p.y).collect::<Vec<_>>();
-
-                let precomp = Boolean::and(
-                    cs.ns(|| format!("precomp in window {}, {}", segment_i, i)),
-                    &bits[0],
-                    &bits[1],
-                )?;
-
-                let x = F::two_bit_lookup_lc(
-                    cs.ns(|| format!("x in window {}, {}", segment_i, i)),
-                    &precomp,
-                    &[bits[0], bits[1]],
-                    &x_coeffs,
-                )?;
-
-                let y = F::three_bit_cond_neg_lookup(
-                    cs.ns(|| format!("y lookup in window {}, {}", segment_i, i)),
-                    &bits,
-                    &precomp,
-                    &y_coeffs,
-                )?;
-
-                let tmp = Self::new(x, y, Boolean::constant(false));
-
-                match result {
-                    None => {
-                        result = Some(tmp);
-                    }
-                    Some(ref mut result) => {
-                        *result = tmp.add_unsafe(
-                            cs.ns(|| format!("addition of window {}, {}", segment_i, i)),
-                            result,
-                        )?;
-                    }
-                }
->>>>>>> 099baabc
             }
-
-            process_segment_result(cs.ns(|| format!("window {}", segment_i)), &result.unwrap())?;
-            result = None;
-        }
         if result.is_some() {
             process_segment_result(cs.ns(|| "leftover"), &result.unwrap())?;
         }
@@ -1097,17 +940,10 @@
 }
 
 impl<P, ConstraintF, F> CondSelectGadget<ConstraintF> for AffineGadget<P, ConstraintF, F>
-<<<<<<< HEAD
     where
         P: SWModelParameters,
         ConstraintF: PrimeField,
         F: FieldGadget<P::BaseField, ConstraintF>,
-=======
-where
-    P: SWModelParameters,
-    ConstraintF: Field,
-    F: FieldGadget<P::BaseField, ConstraintF>,
->>>>>>> 099baabc
 {
     #[inline]
     fn conditionally_select<CS: ConstraintSystem<ConstraintF>>(
@@ -1118,53 +954,38 @@
     ) -> Result<Self, SynthesisError> {
         let x = F::conditionally_select(&mut cs.ns(|| "x"), cond, &first.x, &second.x)?;
         let y = F::conditionally_select(&mut cs.ns(|| "y"), cond, &first.y, &second.y)?;
-        let infinity = Boolean::conditionally_select(
-            &mut cs.ns(|| "infinity"),
-            cond,
-            &first.infinity,
-            &second.infinity,
-        )?;
+        let infinity = Boolean::conditionally_select(&mut cs.ns(|| "infinity"), cond, &first.infinity, &second.infinity)?;
 
         Ok(Self::new(x, y, infinity))
     }
 
     fn cost() -> usize {
-        2 * <F as CondSelectGadget<ConstraintF>>::cost()
-            + <Boolean as CondSelectGadget<ConstraintF>>::cost()
+        2 * <F as CondSelectGadget<ConstraintF>>::cost() +
+            <Boolean as CondSelectGadget<ConstraintF>>::cost()
     }
 }
 
 impl<P, ConstraintF, F> EqGadget<ConstraintF> for AffineGadget<P, ConstraintF, F>
-<<<<<<< HEAD
     where
         P: SWModelParameters,
         ConstraintF: PrimeField,
         F: FieldGadget<P::BaseField, ConstraintF>,
-=======
-where
-    P: SWModelParameters,
-    ConstraintF: Field,
-    F: FieldGadget<P::BaseField, ConstraintF>,
->>>>>>> 099baabc
 {
     fn is_eq<CS: ConstraintSystem<ConstraintF>>(
         &self,
         mut cs: CS,
-        other: &Self,
+        other: &Self
     ) -> Result<Boolean, SynthesisError> {
         let b0 = self.x.is_eq(cs.ns(|| "x"), &other.x)?;
-        let b1 = self.y.is_eq(cs.ns(|| "y"), &other.y)?;
+        let b1 = self.y.is_eq(cs.ns(|| "y"),&other.y)?;
         let coordinates_equal = Boolean::and(cs.ns(|| "x AND y"), &b0, &b1)?;
         let both_are_zero = Boolean::and(
             cs.ns(|| "self.infinity AND other.infinity"),
             &self.infinity,
-            &other.infinity,
+            &other.infinity
         )?;
-        Boolean::or(
-            cs.ns(|| "coordinates_equal OR both_are_zero"),
-            &coordinates_equal,
-            &both_are_zero,
-        )
+        Boolean::or(cs.ns(|| "coordinates_equal OR both_are_zero"), &coordinates_equal, &both_are_zero)
+
     }
 
     #[inline]
@@ -1172,13 +993,13 @@
         &self,
         mut cs: CS,
         other: &Self,
-        should_enforce: &Boolean,
+        should_enforce: &Boolean
     ) -> Result<(), SynthesisError> {
-        self.is_eq(cs.ns(|| "is_eq(self, other)"), &other)?
+        self
+            .is_eq(cs.ns(|| "is_eq(self, other)"), &other)?
             .conditional_enforce_equal(
                 cs.ns(|| "enforce condition"),
-                &Boolean::constant(true),
-                &should_enforce,
+                &Boolean::constant(true), &should_enforce
             )?;
         Ok(())
     }
@@ -1188,50 +1009,35 @@
         &self,
         mut cs: CS,
         other: &Self,
-        should_enforce: &Boolean,
+        should_enforce: &Boolean
     ) -> Result<(), SynthesisError> {
         let is_equal = self.is_eq(cs.ns(|| "is_eq(self, other)"), other)?;
-        Boolean::and(
-            cs.ns(|| "is_equal AND should_enforce"),
-            &is_equal,
-            should_enforce,
-        )?
-        .enforce_equal(
-            cs.ns(|| "is_equal AND should_enforce == false"),
-            &Boolean::Constant(false),
-        )
+        Boolean::and(cs.ns(|| "is_equal AND should_enforce"), &is_equal, should_enforce)?
+            .enforce_equal(cs.ns(|| "is_equal AND should_enforce == false"), &Boolean::Constant(false))
     }
 }
 
 impl<P, ConstraintF, F> AllocGadget<SWProjective<P>, ConstraintF>
-<<<<<<< HEAD
 for AffineGadget<P, ConstraintF, F>
     where
         P: SWModelParameters,
         ConstraintF: PrimeField,
         F: FieldGadget<P::BaseField, ConstraintF>,
-=======
-    for AffineGadget<P, ConstraintF, F>
-where
-    P: SWModelParameters,
-    ConstraintF: Field,
-    F: FieldGadget<P::BaseField, ConstraintF>,
->>>>>>> 099baabc
 {
     #[inline]
     fn alloc<FN, T, CS: ConstraintSystem<ConstraintF>>(
         mut cs: CS,
         value_gen: FN,
     ) -> Result<Self, SynthesisError>
-    where
-        FN: FnOnce() -> Result<T, SynthesisError>,
-        T: Borrow<SWProjective<P>>,
+        where
+            FN: FnOnce() -> Result<T, SynthesisError>,
+            T: Borrow<SWProjective<P>>,
     {
         let (x, y, infinity) = match value_gen() {
             Ok(ge) => {
                 let ge = ge.borrow().into_affine();
                 (Ok(ge.x), Ok(ge.y), Ok(ge.infinity))
-            }
+            },
             _ => (
                 Err(SynthesisError::AssignmentMissing),
                 Err(SynthesisError::AssignmentMissing),
@@ -1271,15 +1077,15 @@
         mut cs: CS,
         value_gen: FN,
     ) -> Result<Self, SynthesisError>
-    where
-        FN: FnOnce() -> Result<T, SynthesisError>,
-        T: Borrow<SWProjective<P>>,
+        where
+            FN: FnOnce() -> Result<T, SynthesisError>,
+            T: Borrow<SWProjective<P>>,
     {
         let (x, y, infinity) = match value_gen() {
             Ok(ge) => {
                 let ge = ge.borrow().into_affine();
                 (Ok(ge.x), Ok(ge.y), Ok(ge.infinity))
-            }
+            },
             _ => (
                 Err(SynthesisError::AssignmentMissing),
                 Err(SynthesisError::AssignmentMissing),
@@ -1299,9 +1105,9 @@
         mut cs: CS,
         value_gen: FN,
     ) -> Result<Self, SynthesisError>
-    where
-        FN: FnOnce() -> Result<T, SynthesisError>,
-        T: Borrow<SWProjective<P>>,
+        where
+            FN: FnOnce() -> Result<T, SynthesisError>,
+            T: Borrow<SWProjective<P>>,
     {
         let alloc_and_prime_order_check =
             |mut cs: r1cs_core::Namespace<_, _>, value_gen: FN| -> Result<Self, SynthesisError> {
@@ -1370,15 +1176,10 @@
                     Ok(ge)
                 }
             };
-<<<<<<< HEAD
         let ge = alloc_and_prime_order_check(
             cs.ns(|| "alloc and prime order check"),
             value_gen
         )?;
-=======
-
-        let ge = alloc_and_prime_order_check(cs.ns(|| "alloc and prime order check"), value_gen)?;
->>>>>>> 099baabc
 
         Ok(ge)
     }
@@ -1388,15 +1189,15 @@
         mut cs: CS,
         value_gen: FN,
     ) -> Result<Self, SynthesisError>
-    where
-        FN: FnOnce() -> Result<T, SynthesisError>,
-        T: Borrow<SWProjective<P>>,
+        where
+            FN: FnOnce() -> Result<T, SynthesisError>,
+            T: Borrow<SWProjective<P>>,
     {
         let (x, y, infinity) = match value_gen() {
             Ok(ge) => {
                 let ge = ge.borrow().into_affine();
                 (Ok(ge.x), Ok(ge.y), Ok(ge.infinity))
-            }
+            },
             _ => (
                 Err(SynthesisError::AssignmentMissing),
                 Err(SynthesisError::AssignmentMissing),
@@ -1431,22 +1232,17 @@
     }
 }
 
-<<<<<<< HEAD
 impl<P, ConstraintF, F> ConstantGadget<SWProjective<P>, ConstraintF> for AffineGadget<P, ConstraintF, F>
     where
         P: SWModelParameters,
         ConstraintF: PrimeField,
         F: FieldGadget<P::BaseField, ConstraintF>,
-=======
-impl<P, ConstraintF, F> ConstantGadget<SWProjective<P>, ConstraintF>
-    for AffineGadget<P, ConstraintF, F>
-where
-    P: SWModelParameters,
-    ConstraintF: Field,
-    F: FieldGadget<P::BaseField, ConstraintF>,
->>>>>>> 099baabc
 {
-    fn from_value<CS: ConstraintSystem<ConstraintF>>(mut cs: CS, value: &SWProjective<P>) -> Self {
+    fn from_value<CS: ConstraintSystem<ConstraintF>>(
+        mut cs: CS,
+        value: &SWProjective<P>,
+    ) -> Self
+    {
         let value = value.into_affine();
         let x = F::from_value(cs.ns(|| "hardcode x"), &value.x);
         let y = F::from_value(cs.ns(|| "hardcode y"), &value.y);
@@ -1455,13 +1251,12 @@
         Self::new(x, y, infinity)
     }
 
-    fn get_constant(&self) -> SWProjective<P> {
+    fn get_constant(&self) ->SWProjective<P> {
         let value_proj = SWAffine::<P>::new(
             self.x.get_value().unwrap(),
             self.y.get_value().unwrap(),
-            self.infinity.get_value().unwrap(),
-        )
-        .into_projective();
+            self.infinity.get_value().unwrap()
+        ).into_projective();
         let x = value_proj.x;
         let y = value_proj.y;
         let z = value_proj.z;
@@ -1470,17 +1265,10 @@
 }
 
 impl<P, ConstraintF, F> ToBitsGadget<ConstraintF> for AffineGadget<P, ConstraintF, F>
-<<<<<<< HEAD
     where
         P: SWModelParameters,
         ConstraintF: PrimeField,
         F: FieldGadget<P::BaseField, ConstraintF>,
-=======
-where
-    P: SWModelParameters,
-    ConstraintF: Field,
-    F: FieldGadget<P::BaseField, ConstraintF>,
->>>>>>> 099baabc
 {
     fn to_bits<CS: ConstraintSystem<ConstraintF>>(
         &self,
@@ -1511,17 +1299,10 @@
 }
 
 impl<P, ConstraintF, F> ToBytesGadget<ConstraintF> for AffineGadget<P, ConstraintF, F>
-<<<<<<< HEAD
     where
         P: SWModelParameters,
         ConstraintF: PrimeField,
         F: FieldGadget<P::BaseField, ConstraintF>,
-=======
-where
-    P: SWModelParameters,
-    ConstraintF: Field,
-    F: FieldGadget<P::BaseField, ConstraintF>,
->>>>>>> 099baabc
 {
     fn to_bytes<CS: ConstraintSystem<ConstraintF>>(
         &self,
@@ -1556,16 +1337,18 @@
 #[derive(Derivative)]
 #[derivative(Debug, Clone)]
 #[must_use]
-pub struct CompressAffinePointGadget<ConstraintF: PrimeField> {
-    pub x: FpGadget<ConstraintF>,
-    pub y: FpGadget<ConstraintF>,
-    pub infinity: Boolean,
+pub struct CompressAffinePointGadget<
+    ConstraintF: PrimeField,
+> {
+    pub x:   FpGadget<ConstraintF>,
+    pub y:   FpGadget<ConstraintF>,
+    pub infinity:   Boolean,
     _engine: PhantomData<ConstraintF>,
 }
 
 impl<ConstraintF> CompressAffinePointGadget<ConstraintF>
-where
-    ConstraintF: PrimeField,
+    where
+        ConstraintF: PrimeField,
 {
     pub fn new(x: FpGadget<ConstraintF>, y: FpGadget<ConstraintF>, infinity: Boolean) -> Self {
         Self {
@@ -1577,22 +1360,16 @@
     }
 }
 
+use crate::ToCompressedBitsGadget;
 use crate::fields::fp::FpGadget;
-<<<<<<< HEAD
-=======
-use crate::ToCompressedBitsGadget;
-
->>>>>>> 099baabc
 impl<ConstraintF> ToCompressedBitsGadget<ConstraintF> for CompressAffinePointGadget<ConstraintF>
-where
-    ConstraintF: PrimeField,
+    where
+        ConstraintF: PrimeField,
 {
     /// Enforce compression of a point through serialization of the x coordinate and storing
     /// a sign bit for the y coordinate.
-    fn to_compressed<CS: ConstraintSystem<ConstraintF>>(
-        &self,
-        mut cs: CS,
-    ) -> Result<Vec<Boolean>, SynthesisError> {
+    fn to_compressed<CS: ConstraintSystem<ConstraintF>>(&self, mut cs: CS)
+                                                        -> Result<Vec<Boolean>, SynthesisError> {
         //Enforce x_coordinate to bytes
         let mut compressed_bits = self.x.to_bits_strict(cs.ns(|| "x_to_bits_strict"))?;
         compressed_bits.push(self.infinity);
