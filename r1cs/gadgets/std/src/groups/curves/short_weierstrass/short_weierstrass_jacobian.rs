use algebra::{
    groups::Group,
    fields::{Field, PrimeField, BitIterator},
    curves::{
        Curve,
        SWModelParameters, EndoMulParameters,
        short_weierstrass_jacobian::{AffineRep, Jacobian}
    },
};
use r1cs_core::{ConstraintSystemAbstract, SynthesisError};
use std::ops::{Add, Mul};
use std::{borrow::Borrow, marker::PhantomData, ops::Neg};

use crate::{
    groups::{check_mul_bits_fixed_base_inputs, check_mul_bits_inputs},
    prelude::*,
    Assignment,
};

#[derive(Derivative)]
#[derivative(Debug, Clone)]
#[must_use]
pub struct AffineGadget<
    P: SWModelParameters,
    ConstraintF: PrimeField,
    F: FieldGadget<P::BaseField, ConstraintF>,
> {
    pub x: F,
    pub y: F,
    pub infinity: Boolean,
    _params: PhantomData<P>,
    _engine: PhantomData<ConstraintF>,
}

impl<P, ConstraintF, F> AffineGadget<P, ConstraintF, F>
    where
        P: SWModelParameters,
        ConstraintF: PrimeField,
        F: FieldGadget<P::BaseField, ConstraintF>,
{
    pub fn new(x: F, y: F, infinity: Boolean) -> Self {
        Self {
            x,
            y,
            infinity,
            _params: PhantomData,
            _engine: PhantomData,
        }
    }

    #[inline]
    /// Incomplete addition: neither `self` nor `other` can be the neutral
    /// element, and other != ±self.
    /// If `safe` is set, enforce in the circuit exceptional cases not occurring.
    fn add_internal<CS: ConstraintSystemAbstract<ConstraintF>>(
        &self,
        mut cs: CS,
        other: &Self,
        safe: bool,
    ) -> Result<Self, SynthesisError> {
        // lambda = (B.y - A.y)/(B.x - A.x)
        // C.x = lambda^2 - A.x - B.x
        // C.y = lambda(A.x - C.x) - A.y
        //
        // Special cases:
        //
        // doubling: if B.y = A.y and B.x = A.x then lambda is unbound and
        // C = (lambda^2, lambda^3)
        //
        // addition of negative point: if B.y = -A.y and B.x = A.x then no
        // lambda can satisfy the first equation unless B.y - A.y = 0. But
        // then this reduces to doubling.
        let x2_minus_x1 = other.x.sub(cs.ns(|| "x2 - x1"), &self.x)?;
        let y2_minus_y1 = other.y.sub(cs.ns(|| "y2 - y1"), &self.y)?;

        let lambda = if safe {
            // Check that A.x - B.x != 0, which can be done by
            // enforcing I * (B.x - A.x) = 1
            // This is done below when we calculate inv (by F::inverse)
            let inv = x2_minus_x1.inverse(cs.ns(|| "compute inv"))?;
            F::alloc(cs.ns(|| "lambda"), || {
                Ok(y2_minus_y1.get_value().get()? * &inv.get_value().get()?)
            })
        } else {
            F::alloc(cs.ns(|| "lambda"), || {
                Ok(y2_minus_y1.get_value().get()?
                    * &x2_minus_x1.get_value().get()?.inverse().get()?)
            })
        }?;

        let x_3 = F::alloc(&mut cs.ns(|| "x_3"), || {
            let lambda_val = lambda.get_value().get()?;
            let x1 = self.x.get_value().get()?;
            let x2 = other.x.get_value().get()?;
            Ok((lambda_val.square() - &x1) - &x2)
        })?;

        let y_3 = F::alloc(&mut cs.ns(|| "y_3"), || {
            let lambda_val = lambda.get_value().get()?;
            let x_1 = self.x.get_value().get()?;
            let y_1 = self.y.get_value().get()?;
            let x_3 = x_3.get_value().get()?;
            Ok(lambda_val * &(x_1 - &x_3) - &y_1)
        })?;

        // Check lambda
        lambda.mul_equals(cs.ns(|| "check lambda"), &x2_minus_x1, &y2_minus_y1)?;

        // Check x3
        let x3_plus_x1_plus_x2 = x_3
            .add(cs.ns(|| "x3 + x1"), &self.x)?
            .add(cs.ns(|| "x3 + x1 + x2"), &other.x)?;
        lambda.mul_equals(cs.ns(|| "check x3"), &lambda, &x3_plus_x1_plus_x2)?;

        // Check y3
        let y3_plus_y1 = y_3.add(cs.ns(|| "y3 + y1"), &self.y)?;
        let x1_minus_x3 = self.x.sub(cs.ns(|| "x1 - x3"), &x_3)?;
        lambda.mul_equals(cs.ns(|| ""), &x1_minus_x3, &y3_plus_y1)?;

        Ok(Self::new(x_3, y_3, Boolean::Constant(false)))
    }

    #[inline]
    /// Incomplete, unsafe, addition: neither `self` nor `other` can be the neutral
    /// element, and other != ±self.
    pub fn add_unsafe<CS: ConstraintSystemAbstract<ConstraintF>>(
        &self,
        cs: CS,
        other: &Self,
    ) -> Result<Self, SynthesisError> {
        self.add_internal(cs, other, false)
    }

    #[inline]
    /// Compute 2 * self + other as (self + other) + self: this requires less constraints
    /// than computing self.double().add(other).
    /// Incomplete add: neither `self` nor `other` can be the neutral element, and other != ±self;
    /// If `safe` is set, enforce in the circuit that exceptional cases not occurring.
    fn double_and_add_internal<CS: ConstraintSystemAbstract<ConstraintF>>(
        &self,
        mut cs: CS,
        other: &Self,
        safe: bool,
    ) -> Result<Self, SynthesisError> {
        // The double-and-add sum P_4 = P_3 + P_1, where P_3 = P_1 + P_2,
        // under the above presumptions on P_1 and P_2 is enforced by just 5
        // constraints
        //      1. (x2 - x1) * lambda_1 = y2 - y1;
        //      2. lambda_1^2 = x1 +  x2 + x3;
        //      3. (x1 - x3) * (lambda1 + lambda_2) = 2·y1
        //      4. lambda_2^2 =   x1 + x3 + x4;
        //      5. lambda_2 * (x1 - x4) = y_1 + y_4;
        // Note that 3. is the result of adding the two equations
        //      3a. (x_1 - x_3) * lambda_1 = y_1 + y_3
        //      3b. (x_1 - x_3) * lambda_2 = y_1 - y_3.
        // This reduction is valid as x_2 - x_1 is non-zero and hence 1. uniquely
        // determines lambda_1, and thus x3 is determined by 2.
        // Again, since x_1-x_3 is non-zero equation 3. uniquely determines lambda_2
        // and hence being of the same unique value as enforced by 3a. and 3b.
        let x2_minus_x1 = other.x.sub(cs.ns(|| "x2 - x1"), &self.x)?;
        let y2_minus_y1 = other.y.sub(cs.ns(|| "y2 - y1"), &self.y)?;

        // Allocate lambda_1
        let lambda_1 = if safe {
            // Enforce the extra constraint for x_2 - x_1 != 0 by using the inverse gadget
            let inv_1 = x2_minus_x1.inverse(cs.ns(|| "enforce inv 1"))?;
            F::alloc(cs.ns(|| "lambda_1"), || {
                Ok(y2_minus_y1.get_value().get()? * &inv_1.get_value().get()?)
            })
        } else {
            // By our presumptions, x_2 - x_1 != 0
            F::alloc(cs.ns(|| "lambda_1"), || {
                Ok(y2_minus_y1.get_value().get()?
                    * &x2_minus_x1.get_value().get()?.inverse().get()?)
            })
        }?;

        // Constraint 1.
        lambda_1.mul_equals(cs.ns(|| "check lambda_1"), &x2_minus_x1, &y2_minus_y1)?;

        let x_3 = F::alloc(&mut cs.ns(|| "x_3"), || {
            let lambda_1_val = lambda_1.get_value().get()?;
            let x1 = self.x.get_value().get()?;
            let x2 = other.x.get_value().get()?;
            Ok((lambda_1_val.square() - &x1) - &x2)
        })?;

        // Constraint 2.
        let x3_plus_x1_plus_x2 = x_3
            .add(cs.ns(|| "x3 + x1"), &self.x)?
            .add(cs.ns(|| "x3 + x1 + x2"), &other.x)?;
        lambda_1.mul_equals(cs.ns(|| "check x3"), &lambda_1, &x3_plus_x1_plus_x2)?;

        // Allocate lambda_2.
        let x1_minus_x3 = &self.x.sub(cs.ns(|| "x1 - x3"), &x_3)?;
        let two_y1 = self.y.double(cs.ns(|| "2y1"))?;

        let lambda_2 = if safe {
            // Set the extra constraint for x_1 - x_3 != 0
            let inv_2 = x1_minus_x3.inverse(cs.ns(|| "enforce inv 2"))?;
            F::alloc(cs.ns(|| "lambda_2"), || {
                let lambda_val = lambda_1.get_value().get()?;
                let two_y1_val = two_y1.get_value().get()?;

                let two_y1_div_x1_minus_x3 = two_y1_val * &inv_2.get_value().get()?;
                Ok(two_y1_div_x1_minus_x3 - &lambda_val)
            })
        } else {
            F::alloc(cs.ns(|| "lambda_2"), || {
                let lambda_val = lambda_1.get_value().get()?;
                let two_y1_val = two_y1.get_value().get()?;

                let x1_minus_x3_inv = (x1_minus_x3.get_value().get()?).inverse().get()?;
                let two_y1_div_x1_minus_x3 = two_y1_val * &x1_minus_x3_inv;
                Ok(two_y1_div_x1_minus_x3 - &lambda_val)
            })
        }?;

        // Constraint 3.
        let lambda_2_plus_lambda_1 = lambda_2.add(cs.ns(|| "lambda_2 + lambda_1"), &lambda_1)?;

        lambda_2_plus_lambda_1.mul_equals(
            cs.ns(|| "(lambda_2 + lambda) * (x1 - x3) = 2y1"),
            &x1_minus_x3,
            &two_y1,
        )?;

        // Allocate the final x
        let x_4 = F::alloc(&mut cs.ns(|| "x_4"), || {
            let lambda_2_val = lambda_2.get_value().get()?;
            let x1_val = self.x.get_value().get()?;
            let x3_val = x_3.get_value().get()?;
            Ok((lambda_2_val.square() - &x1_val) - &x3_val)
        })?;

        // Constraint 4.
        let x4_plus_x1_plus_x3 = x_4
            .add(cs.ns(|| "x4 + x1"), &self.x)?
            .add(cs.ns(|| "x3 + x1 + x3"), &x_3)?;
        lambda_2.mul_equals(cs.ns(|| "check x4"), &lambda_2, &x4_plus_x1_plus_x3)?;

        // alloc the final y
        let y_4 = F::alloc(&mut cs.ns(|| "y_4"), || {
            let lambda_2_val = lambda_2.get_value().get()?;
            let x_1_val = self.x.get_value().get()?;
            let y_1_val = self.y.get_value().get()?;
            let x_4_val = x_4.get_value().get()?;
            Ok(lambda_2_val * &(x_1_val - &x_4_val) - &y_1_val)
        })?;

        // Constraint 5.
        let y4_plus_y1 = y_4.add(cs.ns(|| "y4 + y1"), &self.y)?;
        let x1_minus_x4 = self.x.sub(cs.ns(|| "x1 - x4"), &x_4)?;
        lambda_2.mul_equals(cs.ns(|| ""), &x1_minus_x4, &y4_plus_y1)?;

        Ok(Self::new(x_4, y_4, Boolean::Constant(false)))
    }

    #[inline]
    /// Compute 2 * self + other.
    /// Incomplete, safe, addition: neither `self` nor `other` can be the neutral
    /// element, and other != ±self.
    pub fn double_and_add<CS: ConstraintSystemAbstract<ConstraintF>>(
        &self,
        cs: CS,
        other: &Self,
    ) -> Result<Self, SynthesisError> {
        self.double_and_add_internal(cs, other, true)
    }

    #[inline]
    /// Compute 2 * self + other.
    /// Incomplete, unsafe, addition: neither `self` nor `other` can be the neutral
    /// element, and other != ±self.
    pub fn double_and_add_unsafe<CS: ConstraintSystemAbstract<ConstraintF>>(
        &self,
        cs: CS,
        other: &Self,
    ) -> Result<Self, SynthesisError> {
        self.double_and_add_internal(cs, other, false)
    }
}

impl<P, ConstraintF, F> PartialEq for AffineGadget<P, ConstraintF, F>
    where
        P: SWModelParameters,
        ConstraintF: PrimeField,
        F: FieldGadget<P::BaseField, ConstraintF>,
{
    fn eq(&self, other: &Self) -> bool {
        self.x == other.x && self.y == other.y
    }
}

impl<P, ConstraintF, F> Eq for AffineGadget<P, ConstraintF, F>
    where
        P: SWModelParameters,
        ConstraintF: PrimeField,
        F: FieldGadget<P::BaseField, ConstraintF>,
{
}

impl<P, ConstraintF, F> GroupGadget<Jacobian<P>, ConstraintF>
for AffineGadget<P, ConstraintF, F>
    where
        P: SWModelParameters,
        ConstraintF: PrimeField,
        F: FieldGadget<P::BaseField, ConstraintF>,
{
    type Value = Jacobian<P>;
    type Variable = (F::Variable, F::Variable);

    #[inline]
    fn get_value(&self) -> Option<Self::Value> {
        match (
            self.x.get_value(),
            self.y.get_value(),
            self.infinity.get_value(),
        ) {
            (Some(x), Some(y), Some(infinity)) => {
                Some(
                    if infinity {
                        Jacobian::<P>::zero()
                    } else {
                        Jacobian::<P>::from_affine(&AffineRep::<P>::new(x, y))
                    }
                )
            }
            (None, None, None) => None,
            _ => unreachable!(),
        }
    }

    #[inline]
    fn get_variable(&self) -> Self::Variable {
        (self.x.get_variable(), self.y.get_variable())
    }

    #[inline]
    fn zero<CS: ConstraintSystemAbstract<ConstraintF>>(mut cs: CS) -> Result<Self, SynthesisError> {
        Ok(Self::new(
            F::zero(cs.ns(|| "zero"))?,
            F::one(cs.ns(|| "one"))?,
            Boolean::constant(true),
        ))
    }

    #[inline]
    fn is_zero<CS: ConstraintSystemAbstract<ConstraintF>>(
        &self,
        _: CS,
    ) -> Result<Boolean, SynthesisError> {
        Ok(self.infinity)
    }

    #[inline]
    /// Incomplete, safe, addition: neither `self` nor `other` can be the neutral
    /// element.
    fn add<CS: ConstraintSystemAbstract<ConstraintF>>(
        &self,
        cs: CS,
        other: &Self,
    ) -> Result<Self, SynthesisError> {
        self.add_internal(cs, other, true)
    }

    /// Incomplete addition: neither `self` nor `other` can be the neutral
    /// element.
    fn add_constant<CS: ConstraintSystemAbstract<ConstraintF>>(
        &self,
        mut cs: CS,
        other: &Jacobian<P>,
    ) -> Result<Self, SynthesisError> {
        // lambda = (B.y - A.y)/(B.x - A.x)
        // C.x = lambda^2 - A.x - B.x
        // C.y = lambda(A.x - C.x) - A.y
        //
        // Special cases:
        //
        // doubling: if B.y = A.y and B.x = A.x then lambda is unbound and
        // C = (lambda^2, lambda^3)
        //
        // addition of negative point: if B.y = -A.y and B.x = A.x then no
        // lambda can satisfy the first equation unless B.y - A.y = 0. But
        // then this reduces to doubling.
        //
        // So we need to check that A.x - B.x != 0, which can be done by
        // enforcing I * (B.x - A.x) = 1
        if other.is_zero() {
            return Err(SynthesisError::AssignmentMissing);
        }
        let other = other.into_affine().unwrap();
        let other_x = other.x;
        let other_y = other.y;

        let x2_minus_x1 = self
            .x
            .sub_constant(cs.ns(|| "x2 - x1"), &other_x)?
            .negate(cs.ns(|| "neg1"))?;
        let y2_minus_y1 = self
            .y
            .sub_constant(cs.ns(|| "y2 - y1"), &other_y)?
            .negate(cs.ns(|| "neg2"))?;

        let inv = x2_minus_x1.inverse(cs.ns(|| "compute inv"))?;

        let lambda = F::alloc(cs.ns(|| "lambda"), || {
            Ok(y2_minus_y1.get_value().get()? * &inv.get_value().get()?)
        })?;

        let x_3 = F::alloc(&mut cs.ns(|| "x_3"), || {
            let lambda_val = lambda.get_value().get()?;
            let x1 = self.x.get_value().get()?;
            let x2 = other_x;
            Ok((lambda_val.square() - &x1) - &x2)
        })?;

        let y_3 = F::alloc(&mut cs.ns(|| "y_3"), || {
            let lambda_val = lambda.get_value().get()?;
            let x_1 = self.x.get_value().get()?;
            let y_1 = self.y.get_value().get()?;
            let x_3 = x_3.get_value().get()?;
            Ok(lambda_val * &(x_1 - &x_3) - &y_1)
        })?;

        // Check lambda
        lambda.mul_equals(cs.ns(|| "check lambda"), &x2_minus_x1, &y2_minus_y1)?;

        // Check x3
        let x3_plus_x1_plus_x2 = x_3
            .add(cs.ns(|| "x3 + x1"), &self.x)?
            .add_constant(cs.ns(|| "x3 + x1 + x2"), &other_x)?;
        lambda.mul_equals(cs.ns(|| "check x3"), &lambda, &x3_plus_x1_plus_x2)?;

        // Check y3
        let y3_plus_y1 = y_3.add(cs.ns(|| "y3 + y1"), &self.y)?;
        let x1_minus_x3 = self.x.sub(cs.ns(|| "x1 - x3"), &x_3)?;

        lambda.mul_equals(cs.ns(|| ""), &x1_minus_x3, &y3_plus_y1)?;

        Ok(Self::new(x_3, y_3, Boolean::Constant(false)))
    }

    #[inline]
    fn double_in_place<CS: ConstraintSystemAbstract<ConstraintF>>(
        &mut self,
        mut cs: CS,
    ) -> Result<(), SynthesisError> {
        let a = P::COEFF_A;
        let x_squared = self.x.square(cs.ns(|| "x^2"))?;

        let one = P::BaseField::one();
        let two = one.double();
        let three = two + &one;

        let three_x_squared = x_squared.mul_by_constant(cs.ns(|| "3 * x^2"), &three)?;
        let three_x_squared_plus_a = three_x_squared.add_constant(cs.ns(|| "3 * x^2 + a"), &a)?;

        let two_y = self.y.double(cs.ns(|| "2y"))?;

        let lambda = F::alloc(cs.ns(|| "lambda"), || {
            let y_doubled_inv = two_y.get_value().get()?.inverse().get()?;
            Ok(three_x_squared_plus_a.get_value().get()? * &y_doubled_inv)
        })?;

        // Check lambda
        lambda.mul_equals(cs.ns(|| "check lambda"), &two_y, &three_x_squared_plus_a)?;

        // Allocate fresh x and y as a temporary workaround to reduce the R1CS density.
        let x = F::alloc(cs.ns(|| "new x"), || {
            let lambda_val = lambda.get_value().get()?;
            let x_val = self.x.get_value().get()?;
            Ok((lambda_val * &lambda_val) - &x_val - &x_val)
        })?;

        // lambda * lambda = new_x + 2_old_x
        let new_x_plus_two_x = self
            .x
            .add(cs.ns(|| "2old_x"), &self.x)?
            .add(cs.ns(|| "new_x + 2old_x"), &x)?;
        lambda.mul_equals(cs.ns(|| "check new x"), &lambda, &new_x_plus_two_x)?;

        let y = F::alloc(cs.ns(|| "new y"), || {
            let lambda_val = lambda.get_value().get()?;
            let x_val = self.x.get_value().get()?;
            let y_val = self.y.get_value().get()?;
            let new_x_val = x.get_value().get()?;
            Ok(((x_val - &new_x_val) * &lambda_val) - &y_val)
        })?;

        //lambda * (old_x - new_x) = new_y + old_y
        let old_x_minus_new_x = self.x.sub(cs.ns(|| "old_x - new_x"), &x)?;
        let old_y_plus_new_y = self.y.add(cs.ns(|| "old_y + new_y"), &y)?;
        lambda.mul_equals(
            cs.ns(|| "check new y"),
            &old_x_minus_new_x,
            &old_y_plus_new_y,
        )?;

        *self = Self::new(x, y, Boolean::constant(false));
        Ok(())
    }

    fn negate<CS: ConstraintSystemAbstract<ConstraintF>>(
        &self,
        mut cs: CS,
    ) -> Result<Self, SynthesisError> {
        Ok(Self::new(
            self.x.clone(),
            self.y.negate(cs.ns(|| "negate y"))?,
            self.infinity,
        ))
    }

    /// [Hopwood]'s optimized scalar multiplication, adapted to the general case of no
    /// leading-one assumption. This is achieved by transforming the scalar to (almost)
    /// constant length by adding the scalar field modulus, and applying the Hopwood algorithm
    /// to a bit sequence of length `n+1`, where `n` is the length of the scalar field modulus.
    /// Takes `7*n + O(1)` number of constraints instead of `6*n+O(1)`.
    ///
    /// Given a little-endian sequence `bits` of at most `n` Boolean gadgets, computes
    /// the scalar multiple of `&self`, assuming the latter is assured to be in the prime order
    /// subgroup. Due to incomplete arithmetics, is not satifiable for the scalars from the set
    /// {0, p-2, p-1, p, p+1}.
    ///
    /// [Hopwood] https://github.com/zcash/zcash/issues/3924
    /// Implementation adapted from https://github.com/ebfull/halo/blob/master/src/gadgets/ecc.rs#L1762.
    fn mul_bits<'a, CS: ConstraintSystemAbstract<ConstraintF>>(
        // variable base point, must be non-trivial and in the prime order subgroup
        &self,
        mut cs: CS,
        // little endian, of length <= than the scalar field modulus.
        // Should not be equal to {0, p-2, p-1, p, p+1}.
        bits: impl Iterator<Item = &'a Boolean>,
    ) -> Result<Self, SynthesisError> {
        assert!(P::ScalarField::size_in_bits() >= 3);

        let double_and_add_step = |mut cs: r1cs_core::Namespace<_, _>,
                                   bit: &Boolean,
                                   acc: &mut Self,
                                   t: &Self,
                                   safe_arithmetics: bool|
                                   -> Result<(), SynthesisError> {
            // Q := k[i+1] ? T : −T
            let neg_y = t.y.negate(cs.ns(|| "neg y"))?;
            let selected_y =
                F::conditionally_select(cs.ns(|| "select y or -y"), bit, &t.y, &neg_y)?;
            let q = Self::new(t.x.clone(), selected_y, t.infinity);

            // Acc := (Acc + Q) + Acc using double_and_add_internal
            *acc = acc.double_and_add_internal(cs.ns(|| "double and add"), &q, safe_arithmetics)?;

            Ok(())
        };

        let mut bits = bits.cloned().collect::<Vec<Boolean>>();
        if self.get_value().is_some() && bits.iter().all(|b| b.get_value().is_some()) {
            check_mul_bits_inputs(
                &self.get_value().unwrap(),
                bits.iter().map(|b| b.get_value().unwrap()).collect(),
            )?;
        }

        // Length normalization by adding the scalar field modulus.
        // The result is alway n + 1 bits long, although the leading bit might be zero.
        // Costs ~ 1*n + O(1) many constraints.
        bits = crate::groups::scalar_bits_to_constant_length::<_, P::ScalarField, _>(
            cs.ns(|| "scalar bits to constant length"),
            bits,
        )?;

        let t = self.clone();

        // Acc := [3] T = [2]*T + T
        let init = {
            let mut t_copy = t.clone();
            t_copy.double_in_place(cs.ns(|| "[2] * T"))?;
            t_copy.add_unsafe(cs.ns(|| "[3] * T"), &t)
        }?;

        /* Separate treatment of the two leading bits.
        Assuming that T is in the correct subgroup, no exceptions for affine arithmetic
        are met.
        */

        // This processes the most significant bit for the case
        // bits[n]=1.
        let mut acc = init.clone();
        let leading_bit = bits.pop().unwrap();

        // Processing bits[n-1] for the case bits[n] = 1
        double_and_add_step(
            cs.ns(|| "Processing bits[n-1] for the case bits[n] == 1"),
            &bits.pop().unwrap(),
            &mut acc,
            &t,
            false,
        )?;

        // If leading_bit is one we reset acc to the case bits[n-1]==1
        acc = Self::conditionally_select(
            cs.ns(|| "reset acc if leading_bit == 1"),
            &leading_bit,
            &acc,
            &init,
        )?;

        /* The next bits bits[n-2],...,bits[3] (i.e. except the three least significant)
        are treated as in Hopwoods' algorithm.
        */

        // No exceptions can be hit here either, so we are allowed to use unsafe add.
        // (For T = 0 we don't care.)
        for (i, bit) in bits
            .iter()
            .enumerate()
            // Skip the two least significant bits (we handle them after the loop)
            .skip(3)
            // Scan over the scalar bits in big-endian order
            .rev()
        {
            double_and_add_step(cs.ns(|| format!("bit {}", i + 2)), bit, &mut acc, &t, false)?;
        }

        /* The last three bits are treated by a careful decision between add()
        and add_unsafe().
        */

        // Why the step processing bit[2] needs to be treated with a
        // secure add: The scalar after adding p consists of n+1 bits
        //             n-1 bits
        //     /-----------------------------\
        //     (bits[n], ... ,bits[3], bits[2], bits[1], bits[0])
        //
        // and the result of `acc` after processing bit[2] is
        //
        //                 n bits
        //     /---------------------------------\
        //     [bits[n], bits[n-1],..., bits[2], 1] * T.
        //
        // This output is equal to 0 (and hence causes an exception in the
        // last add when processing bits[2]) iff
        //
        //     [bits[n], bits[n-1],....,bits[2], 1] = p,
        //
        // or equivalently [bit[n],...,bits[2],bits[1]] = {p or p-1}.
        // This corresponds to
        //     scalar + p  = 2 * {p or p-1} + bits[0]
        // or  scalar being from {p-2, p-1, p, p + 1}.
        // A more detailed exploration shows that this set is the complete set
        // of exceptions.
        double_and_add_step(cs.ns(|| "bit 2"), &bits[2], &mut acc, &t, true)?;

        // Why the step processing bit[1] needs to be treated with a
        // secure add:
        // After processing bit[1] `acc` is equal to
        //
        //                 n+1 bits
        //     /---------------------------------------\
        //     [bits[n], bits[n-1],..., bits[2], bits[1], 1] * T
        //
        // which is 0 iff
        //
        //     [bits[n], bits[n-1],....,bits[2],bits[1], 1] = p,
        //
        // or equivalently [bit[n],...,bits[2],bits[1],bits[0]] = {p or p-1}.
        // These cases corresponds to
        //     scalar + p  = {p or p-1}
        // or a scalar from  {0 , -1}. The latter cannot be achieved by an
        // unsigned integer representation. The case scalar = 0 is not
        // covered by the secure add from the step of bits[2].
        double_and_add_step(cs.ns(|| "bit 1"), &bits[1], &mut acc, &t, true)?;

        // The final bit is taken into account by correcting the `1` in
        //
        //     [bits[n], bits[n-1],....,bits[2],bits[1], 1] * T,
        //
        // via substracting T and a subsequent conditional choice
        //
        //      return (k[0] = 0) ? (Acc - T) : Acc.
        //
        // We hit exceptions in this sub if and only if
        //
        //   [bits[n], bits[n-1],....,bits[2],bits[1], 1]*T = +/- T,
        // or
        //  [bits[n], bits[n-1],....,bits[2],bits[1], 1] = +/- 1  mod p.
        // Hence
        //
        //  [bits[n], bits[n-1],....,bits[2],bits[1], 0] = {-2,0} mod p,
        //
        // and [bits[n],...,bits[1],bits[0]] is contained in {-2,-1,0,1} mod p.
        // As this case is already covered by the secure add of step bit[2],
        // we may use add_unsafe() here.
        let neg_t = t.negate(cs.ns(|| "neg T"))?;
        let acc_minus_t = acc.add_unsafe(cs.ns(|| "Acc - T"), &neg_t)?;

        let result = Self::conditionally_select(
            cs.ns(|| "select acc or acc - T"),
            &bits[0],
            &acc,
            &acc_minus_t,
        )?;

        Ok(result)
    }

    /// Fixed base scalar multiplication as mentioned by [Hopwood] using a signed
    /// digit representation. Takes roughly 2 constraints per scalar bit.
    /// Bits must be in little endian form, and as most as long as the scalar field
    /// modulus.
    /// CAUTION: Due to the use of incomplete arithemtics, there are few exceptions
    /// described in `fn check_mul_bits_fixed_base_inputs()`.
    ///
    /// [Hopwood]: https://github.com/zcash/zcash/issues/3924
    #[inline]
<<<<<<< HEAD
    fn mul_bits_fixed_base<'a, CS: ConstraintSystem<ConstraintF>>(
        base: &'a Jacobian<P>,
=======
    fn mul_bits_fixed_base<'a, CS: ConstraintSystemAbstract<ConstraintF>>(
        base: &'a SWProjective<P>,
>>>>>>> d41aef65
        mut cs: CS,
        bits: &[Boolean],
    ) -> Result<Self, SynthesisError> {
        // bits must not exceed the length the scalar field modulus
        if bits.len() > P::ScalarField::size_in_bits() {
            return Err(SynthesisError::Other(format!(
                "Input bits size: {}, max allowed size: {}",
                bits.len(),
                P::ScalarField::size_in_bits()
            )));
        }

        // After padding to the next multiple of two we compute
        //
        //  acc = sum_{i=0}^{m-1} ((2*b_{2i+1} + b_i) - 3/2) * 4^i * T
        //      = sum_{i=0}^{m-1} (2*(2*b_{2i+1} + b_i) - 3) * 4^i * T',
        //
        // with T' = 1/2 T, and then correct the result by substracting
        //  - 3* sum_{i=0}^{m-1} * 4^i * T' = -3* (4^m -1) * T'.
        // This signed representation with digits from the symmetric
        // set {-3,-1,+1,+3} allows to use add_unsafe in a controlled
        // way.

        // Init
        let mut to_sub = Jacobian::<P>::zero();

        // T = 2^{-1} * base
        let mut t = {
            let two_inv = P::ScalarField::one().double().inverse().unwrap();
            (*base).mul(&two_inv)
        };

        // Init to 0 to avoid compilation errors ("usage of possibily uninitialized variable").
        // The 0 val will never be used and acc will be initialized to proper value in the first
        // iteration of the loop below.
        let mut acc = Self::zero(cs.ns(|| "initialize acc"))?;

        // Pad bits with 0s if not even
        let mut bits = bits.to_vec();
        if bits.len() % 2 != 0 {
            bits.push(Boolean::constant(false));
        }

        // Pre-checks
        if bits.iter().all(|b| b.get_value().is_some()) {
            check_mul_bits_fixed_base_inputs(
                base,
                bits.iter().rev().map(|b| b.get_value().unwrap()).collect(),
            )?;
        };

        let num_chunks = bits.len() / 2;

        for (i, bits) in bits.chunks(2).enumerate() {
            // Compute table for this chunk
            let ti = t;
            let three_ti = ti.double().add(&ti);
            let mut table = [three_ti.neg(), ti.neg(), ti, three_ti];

            //Compute constants
            Jacobian::batch_normalization(&mut table);
            let x_coords = [table[0].x, table[1].x, table[2].x, table[3].x];
            let y_coords = [table[0].y, table[1].y, table[2].y, table[3].y];
            let precomp = Boolean::and(cs.ns(|| format!("b0 AND b1_{}", i)), &bits[0], &bits[1])?;

            //Lookup x and y
            let x = F::two_bit_lookup_lc(
                cs.ns(|| format!("Lookup x_{}", i)),
                &precomp,
                &[bits[0], bits[1]],
                &x_coords,
            )?;
            let y = F::two_bit_lookup_lc(
                cs.ns(|| format!("Lookup y_{}", i)),
                &precomp,
                &[bits[0], bits[1]],
                &y_coords,
            )?;

            // Add the value computed in this chunk to the accumulator
            match i {
                // First chunk -> initialize acc
                chunk if chunk == 0 => {
                    acc = Self::new(x, y, Boolean::constant(false));
                }

                // We can use unsafe add, no exception occur
                chunk if chunk < num_chunks => {
                    let adder: Self = Self::new(x, y, Boolean::constant(false));
                    acc = acc.add_unsafe(cs.ns(|| format!("Add_{}", i)), &adder)?;
                }

                // Last chunk we must use safe add
                _ => {
                    let adder: Self = Self::new(x, y, Boolean::constant(false));
                    acc = acc.add(cs.ns(|| format!("Add_{}", i)), &adder)?;
                }
            }

            // Update values for next chunk
            t = t.double().double();
            to_sub += &table[0];
        }
        acc = acc.sub_constant(cs.ns(|| "acc - to_sub"), &to_sub)?;
        Ok(acc)
    }

    /// Useful in context when you have some signed representation of the scalar's digits, like
    /// in BH hash. I decided here to keep the same logic as TE implementation  for future extensibility:
    /// in fact there is no actual difference between "outer" and "inner" sums since they all
    /// are SW unsafe additions. The code could be simplified, but nothing changes from a number
    /// of constraints point of view.
    fn precomputed_base_3_bit_signed_digit_scalar_mul<'a, CS, I, J, B>(
        mut cs: CS,
        bases: &[B],
        scalars: &[J],
    ) -> Result<Self, SynthesisError>
<<<<<<< HEAD
        where
            CS: ConstraintSystem<ConstraintF>,
            I: Borrow<[Boolean]>,
            J: Borrow<[I]>,
            B: Borrow<[Jacobian<P>]>,
=======
    where
        CS: ConstraintSystemAbstract<ConstraintF>,
        I: Borrow<[Boolean]>,
        J: Borrow<[I]>,
        B: Borrow<[SWProjective<P>]>,
>>>>>>> d41aef65
    {
        const CHUNK_SIZE: usize = 3;
        let mut sw_result: Option<AffineGadget<P, ConstraintF, F>> = None;
        let mut result: Option<AffineGadget<P, ConstraintF, F>> = None;
        let mut process_segment_result = |mut cs: r1cs_core::Namespace<_, _>,
                                          result: &AffineGadget<P, ConstraintF, F>|
                                          -> Result<(), SynthesisError> {
            let segment_result = result.clone();
            match sw_result {
                None => {
                    sw_result = Some(segment_result);
                }
                Some(ref mut sw_result) => {
                    *sw_result =
                        segment_result.add_unsafe(cs.ns(|| "sw outer addition"), sw_result)?;
                }
            }
            Ok(())
        };
        // Compute ∏(h_i^{m_i}) for all i.
        for (segment_i, (segment_bits_chunks, segment_powers)) in
        scalars.iter().zip(bases.iter()).enumerate()
        {
            for (i, (bits, base_power)) in segment_bits_chunks
                .borrow()
                .iter()
                .zip(segment_powers.borrow().iter())
                .enumerate()
            {
                let base_power = base_power.borrow();
                let mut acc_power = *base_power;
                let mut coords = vec![];
                for _ in 0..4 {
                    coords.push(acc_power);
                    acc_power += base_power;
                }
                let bits = bits.borrow().to_bits(
                    &mut cs.ns(|| format!("Convert Scalar {}, {} to bits", segment_i, i)),
                )?;
                if bits.len() != CHUNK_SIZE {
                    return Err(SynthesisError::Unsatisfiable);
                }
                // TODO: check if zero possible
                let coords = Jacobian::<P>::batch_into_affine(coords.as_slice())?;
                let x_coeffs = coords.iter().map(|p| p.x).collect::<Vec<_>>();
                let y_coeffs = coords.iter().map(|p| p.y).collect::<Vec<_>>();
                let precomp = Boolean::and(
                    cs.ns(|| format!("precomp in window {}, {}", segment_i, i)),
                    &bits[0],
                    &bits[1],
                )?;
                let x = F::two_bit_lookup_lc(
                    cs.ns(|| format!("x in window {}, {}", segment_i, i)),
                    &precomp,
                    &[bits[0], bits[1]],
                    &x_coeffs,
                )?;
                let y = F::three_bit_cond_neg_lookup(
                    cs.ns(|| format!("y lookup in window {}, {}", segment_i, i)),
                    &bits,
                    &precomp,
                    &y_coeffs,
                )?;
                let tmp = Self::new(x, y, Boolean::constant(false));
                match result {
                    None => {
                        result = Some(tmp);
                    }
                    Some(ref mut result) => {
                        *result = tmp.add_unsafe(
                            cs.ns(|| format!("addition of window {}, {}", segment_i, i)),
                            result,
                        )?;
                    }
                }
            }
            process_segment_result(cs.ns(|| format!("window {}", segment_i)), &result.unwrap())?;
            result = None;
        }
        if result.is_some() {
            process_segment_result(cs.ns(|| "leftover"), &result.unwrap())?;
        }
        Ok(sw_result.unwrap())
    }

    fn cost_of_add() -> usize {
        3 * F::cost_of_mul_equals() + F::cost_of_inv()
    }

    fn cost_of_double() -> usize {
        3 * F::cost_of_mul() + F::cost_of_mul_equals()
    }
}

impl<P, ConstraintF, F> EndoMulCurveGadget<Jacobian<P>, ConstraintF>
for AffineGadget<P, ConstraintF, F>
    where
        P: EndoMulParameters,
        ConstraintF: PrimeField,
        F: FieldGadget<P::BaseField, ConstraintF>,
{
    /// Given an arbitrary curve element `&self`, applies the endomorphism
    /// defined by `ENDO_COEFF`.
    fn apply_endomorphism<CS: ConstraintSystemAbstract<ConstraintF>>(
        &self,
        mut cs: CS,
    ) -> Result<Self, SynthesisError> {
        Ok(Self::new(
            self.x.mul_by_constant(cs.ns(|| "endo x"), &P::ENDO_COEFF)?,
            self.y.clone(),
            self.infinity,
        ))
    }

    /// The endomorphism-based scalar multiplication circuit from [Halo],taking only
    /// 3.5 constraints per "scalar" bit. Assumes that `ENDO_SCALAR` satisfies the minimal
    /// distance property as mentioned in `SWModelParameters`.
    /// Given any non-trivial point `P= &self` of the prime order r subgroup, and a slice
    /// of an even number of at most `lambda` Booleans `bits`, enforces that the result equals
    ///     phi(bits) * P,
    /// where `phi(bits)` is the equivalent scalar representation of `bits`.
    ///
    /// [Halo]: https://eprint.iacr.org/2019/1021
    fn endo_mul<CS: ConstraintSystemAbstract<ConstraintF>>(
        &self,
        mut cs: CS,
        bits: &[Boolean],
    ) -> Result<Self, SynthesisError> {
        let mut bits = bits.to_vec();
        if bits.len() % 2 == 1 {
            bits.push(Boolean::constant(false));
        }

        if bits.len() > P::LAMBDA {
            Err(SynthesisError::Other(
                "Endo mul bits length exceeds LAMBDA".to_owned(),
            ))?
        }

        let endo_self = self.apply_endomorphism(cs.ns(|| "endo self"))?;
        let self_y_neg = self.y.negate(cs.ns(|| "self y negate"))?;

        let mut acc = endo_self.clone();
        acc = acc.add(cs.ns(|| "add"), &self)?;
        acc.double_in_place(cs.ns(|| "double"))?;

        for i in (0..(bits.len() / 2)).rev() {
            // Conditional select between (-1)^b_0 * Phi^{b_1}(&self), according
            // to [b_1,b_0] = bits[2i+1, 2i].
            // Takes 2 constraints.
            let add = Self::new(
                F::conditionally_select(
                    cs.ns(|| format!("conditional bit1 select endo {}", i)),
                    &bits[i * 2 + 1],
                    &endo_self.x,
                    &self.x,
                )?,
                F::conditionally_select(
                    cs.ns(|| format!("conditional bit0 select negate {}", i)),
                    &bits[i * 2],
                    &self.y,
                    &self_y_neg,
                )?,
                self.infinity,
            );

            // The unsafe double and add, takes 5 constraints.
            acc = acc.double_and_add_unsafe(cs.ns(|| format!("double_and_add {}", i)), &add)?;
        }

        Ok(acc)
    }
}

impl<P, ConstraintF, F> CondSelectGadget<ConstraintF> for AffineGadget<P, ConstraintF, F>
    where
        P: SWModelParameters,
        ConstraintF: PrimeField,
        F: FieldGadget<P::BaseField, ConstraintF>,
{
    #[inline]
    fn conditionally_select<CS: ConstraintSystemAbstract<ConstraintF>>(
        mut cs: CS,
        cond: &Boolean,
        first: &Self,
        second: &Self,
    ) -> Result<Self, SynthesisError> {
        let x = F::conditionally_select(&mut cs.ns(|| "x"), cond, &first.x, &second.x)?;
        let y = F::conditionally_select(&mut cs.ns(|| "y"), cond, &first.y, &second.y)?;
        let infinity = Boolean::conditionally_select(
            &mut cs.ns(|| "infinity"),
            cond,
            &first.infinity,
            &second.infinity,
        )?;

        Ok(Self::new(x, y, infinity))
    }

    fn cost() -> usize {
        2 * <F as CondSelectGadget<ConstraintF>>::cost()
            + <Boolean as CondSelectGadget<ConstraintF>>::cost()
    }
}

impl<P, ConstraintF, F> EqGadget<ConstraintF> for AffineGadget<P, ConstraintF, F>
    where
        P: SWModelParameters,
        ConstraintF: PrimeField,
        F: FieldGadget<P::BaseField, ConstraintF>,
{
    fn is_eq<CS: ConstraintSystemAbstract<ConstraintF>>(
        &self,
        mut cs: CS,
        other: &Self,
    ) -> Result<Boolean, SynthesisError> {
        let b0 = self.x.is_eq(cs.ns(|| "x"), &other.x)?;
        let b1 = self.y.is_eq(cs.ns(|| "y"), &other.y)?;
        let coordinates_equal = Boolean::and(cs.ns(|| "x AND y"), &b0, &b1)?;
        let both_are_zero = Boolean::and(
            cs.ns(|| "self.infinity AND other.infinity"),
            &self.infinity,
            &other.infinity,
        )?;
        Boolean::or(
            cs.ns(|| "coordinates_equal OR both_are_zero"),
            &coordinates_equal,
            &both_are_zero,
        )
    }

    #[inline]
    fn conditional_enforce_equal<CS: ConstraintSystemAbstract<ConstraintF>>(
        &self,
        mut cs: CS,
        other: &Self,
        should_enforce: &Boolean,
    ) -> Result<(), SynthesisError> {
        self.is_eq(cs.ns(|| "is_eq(self, other)"), &other)?
            .conditional_enforce_equal(
                cs.ns(|| "enforce condition"),
                &Boolean::constant(true),
                &should_enforce,
            )?;
        Ok(())
    }

    #[inline]
    fn conditional_enforce_not_equal<CS: ConstraintSystemAbstract<ConstraintF>>(
        &self,
        mut cs: CS,
        other: &Self,
        should_enforce: &Boolean,
    ) -> Result<(), SynthesisError> {
        let is_equal = self.is_eq(cs.ns(|| "is_eq(self, other)"), other)?;
        Boolean::and(
            cs.ns(|| "is_equal AND should_enforce"),
            &is_equal,
            should_enforce,
        )?
            .enforce_equal(
                cs.ns(|| "is_equal AND should_enforce == false"),
                &Boolean::Constant(false),
            )
    }
}

impl<P, ConstraintF, F> AllocGadget<Jacobian<P>, ConstraintF>
for AffineGadget<P, ConstraintF, F>
    where
        P: SWModelParameters,
        ConstraintF: PrimeField,
        F: FieldGadget<P::BaseField, ConstraintF>,
{
    #[inline]
    fn alloc<FN, T, CS: ConstraintSystemAbstract<ConstraintF>>(
        mut cs: CS,
        value_gen: FN,
    ) -> Result<Self, SynthesisError>
        where
            FN: FnOnce() -> Result<T, SynthesisError>,
            T: Borrow<Jacobian<P>>,
    {
        let (x, y, infinity) = match value_gen() {
            Ok(ge) => {
                let ge = ge.borrow();
                if ge.is_zero() {
                    (Ok(P::BaseField::zero()), Ok(P::BaseField::one()), Ok(true))
                } else {
                    let ge = ge.into_affine().unwrap();
                    (Ok(ge.x), Ok(ge.y), Ok(false))
                }
            }
            _ => (
                Err(SynthesisError::AssignmentMissing),
                Err(SynthesisError::AssignmentMissing),
                Err(SynthesisError::AssignmentMissing),
            ),
        };

        // Perform on-curve check.
        let b = P::COEFF_B;
        let a = P::COEFF_A;

        let x = F::alloc(&mut cs.ns(|| "x"), || x)?;
        let y = F::alloc(&mut cs.ns(|| "y"), || y)?;
        let infinity = Boolean::alloc(&mut cs.ns(|| "infinity"), || infinity)?;

        // Check that y^2 = x^3 + ax +b
        // We do this by checking that y^2 - b = x * (x^2 +a)
        let x2 = x.square(&mut cs.ns(|| "x^2"))?;
        let y2 = y.square(&mut cs.ns(|| "y^2"))?;

        let x2_plus_a = x2.add_constant(cs.ns(|| "x^2 + a"), &a)?;
        let y2_minus_b = y2.add_constant(cs.ns(|| "y^2 - b"), &b.neg())?;

        let x2_plus_a_times_x = x2_plus_a.mul(cs.ns(|| "(x^2 + a)*x"), &x)?;

        x2_plus_a_times_x.conditional_enforce_equal(
            cs.ns(|| "on curve check"),
            &y2_minus_b,
            &infinity.not(),
        )?;

        Ok(Self::new(x, y, infinity))
    }

    #[inline]
    fn alloc_without_check<FN, T, CS: ConstraintSystemAbstract<ConstraintF>>(
        mut cs: CS,
        value_gen: FN,
    ) -> Result<Self, SynthesisError>
        where
            FN: FnOnce() -> Result<T, SynthesisError>,
            T: Borrow<Jacobian<P>>,
    {
        let (x, y, infinity) = match value_gen() {
            Ok(ge) => {
                let ge = ge.borrow();
                if ge.is_zero() {
                    (Ok(P::BaseField::zero()), Ok(P::BaseField::one()), Ok(true))
                } else {
                    let ge = ge.into_affine().unwrap();
                    (Ok(ge.x), Ok(ge.y), Ok(false))
                }
            }
            _ => (
                Err(SynthesisError::AssignmentMissing),
                Err(SynthesisError::AssignmentMissing),
                Err(SynthesisError::AssignmentMissing),
            ),
        };

        let x = F::alloc(&mut cs.ns(|| "x"), || x)?;
        let y = F::alloc(&mut cs.ns(|| "y"), || y)?;
        let infinity = Boolean::alloc(&mut cs.ns(|| "infinity"), || infinity)?;

        Ok(Self::new(x, y, infinity))
    }

    #[inline]
    fn alloc_checked<FN, T, CS: ConstraintSystemAbstract<ConstraintF>>(
        mut cs: CS,
        value_gen: FN,
    ) -> Result<Self, SynthesisError>
        where
            FN: FnOnce() -> Result<T, SynthesisError>,
            T: Borrow<Jacobian<P>>,
    {
        let alloc_and_prime_order_check =
            |mut cs: r1cs_core::Namespace<_, _>, value_gen: FN| -> Result<Self, SynthesisError> {
                let cofactor_weight = BitIterator::new(P::COFACTOR).filter(|b| *b).count();
                // If we multiply by r, we actually multiply by r - 2.
                let r_minus_1 = (-P::ScalarField::one()).into_repr();
                let r_weight = BitIterator::new(&r_minus_1).filter(|b| *b).count();
                // We pick the most efficient method of performing the prime order check:
                // If the cofactor has lower hamming weight than the scalar field's modulus,
                // we first multiply by the inverse of the cofactor, and then, after allocating,
                // multiply by the cofactor. This ensures the resulting point has no cofactors
                //
                // Else, we multiply by the scalar field's modulus and ensure that the result
                // is zero.
                if cofactor_weight < r_weight {
                    let ge = Self::alloc(cs.ns(|| "Alloc checked"), || {
                        value_gen().map(|ge| {
                            ge.borrow()
                                .scale_by_cofactor_inv()
                        })
                    })?;
                    let mut seen_one = false;
                    let mut result = Self::zero(cs.ns(|| "result"))?;
                    for (i, b) in BitIterator::new(P::COFACTOR).enumerate() {
                        let mut cs = cs.ns(|| format!("Iteration {}", i));
                        let old_seen_one = seen_one;
                        if seen_one {
                            result.double_in_place(cs.ns(|| "Double"))?;
                        } else {
                            seen_one = b;
                        }
                        if b {
                            result = if old_seen_one {
                                result.add(cs.ns(|| "Add"), &ge)?
                            } else {
                                ge.clone()
                            };
                        }
                    }
                    Ok(result)
                } else {
                    let ge = Self::alloc(cs.ns(|| "Alloc checked"), value_gen)?;
                    let mut seen_one = false;
                    let mut result = Self::zero(cs.ns(|| "result"))?;
                    // Returns bits in big-endian order
                    for (i, b) in BitIterator::new(r_minus_1).enumerate() {
                        let mut cs = cs.ns(|| format!("Iteration {}", i));
                        let old_seen_one = seen_one;
                        if seen_one {
                            result.double_in_place(cs.ns(|| "Double"))?;
                        } else {
                            seen_one = b;
                        }
                        if b {
                            result = if old_seen_one {
                                result.add(cs.ns(|| "Add"), &ge)?
                            } else {
                                ge.clone()
                            };
                        }
                    }
                    let neg_ge = ge.negate(cs.ns(|| "Negate ge"))?;
                    neg_ge.enforce_equal(cs.ns(|| "Check equals"), &result)?;
                    Ok(ge)
                }
            };
        let ge = alloc_and_prime_order_check(cs.ns(|| "alloc and prime order check"), value_gen)?;

        Ok(ge)
    }

    #[inline]
    fn alloc_input<FN, T, CS: ConstraintSystemAbstract<ConstraintF>>(
        mut cs: CS,
        value_gen: FN,
    ) -> Result<Self, SynthesisError>
        where
            FN: FnOnce() -> Result<T, SynthesisError>,
            T: Borrow<Jacobian<P>>,
    {
        let (x, y, infinity) = match value_gen() {
            Ok(ge) => {
                let ge = ge.borrow();
                if ge.is_zero() {
                    (Ok(P::BaseField::zero()), Ok(P::BaseField::one()), Ok(true))
                } else {
                    let ge = ge.into_affine().unwrap();
                    (Ok(ge.x), Ok(ge.y), Ok(false))
                }
            }
            _ => (
                Err(SynthesisError::AssignmentMissing),
                Err(SynthesisError::AssignmentMissing),
                Err(SynthesisError::AssignmentMissing),
            ),
        };

        let b = P::COEFF_B;
        let a = P::COEFF_A;

        let x = F::alloc_input(&mut cs.ns(|| "x"), || x)?;
        let y = F::alloc_input(&mut cs.ns(|| "y"), || y)?;
        let infinity = Boolean::alloc_input(&mut cs.ns(|| "infinity"), || infinity)?;

        // Check that y^2 = x^3 + ax +b
        // We do this by checking that y^2 - b = x * (x^2 +a)
        let x2 = x.square(&mut cs.ns(|| "x^2"))?;
        let y2 = y.square(&mut cs.ns(|| "y^2"))?;

        let x2_plus_a = x2.add_constant(cs.ns(|| "x^2 + a"), &a)?;
        let y2_minus_b = y2.add_constant(cs.ns(|| "y^2 - b"), &b.neg())?;

        let x2_plus_a_times_x = x2_plus_a.mul(cs.ns(|| "(x^2 + a)*x"), &x)?;

        x2_plus_a_times_x.conditional_enforce_equal(
            cs.ns(|| "on curve check"),
            &y2_minus_b,
            &infinity.not(),
        )?;

        Ok(Self::new(x, y, infinity))
    }
}

impl<P, ConstraintF, F> ConstantGadget<Jacobian<P>, ConstraintF>
for AffineGadget<P, ConstraintF, F>
    where
        P: SWModelParameters,
        ConstraintF: PrimeField,
        F: FieldGadget<P::BaseField, ConstraintF>,
{
<<<<<<< HEAD
    fn from_value<CS: ConstraintSystem<ConstraintF>>(mut cs: CS, value: &Jacobian<P>) -> Self {
        if value.is_zero() {
            Self::zero(cs).unwrap()
        } else {
            let value = value.into_affine().unwrap();
            let x = F::from_value(cs.ns(|| "hardcode x"), &value.x);
            let y = F::from_value(cs.ns(|| "hardcode y"), &value.y);
            let infinity = Boolean::constant(false);
            Self::new(x, y, infinity)
        }
=======
    fn from_value<CS: ConstraintSystemAbstract<ConstraintF>>(
        mut cs: CS,
        value: &SWProjective<P>,
    ) -> Self {
        let value = value.into_affine();
        let x = F::from_value(cs.ns(|| "hardcode x"), &value.x);
        let y = F::from_value(cs.ns(|| "hardcode y"), &value.y);
        let infinity = Boolean::constant(value.infinity);

        Self::new(x, y, infinity)
>>>>>>> d41aef65
    }

    fn get_constant(&self) -> Jacobian<P> {
        let value_proj = if self.infinity.get_value().unwrap() {
            Jacobian::<P>::zero()
        } else {
            Jacobian::<P>::from_affine(&AffineRep::<P>::new(
                self.x.get_value().unwrap(),
                self.y.get_value().unwrap(),
            ))
        };
        let x = value_proj.x;
        let y = value_proj.y;
        let z = value_proj.z;
        Jacobian::<P>::new(x, y, z)
    }
}

impl<P, ConstraintF, F> ToBitsGadget<ConstraintF> for AffineGadget<P, ConstraintF, F>
    where
        P: SWModelParameters,
        ConstraintF: PrimeField,
        F: FieldGadget<P::BaseField, ConstraintF>,
{
    fn to_bits<CS: ConstraintSystemAbstract<ConstraintF>>(
        &self,
        mut cs: CS,
    ) -> Result<Vec<Boolean>, SynthesisError> {
        let mut x_bits = self.x.to_bits(&mut cs.ns(|| "X Coordinate To Bits"))?;
        let y_bits = self.y.to_bits(&mut cs.ns(|| "Y Coordinate To Bits"))?;
        x_bits.extend_from_slice(&y_bits);
        x_bits.push(self.infinity);
        Ok(x_bits)
    }

    fn to_bits_strict<CS: ConstraintSystemAbstract<ConstraintF>>(
        &self,
        mut cs: CS,
    ) -> Result<Vec<Boolean>, SynthesisError> {
        let mut x_bits = self
            .x
            .to_bits_strict(&mut cs.ns(|| "X Coordinate To Bits"))?;
        let y_bits = self
            .y
            .to_bits_strict(&mut cs.ns(|| "Y Coordinate To Bits"))?;
        x_bits.extend_from_slice(&y_bits);
        x_bits.push(self.infinity);

        Ok(x_bits)
    }
}

impl<P, ConstraintF, F> ToBytesGadget<ConstraintF> for AffineGadget<P, ConstraintF, F>
    where
        P: SWModelParameters,
        ConstraintF: PrimeField,
        F: FieldGadget<P::BaseField, ConstraintF>,
{
    fn to_bytes<CS: ConstraintSystemAbstract<ConstraintF>>(
        &self,
        mut cs: CS,
    ) -> Result<Vec<UInt8>, SynthesisError> {
        let mut x_bytes = self.x.to_bytes(&mut cs.ns(|| "X Coordinate To Bytes"))?;
        let y_bytes = self.y.to_bytes(&mut cs.ns(|| "Y Coordinate To Bytes"))?;
        let inf_bytes = self.infinity.to_bytes(&mut cs.ns(|| "Infinity to Bytes"))?;
        x_bytes.extend_from_slice(&y_bytes);
        x_bytes.extend_from_slice(&inf_bytes);
        Ok(x_bytes)
    }

    fn to_bytes_strict<CS: ConstraintSystemAbstract<ConstraintF>>(
        &self,
        mut cs: CS,
    ) -> Result<Vec<UInt8>, SynthesisError> {
        let mut x_bytes = self
            .x
            .to_bytes_strict(&mut cs.ns(|| "X Coordinate To Bytes"))?;
        let y_bytes = self
            .y
            .to_bytes_strict(&mut cs.ns(|| "Y Coordinate To Bytes"))?;
        let inf_bytes = self.infinity.to_bytes(&mut cs.ns(|| "Infinity to Bytes"))?;
        x_bytes.extend_from_slice(&y_bytes);
        x_bytes.extend_from_slice(&inf_bytes);

        Ok(x_bytes)
    }
}

#[derive(Derivative)]
#[derivative(Debug, Clone)]
#[must_use]
pub struct CompressAffinePointGadget<ConstraintF: PrimeField> {
    pub x: FpGadget<ConstraintF>,
    pub y: FpGadget<ConstraintF>,
    pub infinity: Boolean,
    _engine: PhantomData<ConstraintF>,
}

impl<ConstraintF> CompressAffinePointGadget<ConstraintF>
    where
        ConstraintF: PrimeField,
{
    pub fn new(x: FpGadget<ConstraintF>, y: FpGadget<ConstraintF>, infinity: Boolean) -> Self {
        Self {
            x,
            y,
            infinity,
            _engine: PhantomData,
        }
    }
}

use crate::fields::fp::FpGadget;
use crate::groups::EndoMulCurveGadget;
use crate::ToCompressedBitsGadget;

impl<ConstraintF> ToCompressedBitsGadget<ConstraintF> for CompressAffinePointGadget<ConstraintF>
    where
        ConstraintF: PrimeField,
{
    /// Enforce compression of a point through serialization of the x coordinate and storing
    /// a sign bit for the y coordinate.
    fn to_compressed<CS: ConstraintSystemAbstract<ConstraintF>>(
        &self,
        mut cs: CS,
    ) -> Result<Vec<Boolean>, SynthesisError> {
        //Enforce x_coordinate to bytes
        let mut compressed_bits = self.x.to_bits_strict(cs.ns(|| "x_to_bits_strict"))?;
        compressed_bits.push(self.infinity);
        let is_odd = self.y.is_odd(cs.ns(|| "y parity"))?;
        compressed_bits.push(is_odd);
        Ok(compressed_bits)
    }
}<|MERGE_RESOLUTION|>--- conflicted
+++ resolved
@@ -1,11 +1,10 @@
 use algebra::{
+    curves::{
+        short_weierstrass_jacobian::{AffineRep, Jacobian},
+        Curve, EndoMulParameters, SWModelParameters,
+    },
+    fields::{BitIterator, Field, PrimeField},
     groups::Group,
-    fields::{Field, PrimeField, BitIterator},
-    curves::{
-        Curve,
-        SWModelParameters, EndoMulParameters,
-        short_weierstrass_jacobian::{AffineRep, Jacobian}
-    },
 };
 use r1cs_core::{ConstraintSystemAbstract, SynthesisError};
 use std::ops::{Add, Mul};
@@ -33,10 +32,10 @@
 }
 
 impl<P, ConstraintF, F> AffineGadget<P, ConstraintF, F>
-    where
-        P: SWModelParameters,
-        ConstraintF: PrimeField,
-        F: FieldGadget<P::BaseField, ConstraintF>,
+where
+    P: SWModelParameters,
+    ConstraintF: PrimeField,
+    F: FieldGadget<P::BaseField, ConstraintF>,
 {
     pub fn new(x: F, y: F, infinity: Boolean) -> Self {
         Self {
@@ -282,10 +281,10 @@
 }
 
 impl<P, ConstraintF, F> PartialEq for AffineGadget<P, ConstraintF, F>
-    where
-        P: SWModelParameters,
-        ConstraintF: PrimeField,
-        F: FieldGadget<P::BaseField, ConstraintF>,
+where
+    P: SWModelParameters,
+    ConstraintF: PrimeField,
+    F: FieldGadget<P::BaseField, ConstraintF>,
 {
     fn eq(&self, other: &Self) -> bool {
         self.x == other.x && self.y == other.y
@@ -293,19 +292,18 @@
 }
 
 impl<P, ConstraintF, F> Eq for AffineGadget<P, ConstraintF, F>
-    where
-        P: SWModelParameters,
-        ConstraintF: PrimeField,
-        F: FieldGadget<P::BaseField, ConstraintF>,
+where
+    P: SWModelParameters,
+    ConstraintF: PrimeField,
+    F: FieldGadget<P::BaseField, ConstraintF>,
 {
 }
 
-impl<P, ConstraintF, F> GroupGadget<Jacobian<P>, ConstraintF>
-for AffineGadget<P, ConstraintF, F>
-    where
-        P: SWModelParameters,
-        ConstraintF: PrimeField,
-        F: FieldGadget<P::BaseField, ConstraintF>,
+impl<P, ConstraintF, F> GroupGadget<Jacobian<P>, ConstraintF> for AffineGadget<P, ConstraintF, F>
+where
+    P: SWModelParameters,
+    ConstraintF: PrimeField,
+    F: FieldGadget<P::BaseField, ConstraintF>,
 {
     type Value = Jacobian<P>;
     type Variable = (F::Variable, F::Variable);
@@ -317,15 +315,11 @@
             self.y.get_value(),
             self.infinity.get_value(),
         ) {
-            (Some(x), Some(y), Some(infinity)) => {
-                Some(
-                    if infinity {
-                        Jacobian::<P>::zero()
-                    } else {
-                        Jacobian::<P>::from_affine(&AffineRep::<P>::new(x, y))
-                    }
-                )
-            }
+            (Some(x), Some(y), Some(infinity)) => Some(if infinity {
+                Jacobian::<P>::zero()
+            } else {
+                Jacobian::<P>::from_affine(&AffineRep::<P>::new(x, y))
+            }),
             (None, None, None) => None,
             _ => unreachable!(),
         }
@@ -540,7 +534,7 @@
                                    acc: &mut Self,
                                    t: &Self,
                                    safe_arithmetics: bool|
-                                   -> Result<(), SynthesisError> {
+         -> Result<(), SynthesisError> {
             // Q := k[i+1] ? T : −T
             let neg_y = t.y.negate(cs.ns(|| "neg y"))?;
             let selected_y =
@@ -713,13 +707,8 @@
     ///
     /// [Hopwood]: https://github.com/zcash/zcash/issues/3924
     #[inline]
-<<<<<<< HEAD
-    fn mul_bits_fixed_base<'a, CS: ConstraintSystem<ConstraintF>>(
+    fn mul_bits_fixed_base<'a, CS: ConstraintSystemAbstract<ConstraintF>>(
         base: &'a Jacobian<P>,
-=======
-    fn mul_bits_fixed_base<'a, CS: ConstraintSystemAbstract<ConstraintF>>(
-        base: &'a SWProjective<P>,
->>>>>>> d41aef65
         mut cs: CS,
         bits: &[Boolean],
     ) -> Result<Self, SynthesisError> {
@@ -837,26 +826,18 @@
         bases: &[B],
         scalars: &[J],
     ) -> Result<Self, SynthesisError>
-<<<<<<< HEAD
-        where
-            CS: ConstraintSystem<ConstraintF>,
-            I: Borrow<[Boolean]>,
-            J: Borrow<[I]>,
-            B: Borrow<[Jacobian<P>]>,
-=======
     where
         CS: ConstraintSystemAbstract<ConstraintF>,
         I: Borrow<[Boolean]>,
         J: Borrow<[I]>,
-        B: Borrow<[SWProjective<P>]>,
->>>>>>> d41aef65
+        B: Borrow<[Jacobian<P>]>,
     {
         const CHUNK_SIZE: usize = 3;
         let mut sw_result: Option<AffineGadget<P, ConstraintF, F>> = None;
         let mut result: Option<AffineGadget<P, ConstraintF, F>> = None;
         let mut process_segment_result = |mut cs: r1cs_core::Namespace<_, _>,
                                           result: &AffineGadget<P, ConstraintF, F>|
-                                          -> Result<(), SynthesisError> {
+         -> Result<(), SynthesisError> {
             let segment_result = result.clone();
             match sw_result {
                 None => {
@@ -871,7 +852,7 @@
         };
         // Compute ∏(h_i^{m_i}) for all i.
         for (segment_i, (segment_bits_chunks, segment_powers)) in
-        scalars.iter().zip(bases.iter()).enumerate()
+            scalars.iter().zip(bases.iter()).enumerate()
         {
             for (i, (bits, base_power)) in segment_bits_chunks
                 .borrow()
@@ -945,11 +926,11 @@
 }
 
 impl<P, ConstraintF, F> EndoMulCurveGadget<Jacobian<P>, ConstraintF>
-for AffineGadget<P, ConstraintF, F>
-    where
-        P: EndoMulParameters,
-        ConstraintF: PrimeField,
-        F: FieldGadget<P::BaseField, ConstraintF>,
+    for AffineGadget<P, ConstraintF, F>
+where
+    P: EndoMulParameters,
+    ConstraintF: PrimeField,
+    F: FieldGadget<P::BaseField, ConstraintF>,
 {
     /// Given an arbitrary curve element `&self`, applies the endomorphism
     /// defined by `ENDO_COEFF`.
@@ -1025,10 +1006,10 @@
 }
 
 impl<P, ConstraintF, F> CondSelectGadget<ConstraintF> for AffineGadget<P, ConstraintF, F>
-    where
-        P: SWModelParameters,
-        ConstraintF: PrimeField,
-        F: FieldGadget<P::BaseField, ConstraintF>,
+where
+    P: SWModelParameters,
+    ConstraintF: PrimeField,
+    F: FieldGadget<P::BaseField, ConstraintF>,
 {
     #[inline]
     fn conditionally_select<CS: ConstraintSystemAbstract<ConstraintF>>(
@@ -1056,10 +1037,10 @@
 }
 
 impl<P, ConstraintF, F> EqGadget<ConstraintF> for AffineGadget<P, ConstraintF, F>
-    where
-        P: SWModelParameters,
-        ConstraintF: PrimeField,
-        F: FieldGadget<P::BaseField, ConstraintF>,
+where
+    P: SWModelParameters,
+    ConstraintF: PrimeField,
+    F: FieldGadget<P::BaseField, ConstraintF>,
 {
     fn is_eq<CS: ConstraintSystemAbstract<ConstraintF>>(
         &self,
@@ -1110,28 +1091,27 @@
             &is_equal,
             should_enforce,
         )?
-            .enforce_equal(
-                cs.ns(|| "is_equal AND should_enforce == false"),
-                &Boolean::Constant(false),
-            )
+        .enforce_equal(
+            cs.ns(|| "is_equal AND should_enforce == false"),
+            &Boolean::Constant(false),
+        )
     }
 }
 
-impl<P, ConstraintF, F> AllocGadget<Jacobian<P>, ConstraintF>
-for AffineGadget<P, ConstraintF, F>
-    where
-        P: SWModelParameters,
-        ConstraintF: PrimeField,
-        F: FieldGadget<P::BaseField, ConstraintF>,
+impl<P, ConstraintF, F> AllocGadget<Jacobian<P>, ConstraintF> for AffineGadget<P, ConstraintF, F>
+where
+    P: SWModelParameters,
+    ConstraintF: PrimeField,
+    F: FieldGadget<P::BaseField, ConstraintF>,
 {
     #[inline]
     fn alloc<FN, T, CS: ConstraintSystemAbstract<ConstraintF>>(
         mut cs: CS,
         value_gen: FN,
     ) -> Result<Self, SynthesisError>
-        where
-            FN: FnOnce() -> Result<T, SynthesisError>,
-            T: Borrow<Jacobian<P>>,
+    where
+        FN: FnOnce() -> Result<T, SynthesisError>,
+        T: Borrow<Jacobian<P>>,
     {
         let (x, y, infinity) = match value_gen() {
             Ok(ge) => {
@@ -1182,9 +1162,9 @@
         mut cs: CS,
         value_gen: FN,
     ) -> Result<Self, SynthesisError>
-        where
-            FN: FnOnce() -> Result<T, SynthesisError>,
-            T: Borrow<Jacobian<P>>,
+    where
+        FN: FnOnce() -> Result<T, SynthesisError>,
+        T: Borrow<Jacobian<P>>,
     {
         let (x, y, infinity) = match value_gen() {
             Ok(ge) => {
@@ -1215,9 +1195,9 @@
         mut cs: CS,
         value_gen: FN,
     ) -> Result<Self, SynthesisError>
-        where
-            FN: FnOnce() -> Result<T, SynthesisError>,
-            T: Borrow<Jacobian<P>>,
+    where
+        FN: FnOnce() -> Result<T, SynthesisError>,
+        T: Borrow<Jacobian<P>>,
     {
         let alloc_and_prime_order_check =
             |mut cs: r1cs_core::Namespace<_, _>, value_gen: FN| -> Result<Self, SynthesisError> {
@@ -1234,10 +1214,7 @@
                 // is zero.
                 if cofactor_weight < r_weight {
                     let ge = Self::alloc(cs.ns(|| "Alloc checked"), || {
-                        value_gen().map(|ge| {
-                            ge.borrow()
-                                .scale_by_cofactor_inv()
-                        })
+                        value_gen().map(|ge| ge.borrow().scale_by_cofactor_inv())
                     })?;
                     let mut seen_one = false;
                     let mut result = Self::zero(cs.ns(|| "result"))?;
@@ -1294,9 +1271,9 @@
         mut cs: CS,
         value_gen: FN,
     ) -> Result<Self, SynthesisError>
-        where
-            FN: FnOnce() -> Result<T, SynthesisError>,
-            T: Borrow<Jacobian<P>>,
+    where
+        FN: FnOnce() -> Result<T, SynthesisError>,
+        T: Borrow<Jacobian<P>>,
     {
         let (x, y, infinity) = match value_gen() {
             Ok(ge) => {
@@ -1342,15 +1319,16 @@
     }
 }
 
-impl<P, ConstraintF, F> ConstantGadget<Jacobian<P>, ConstraintF>
-for AffineGadget<P, ConstraintF, F>
-    where
-        P: SWModelParameters,
-        ConstraintF: PrimeField,
-        F: FieldGadget<P::BaseField, ConstraintF>,
+impl<P, ConstraintF, F> ConstantGadget<Jacobian<P>, ConstraintF> for AffineGadget<P, ConstraintF, F>
+where
+    P: SWModelParameters,
+    ConstraintF: PrimeField,
+    F: FieldGadget<P::BaseField, ConstraintF>,
 {
-<<<<<<< HEAD
-    fn from_value<CS: ConstraintSystem<ConstraintF>>(mut cs: CS, value: &Jacobian<P>) -> Self {
+    fn from_value<CS: ConstraintSystemAbstract<ConstraintF>>(
+        mut cs: CS,
+        value: &Jacobian<P>,
+    ) -> Self {
         if value.is_zero() {
             Self::zero(cs).unwrap()
         } else {
@@ -1360,18 +1338,6 @@
             let infinity = Boolean::constant(false);
             Self::new(x, y, infinity)
         }
-=======
-    fn from_value<CS: ConstraintSystemAbstract<ConstraintF>>(
-        mut cs: CS,
-        value: &SWProjective<P>,
-    ) -> Self {
-        let value = value.into_affine();
-        let x = F::from_value(cs.ns(|| "hardcode x"), &value.x);
-        let y = F::from_value(cs.ns(|| "hardcode y"), &value.y);
-        let infinity = Boolean::constant(value.infinity);
-
-        Self::new(x, y, infinity)
->>>>>>> d41aef65
     }
 
     fn get_constant(&self) -> Jacobian<P> {
@@ -1391,10 +1357,10 @@
 }
 
 impl<P, ConstraintF, F> ToBitsGadget<ConstraintF> for AffineGadget<P, ConstraintF, F>
-    where
-        P: SWModelParameters,
-        ConstraintF: PrimeField,
-        F: FieldGadget<P::BaseField, ConstraintF>,
+where
+    P: SWModelParameters,
+    ConstraintF: PrimeField,
+    F: FieldGadget<P::BaseField, ConstraintF>,
 {
     fn to_bits<CS: ConstraintSystemAbstract<ConstraintF>>(
         &self,
@@ -1425,10 +1391,10 @@
 }
 
 impl<P, ConstraintF, F> ToBytesGadget<ConstraintF> for AffineGadget<P, ConstraintF, F>
-    where
-        P: SWModelParameters,
-        ConstraintF: PrimeField,
-        F: FieldGadget<P::BaseField, ConstraintF>,
+where
+    P: SWModelParameters,
+    ConstraintF: PrimeField,
+    F: FieldGadget<P::BaseField, ConstraintF>,
 {
     fn to_bytes<CS: ConstraintSystemAbstract<ConstraintF>>(
         &self,
@@ -1471,8 +1437,8 @@
 }
 
 impl<ConstraintF> CompressAffinePointGadget<ConstraintF>
-    where
-        ConstraintF: PrimeField,
+where
+    ConstraintF: PrimeField,
 {
     pub fn new(x: FpGadget<ConstraintF>, y: FpGadget<ConstraintF>, infinity: Boolean) -> Self {
         Self {
@@ -1489,8 +1455,8 @@
 use crate::ToCompressedBitsGadget;
 
 impl<ConstraintF> ToCompressedBitsGadget<ConstraintF> for CompressAffinePointGadget<ConstraintF>
-    where
-        ConstraintF: PrimeField,
+where
+    ConstraintF: PrimeField,
 {
     /// Enforce compression of a point through serialization of the x coordinate and storing
     /// a sign bit for the y coordinate.
