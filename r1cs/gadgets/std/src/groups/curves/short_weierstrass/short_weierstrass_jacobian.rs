--- conflicted
+++ resolved
@@ -120,7 +120,6 @@
         self.add_internal(cs, other, false)
     }
 
-<<<<<<< HEAD
     pub fn apply_endomorphism<CS: ConstraintSystem<ConstraintF>>(
         &self,
         mut cs: CS,
@@ -138,38 +137,37 @@
         mut cs: CS,
         bits: &[Boolean],
     ) -> Result<Self, SynthesisError> {
-
-        let self_e = self.apply_endomorphism(cs.ns(|| "endo self"))?;
-
-        let mut acc = self_e.clone();
+        let endo_self = self.apply_endomorphism(cs.ns(|| "endo self"))?;
+        let self_y_neg = self.y.negate(cs.ns(|| "self y negate"))?;
+
+        let mut acc = endo_self.clone();
         acc = acc.add(cs.ns(|| "add"), &self)?;
         acc.double_in_place(cs.ns(|| "double"))?;
 
         for i in (0..(bits.len() / 2)).rev() {
 
-            acc.double_in_place(cs.ns(|| format!("double {}", i)))?;
-
-            let add = Self::conditionally_select(
-                cs.ns(|| format!("Conditional Select bit1 {}", i)),
-                &bits[i * 2 + 1],
-                &self_e,
-                &self,
-            )?;
-
-            let add_neg = add.negate(cs.ns(|| format!("negate {}", i)))?;
-
-            let add_final = Self::conditionally_select(
-                cs.ns(|| format!("Conditional Select bit0 {}", i)),
-                &bits[i * 2],
-                &add,
-                &add_neg,
-            )?;
-
-            acc = acc.add(cs.ns(|| format!("add {}", i)), &add_final)?;
+            let add = Self::new(
+                F::conditionally_select(
+                    cs.ns(|| format!("conditional bit1 select endo {}", i)),
+                    &bits[i * 2 + 1],
+                    &endo_self.x,
+                    &self.x,
+                )?,
+                F::conditionally_select(
+                    cs.ns(|| format!("conditional bit0 select negate {}", i)),
+                    &bits[i * 2],
+                    &self.y,
+                    &self_y_neg,
+                )?,
+                self.infinity
+            );
+
+            acc = acc.double_and_add_unsafe(cs.ns(|| format!("double_and_add {}", i)), &add)?;
         }
 
         Ok(acc)
-=======
+    }
+
     #[inline]
     /// Compute 2 * self + other as (self + other) + self: this requires less constraints
     /// than computing self.double().add(other).
@@ -324,7 +322,6 @@
         other: &Self,
     ) -> Result<Self, SynthesisError> {
         self.double_and_add_internal(cs, other, false)
->>>>>>> 27174883
     }
 }
 
@@ -545,6 +542,19 @@
         Ok(Self::new(
             self.x.clone(),
             self.y.negate(cs.ns(|| "negate y"))?,
+            self.infinity
+        ))
+    }
+
+    fn conditionally_negate<CS: ConstraintSystem<ConstraintF>>(
+        &self,
+        mut cs: CS,
+        cond: &Boolean,
+    ) -> Result<Self, SynthesisError> {
+        let y_neg = self.y.negate(cs.ns(|| "negate y"))?;
+        Ok(Self::new(
+            self.x.clone(),
+            F::conditionally_select(&mut cs.ns(|| "y"), cond, &self.y, &y_neg)?,
             self.infinity
         ))
     }
