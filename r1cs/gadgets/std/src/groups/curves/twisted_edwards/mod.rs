use algebra::{
    groups::Group,
    fields::{Field, BitIterator},
    curves::{
        Curve,
        TEModelParameters, MontgomeryModelParameters,
        twisted_edwards_extended::{AffineRep, TEExtended}
    },
};

use r1cs_core::{ConstraintSystemAbstract, SynthesisError};

use crate::prelude::*;

use std::{borrow::Borrow, marker::PhantomData};

#[derive(Derivative)]
#[derivative(Debug, Clone)]
#[derivative(Debug(bound = "P: TEModelParameters, ConstraintF: Field"))]
#[must_use]
pub struct MontgomeryAffineGadget<
    P: TEModelParameters,
    ConstraintF: Field,
    F: FieldGadget<P::BaseField, ConstraintF>,
> {
    pub x: F,
    pub y: F,
    #[derivative(Debug = "ignore")]
    _params: PhantomData<P>,
    #[derivative(Debug = "ignore")]
    _engine: PhantomData<ConstraintF>,
}

mod montgomery_affine_impl {
    use super::*;
    use crate::Assignment;
    use algebra::{twisted_edwards_extended::AffineRep, Field};
    use std::ops::{AddAssign, MulAssign, SubAssign};

    impl<P: TEModelParameters, ConstraintF: Field, F: FieldGadget<P::BaseField, ConstraintF>>
    MontgomeryAffineGadget<P, ConstraintF, F>
    {
        pub fn new(x: F, y: F) -> Self {
            Self {
                x,
                y,
                _params: PhantomData,
                _engine: PhantomData,
            }
        }

        pub fn from_edwards_to_coords(
            p: &TEExtended<P>,
        ) -> Result<(P::BaseField, P::BaseField), SynthesisError> {
            let montgomery_point: AffineRep<P> = if p.y == P::BaseField::one() {
                // Cannot fail for TEExtended
                TEExtended::<P>::zero().into_affine().unwrap()
            } else if p.x == P::BaseField::zero() {
                AffineRep::<P>::new(P::BaseField::zero(), P::BaseField::zero())
            } else {
                let u =
                    (P::BaseField::one() + &p.y) * &(P::BaseField::one() - &p.y).inverse().unwrap();
                let v = u * &p.x.inverse().unwrap();
                AffineRep::<P>::new(u, v)
            };

            Ok((montgomery_point.x, montgomery_point.y))
        }

        pub fn from_edwards<CS: ConstraintSystemAbstract<ConstraintF>>(
            mut cs: CS,
            p: &TEExtended<P>,
        ) -> Result<Self, SynthesisError> {
            let montgomery_coords = Self::from_edwards_to_coords(p)?;

            let u = F::alloc(cs.ns(|| "u"), || Ok(montgomery_coords.0))?;

            let v = F::alloc(cs.ns(|| "v"), || Ok(montgomery_coords.1))?;

            Ok(Self::new(u, v))
        }

        pub fn into_edwards<CS: ConstraintSystemAbstract<ConstraintF>>(
            &self,
            mut cs: CS,
        ) -> Result<AffineGadget<P, ConstraintF, F>, SynthesisError> {
            // Compute u = x / y
            let u = F::alloc(cs.ns(|| "u"), || {
                let mut t0 = self.x.get_value().get()?;

                match self.y.get_value().get()?.inverse() {
                    Some(invy) => {
                        t0.mul_assign(&invy);

                        Ok(t0)
                    }
                    None => Err(SynthesisError::DivisionByZero),
                }
            })?;

            u.mul_equals(cs.ns(|| "u equals"), &self.y, &self.x)?;

            let v = F::alloc(cs.ns(|| "v"), || {
                let mut t0 = self.x.get_value().get()?;
                let mut t1 = t0;
                t0.sub_assign(&P::BaseField::one());
                t1.add_assign(&P::BaseField::one());

                match t1.inverse() {
                    Some(t1) => {
                        t0.mul_assign(&t1);

                        Ok(t0)
                    }
                    None => Err(SynthesisError::DivisionByZero),
                }
            })?;

            let xplusone = self
                .x
                .add_constant(cs.ns(|| "x plus one"), &P::BaseField::one())?;
            let xminusone = self
                .x
                .sub_constant(cs.ns(|| "x minus one"), &P::BaseField::one())?;
            v.mul_equals(cs.ns(|| "v equals"), &xplusone, &xminusone)?;

            Ok(AffineGadget::new(u, v))
        }

        pub fn add<CS: ConstraintSystemAbstract<ConstraintF>>(
            &self,
            mut cs: CS,
            other: &Self,
        ) -> Result<Self, SynthesisError> {
            let lambda = F::alloc(cs.ns(|| "lambda"), || {
                let mut n = other.y.get_value().get()?;
                n.sub_assign(&self.y.get_value().get()?);

                let mut d = other.x.get_value().get()?;
                d.sub_assign(&self.x.get_value().get()?);

                match d.inverse() {
                    Some(d) => {
                        n.mul_assign(&d);
                        Ok(n)
                    }
                    None => Err(SynthesisError::DivisionByZero),
                }
            })?;
            let lambda_n = other.y.sub(cs.ns(|| "other.y - self.y"), &self.y)?;
            let lambda_d = other.x.sub(cs.ns(|| "other.x - self.x"), &self.x)?;
            lambda_d.mul_equals(cs.ns(|| "lambda equals"), &lambda, &lambda_n)?;

            // Compute x'' = B*lambda^2 - A - x - x'
            let xprime = F::alloc(cs.ns(|| "xprime"), || {
                Ok(
                    lambda.get_value().get()?.square() * &P::MontgomeryModelParameters::COEFF_B
                        - &P::MontgomeryModelParameters::COEFF_A
                        - &self.x.get_value().get()?
                        - &other.x.get_value().get()?,
                )
            })?;

            let xprime_lc = self
                .x
                .add(cs.ns(|| "self.x + other.x"), &other.x)?
                .add(cs.ns(|| "+ xprime"), &xprime)?
                .add_constant(cs.ns(|| "+ A"), &P::MontgomeryModelParameters::COEFF_A)?;
            // (lambda) * (lambda) = (A + x + x' + x'')
            let lambda_b = lambda.mul_by_constant(
                cs.ns(|| "lambda * b"),
                &P::MontgomeryModelParameters::COEFF_B,
            )?;
            lambda_b.mul_equals(cs.ns(|| "xprime equals"), &lambda, &xprime_lc)?;

            let yprime = F::alloc(cs.ns(|| "yprime"), || {
                Ok(-(self.y.get_value().get()?
                    + &(lambda.get_value().get()?
                    * &(xprime.get_value().get()? - &self.x.get_value().get()?))))
            })?;

            let xres = self.x.sub(cs.ns(|| "xres"), &xprime)?;
            let yres = self.y.add(cs.ns(|| "yres"), &yprime)?;
            lambda.mul_equals(cs.ns(|| "yprime equals"), &xres, &yres)?;
            Ok(MontgomeryAffineGadget::new(xprime, yprime))
        }
    }
}

#[derive(Derivative)]
#[derivative(Debug, Clone)]
#[derivative(Debug(bound = "P: TEModelParameters, ConstraintF: Field"))]
#[must_use]
pub struct AffineGadget<
    P: TEModelParameters,
    ConstraintF: Field,
    F: FieldGadget<P::BaseField, ConstraintF>,
> {
    pub x: F,
    pub y: F,
    #[derivative(Debug = "ignore")]
    _params: PhantomData<P>,
    #[derivative(Debug = "ignore")]
    _engine: PhantomData<ConstraintF>,
}

impl<P: TEModelParameters, ConstraintF: Field, F: FieldGadget<P::BaseField, ConstraintF>>
AffineGadget<P, ConstraintF, F>
{
    pub fn new(x: F, y: F) -> Self {
        Self {
            x,
            y,
            _params: PhantomData,
            _engine: PhantomData,
        }
    }
}

impl<P, ConstraintF, F> PartialEq for AffineGadget<P, ConstraintF, F>
    where
        P: TEModelParameters,
        ConstraintF: Field,
        F: FieldGadget<P::BaseField, ConstraintF>,
{
    fn eq(&self, other: &Self) -> bool {
        self.x == other.x && self.y == other.y
    }
}

impl<P, ConstraintF, F> Eq for AffineGadget<P, ConstraintF, F>
<<<<<<< HEAD
=======
where
    P: TEModelParameters,
    ConstraintF: Field,
    F: FieldGadget<P::BaseField, ConstraintF>,
{
}

mod affine_impl {
    use super::*;
    use crate::Assignment;
    use algebra::{curves::AffineCurve, Field, PrimeField};
    use std::ops::Neg;

    impl<P, ConstraintF, F> GroupGadget<TEAffine<P>, ConstraintF> for AffineGadget<P, ConstraintF, F>
    where
        P: TEModelParameters,
        ConstraintF: Field,
        F: FieldGadget<P::BaseField, ConstraintF>,
    {
        type Value = TEAffine<P>;
        type Variable = (F::Variable, F::Variable);

        #[inline]
        fn get_value(&self) -> Option<Self::Value> {
            match (self.x.get_value(), self.y.get_value()) {
                (Some(x), Some(y)) => Some(TEAffine::new(x, y)),
                (..) => None,
            }
        }

        #[inline]
        fn get_variable(&self) -> Self::Variable {
            (self.x.get_variable(), self.y.get_variable())
        }

        #[inline]
        fn zero<CS: ConstraintSystemAbstract<ConstraintF>>(
            mut cs: CS,
        ) -> Result<Self, SynthesisError> {
            Ok(Self::new(
                F::zero(cs.ns(|| "zero"))?,
                F::one(cs.ns(|| "one"))?,
            ))
        }

        //TODO: Implement this using enforce_verdict
        #[inline]
        fn is_zero<CS: ConstraintSystemAbstract<ConstraintF>>(
            &self,
            _: CS,
        ) -> Result<Boolean, SynthesisError> {
            unimplemented!()
        }

        /// Optimized constraints for checking Edwards point addition from ZCash
        /// developers Daira Hopwood and Sean Bowe. Requires only 6 constraints
        /// compared to 7 for the straightforward version we had earlier.
        fn add<CS: ConstraintSystemAbstract<ConstraintF>>(
            &self,
            mut cs: CS,
            other: &Self,
        ) -> Result<Self, SynthesisError> {
            let a = P::COEFF_A;
            let d = P::COEFF_D;

            // Compute U = (x1 + y1) * (x2 + y2)
            let u1 = self
                .x
                .mul_by_constant(cs.ns(|| "-A * x1"), &a.neg())?
                .add(cs.ns(|| "-A * x1 + y1"), &self.y)?;
            let u2 = other.x.add(cs.ns(|| "x2 + y2"), &other.y)?;

            let u = u1.mul(cs.ns(|| "(-A * x1 + y1) * (x2 + y2)"), &u2)?;

            // Compute v0 = x1 * y2
            let v0 = other.y.mul(&mut cs.ns(|| "v0"), &self.x)?;

            // Compute v1 = x2 * y1
            let v1 = other.x.mul(&mut cs.ns(|| "v1"), &self.y)?;

            // Compute C = d*v0*v1
            let v2 = v0
                .mul(cs.ns(|| "v0 * v1"), &v1)?
                .mul_by_constant(cs.ns(|| "D * v0 * v1"), &d)?;

            // Compute x3 = (v0 + v1) / (1 + v2)
            let x3 = F::alloc(&mut cs.ns(|| "x3"), || {
                let t0 = v0.get_value().get()? + &v1.get_value().get()?;
                let t1 = P::BaseField::one() + &v2.get_value().get()?;
                Ok(t0 * &t1.inverse().get()?)
            })?;

            let one = P::BaseField::one();
            let v2_plus_one = v2.add_constant(cs.ns(|| "v2 + 1"), &one)?;
            let v0_plus_v1 = v0.add(cs.ns(|| "v0 + v1"), &v1)?;
            x3.mul_equals(cs.ns(|| "check x3"), &v2_plus_one, &v0_plus_v1)?;

            // Compute y3 = (U + a * v0 - v1) / (1 - v2)
            let y3 = F::alloc(&mut cs.ns(|| "y3"), || {
                let t0 =
                    u.get_value().get()? + &(a * &v0.get_value().get()?) - &v1.get_value().get()?;
                let t1 = P::BaseField::one() - &v2.get_value().get()?;
                Ok(t0 * &t1.inverse().get()?)
            })?;

            let one_minus_v2 = v2
                .add_constant(cs.ns(|| "v2 - 1"), &(-one))?
                .negate(cs.ns(|| "1 - v2"))?;
            let a_v0 = v0.mul_by_constant(cs.ns(|| "a * v0"), &a)?;
            let u_plus_a_v0_minus_v1 = u
                .add(cs.ns(|| "u + a * v0"), &a_v0)?
                .sub(cs.ns(|| "u + a * v0 - v1"), &v1)?;

            y3.mul_equals(cs.ns(|| "check y3"), &one_minus_v2, &u_plus_a_v0_minus_v1)?;

            Ok(Self::new(x3, y3))
        }

        fn add_constant<CS: ConstraintSystemAbstract<ConstraintF>>(
            &self,
            mut cs: CS,
            other: &TEAffine<P>,
        ) -> Result<Self, SynthesisError> {
            let a = P::COEFF_A;
            let d = P::COEFF_D;
            let other_x = other.x;
            let other_y = other.y;

            // Compute U = (x1 + y1) * (x2 + y2)
            let u1 = self
                .x
                .mul_by_constant(cs.ns(|| "-A * x1"), &a.neg())?
                .add(cs.ns(|| "-A * x1 + y1"), &self.y)?;
            let u2 = other_x + &other_y;

            let u = u1.mul_by_constant(cs.ns(|| "(-A * x1 + y1) * (x2 + y2)"), &u2)?;

            // Compute v0 = x1 * y2
            let v0 = self.x.mul_by_constant(&mut cs.ns(|| "v0"), &other_y)?;

            // Compute v1 = x2 * y1
            let v1 = self.y.mul_by_constant(&mut cs.ns(|| "v1"), &other.x)?;

            // Compute C = d*v0*v1
            let v2 = v0
                .mul(cs.ns(|| "v0 * v1"), &v1)?
                .mul_by_constant(cs.ns(|| "D * v0 * v1"), &d)?;

            // Compute x3 = (v0 + v1) / (1 + v2)
            let x3 = F::alloc(&mut cs.ns(|| "x3"), || {
                let t0 = v0.get_value().get()? + &v1.get_value().get()?;
                let t1 = P::BaseField::one() + &v2.get_value().get()?;
                Ok(t0 * &t1.inverse().get()?)
            })?;

            let one = P::BaseField::one();
            let v2_plus_one = v2.add_constant(cs.ns(|| "v2 + 1"), &one)?;
            let v0_plus_v1 = v0.add(cs.ns(|| "v0 + v1"), &v1)?;
            x3.mul_equals(cs.ns(|| "check x3"), &v2_plus_one, &v0_plus_v1)?;

            // Compute y3 = (U + a * v0 - v1) / (1 - v2)
            let y3 = F::alloc(&mut cs.ns(|| "y3"), || {
                let t0 =
                    u.get_value().get()? + &(a * &v0.get_value().get()?) - &v1.get_value().get()?;
                let t1 = P::BaseField::one() - &v2.get_value().get()?;
                Ok(t0 * &t1.inverse().get()?)
            })?;

            let one_minus_v2 = v2
                .add_constant(cs.ns(|| "v2 - 1"), &(-one))?
                .negate(cs.ns(|| "1 - v2"))?;
            let a_v0 = v0.mul_by_constant(cs.ns(|| "a * v0"), &a)?;
            let u_plus_a_v0_minus_v1 = u
                .add(cs.ns(|| "u + a * v0"), &a_v0)?
                .sub(cs.ns(|| "u + a * v0 - v1"), &v1)?;

            y3.mul_equals(cs.ns(|| "check y3"), &one_minus_v2, &u_plus_a_v0_minus_v1)?;

            Ok(Self::new(x3, y3))
        }

        fn double_in_place<CS: ConstraintSystemAbstract<ConstraintF>>(
            &mut self,
            mut cs: CS,
        ) -> Result<(), SynthesisError> {
            let a = P::COEFF_A;

            // xy
            let xy = self.x.mul(cs.ns(|| "x * y"), &self.y)?;
            let x2 = self.x.square(cs.ns(|| "x * x"))?;
            let y2 = self.y.square(cs.ns(|| "y * y"))?;

            let a_x2 = x2.mul_by_constant(cs.ns(|| "a * x^2"), &a)?;

            // Compute x3 = (2xy) / (ax^2 + y^2)
            let x3 = F::alloc(&mut cs.ns(|| "x3"), || {
                let t0 = xy.get_value().get()?.double();
                let t1 = a * &x2.get_value().get()? + &y2.get_value().get()?;
                Ok(t0 * &t1.inverse().get()?)
            })?;

            let a_x2_plus_y2 = a_x2.add(cs.ns(|| "v2 + 1"), &y2)?;
            let two_xy = xy.double(cs.ns(|| "2xy"))?;
            x3.mul_equals(cs.ns(|| "check x3"), &a_x2_plus_y2, &two_xy)?;

            // Compute y3 = (y^2 - ax^2) / (2 - ax^2 - y^2)
            let two = P::BaseField::one().double();
            let y3 = F::alloc(&mut cs.ns(|| "y3"), || {
                let a_x2 = a * &x2.get_value().get()?;
                let t0 = y2.get_value().get()? - &a_x2;
                let t1 = two - &a_x2 - &y2.get_value().get()?;
                Ok(t0 * &t1.inverse().get()?)
            })?;
            let y2_minus_a_x2 = y2.sub(cs.ns(|| "y^2 - ax^2"), &a_x2)?;
            let two_minus_ax2_minus_y2 = a_x2
                .add(cs.ns(|| "ax2 + y2"), &y2)?
                .negate(cs.ns(|| "-ax2 - y2"))?
                .add_constant(cs.ns(|| "2 -ax2 - y2"), &two)?;

            y3.mul_equals(
                cs.ns(|| "check y3"),
                &two_minus_ax2_minus_y2,
                &y2_minus_a_x2,
            )?;
            self.x = x3;
            self.y = y3;

            Ok(())
        }

        fn negate<CS: ConstraintSystemAbstract<ConstraintF>>(
            &self,
            mut cs: CS,
        ) -> Result<Self, SynthesisError> {
            Ok(Self::new(
                self.x.negate(cs.ns(|| "negate x"))?,
                self.y.clone(),
            ))
        }

        fn cost_of_add() -> usize {
            4 * F::cost_of_mul() + 2 * F::cost_of_mul_equals()
        }

        fn cost_of_double() -> usize {
            3 + 2 * F::cost_of_mul_equals()
        }
    }

    impl<P, ConstraintF, F> AllocGadget<TEAffine<P>, ConstraintF> for AffineGadget<P, ConstraintF, F>
    where
        P: TEModelParameters,
        ConstraintF: Field,
        F: FieldGadget<P::BaseField, ConstraintF>,
        Self: GroupGadget<TEAffine<P>, ConstraintF>,
    {
        fn alloc<FN, T, CS: ConstraintSystemAbstract<ConstraintF>>(
            mut cs: CS,
            value_gen: FN,
        ) -> Result<Self, SynthesisError>
        where
            FN: FnOnce() -> Result<T, SynthesisError>,
            T: Borrow<TEAffine<P>>,
        {
            let (x, y) = match value_gen() {
                Ok(ge) => {
                    let ge = *ge.borrow();
                    (Ok(ge.x), Ok(ge.y))
                }
                _ => (
                    Err(SynthesisError::AssignmentMissing),
                    Err(SynthesisError::AssignmentMissing),
                ),
            };

            let d = P::COEFF_D;
            let a = P::COEFF_A;

            let x = F::alloc(&mut cs.ns(|| "x"), || x)?;
            let y = F::alloc(&mut cs.ns(|| "y"), || y)?;

            // Check that ax^2 + y^2 = 1 + dx^2y^2
            // We do this by checking that ax^2 - 1 = y^2 * (dx^2 - 1)
            let x2 = x.square(&mut cs.ns(|| "x^2"))?;
            let y2 = y.square(&mut cs.ns(|| "y^2"))?;

            let one = P::BaseField::one();
            let d_x2_minus_one = x2
                .mul_by_constant(cs.ns(|| "d * x^2"), &d)?
                .add_constant(cs.ns(|| "d * x^2 - 1"), &one.neg())?;

            let a_x2_minus_one = x2
                .mul_by_constant(cs.ns(|| "a * x^2"), &a)?
                .add_constant(cs.ns(|| "a * x^2 - 1"), &one.neg())?;

            d_x2_minus_one.mul_equals(cs.ns(|| "on curve check"), &y2, &a_x2_minus_one)?;
            Ok(Self::new(x, y))
        }

        #[inline]
        fn alloc_without_check<FN, T, CS: ConstraintSystemAbstract<ConstraintF>>(
            mut cs: CS,
            value_gen: FN,
        ) -> Result<Self, SynthesisError>
        where
            FN: FnOnce() -> Result<T, SynthesisError>,
            T: Borrow<TEAffine<P>>,
        {
            let (x, y) = match value_gen() {
                Ok(ge) => {
                    let ge = *ge.borrow();
                    (Ok(ge.x), Ok(ge.y))
                }
                _ => (
                    Err(SynthesisError::AssignmentMissing),
                    Err(SynthesisError::AssignmentMissing),
                ),
            };

            let x = F::alloc(&mut cs.ns(|| "x"), || x)?;
            let y = F::alloc(&mut cs.ns(|| "y"), || y)?;

            Ok(Self::new(x, y))
        }

        #[inline]
        fn alloc_checked<FN, T, CS: ConstraintSystemAbstract<ConstraintF>>(
            mut cs: CS,
            value_gen: FN,
        ) -> Result<Self, SynthesisError>
        where
            FN: FnOnce() -> Result<T, SynthesisError>,
            T: Borrow<TEAffine<P>>,
        {
            let alloc_and_prime_order_check = |mut cs: r1cs_core::Namespace<_, _>,
                                               value_gen: FN|
             -> Result<Self, SynthesisError> {
                let cofactor_weight = BitIterator::new(P::COFACTOR).filter(|b| *b).count();
                // If we multiply by r, we actually multiply by r - 2.
                let r_minus_1 = (-P::ScalarField::one()).into_repr();
                let r_weight = BitIterator::new(&r_minus_1).filter(|b| *b).count();

                // We pick the most efficient method of performing the prime order check:
                // If the cofactor has lower hamming weight than the scalar field's modulus,
                // we first multiply by the inverse of the cofactor, and then, after allocating,
                // multiply by the cofactor. This ensures the resulting point has no cofactors
                //
                // Else, we multiply by the scalar field's modulus and ensure that the result
                // is zero.
                if cofactor_weight < r_weight {
                    let ge = Self::alloc(cs.ns(|| "Alloc checked"), || {
                        value_gen().map(|ge| ge.borrow().mul_by_cofactor_inv())
                    })?;
                    let mut seen_one = false;
                    let mut result = Self::zero(cs.ns(|| "result"))?;
                    for (i, b) in BitIterator::new(P::COFACTOR).enumerate() {
                        let mut cs = cs.ns(|| format!("Iteration {}", i));

                        let old_seen_one = seen_one;
                        if seen_one {
                            result.double_in_place(cs.ns(|| "Double"))?;
                        } else {
                            seen_one = b;
                        }

                        if b {
                            result = if old_seen_one {
                                result.add(cs.ns(|| "Add"), &ge)?
                            } else {
                                ge.clone()
                            };
                        }
                    }
                    Ok(result)
                } else {
                    let ge = Self::alloc(cs.ns(|| "Alloc checked"), value_gen)?;
                    let mut seen_one = false;
                    let mut result = Self::zero(cs.ns(|| "result"))?;
                    // Returns bits in big-endian order
                    for (i, b) in BitIterator::new(r_minus_1).enumerate() {
                        let mut cs = cs.ns(|| format!("Iteration {}", i));

                        let old_seen_one = seen_one;
                        if seen_one {
                            result.double_in_place(cs.ns(|| "Double"))?;
                        } else {
                            seen_one = b;
                        }

                        if b {
                            result = if old_seen_one {
                                result.add(cs.ns(|| "Add"), &ge)?
                            } else {
                                ge.clone()
                            };
                        }
                    }
                    let neg_ge = ge.negate(cs.ns(|| "Negate ge"))?;
                    neg_ge.enforce_equal(cs.ns(|| "Check equals"), &result)?;
                    Ok(ge)
                }
            };

            let ge =
                alloc_and_prime_order_check(cs.ns(|| "alloc and prime order check"), value_gen)?;

            Ok(ge)
        }

        fn alloc_input<FN, T, CS: ConstraintSystemAbstract<ConstraintF>>(
            mut cs: CS,
            value_gen: FN,
        ) -> Result<Self, SynthesisError>
        where
            FN: FnOnce() -> Result<T, SynthesisError>,
            T: Borrow<TEAffine<P>>,
        {
            let (x, y) = match value_gen() {
                Ok(ge) => {
                    let ge = *ge.borrow();
                    (Ok(ge.x), Ok(ge.y))
                }
                _ => (
                    Err(SynthesisError::AssignmentMissing),
                    Err(SynthesisError::AssignmentMissing),
                ),
            };

            let d = P::COEFF_D;
            let a = P::COEFF_A;

            let x = F::alloc_input(&mut cs.ns(|| "x"), || x)?;
            let y = F::alloc_input(&mut cs.ns(|| "y"), || y)?;

            // Check that ax^2 + y^2 = 1 + dx^2y^2
            // We do this by checking that ax^2 - 1 = y^2 * (dx^2 - 1)
            let x2 = x.square(&mut cs.ns(|| "x^2"))?;
            let y2 = y.square(&mut cs.ns(|| "y^2"))?;

            let one = P::BaseField::one();
            let d_x2_minus_one = x2
                .mul_by_constant(cs.ns(|| "d * x^2"), &d)?
                .add_constant(cs.ns(|| "d * x^2 - 1"), &one.neg())?;

            let a_x2_minus_one = x2
                .mul_by_constant(cs.ns(|| "a * x^2"), &a)?
                .add_constant(cs.ns(|| "a * x^2 - 1"), &one.neg())?;

            d_x2_minus_one.mul_equals(cs.ns(|| "on curve check"), &y2, &a_x2_minus_one)?;
            Ok(Self::new(x, y))
        }
    }

    impl<P, ConstraintF, F> ConstantGadget<TEAffine<P>, ConstraintF> for AffineGadget<P, ConstraintF, F>
>>>>>>> d41aef65
    where
        P: TEModelParameters,
        ConstraintF: Field,
        F: FieldGadget<P::BaseField, ConstraintF>,
<<<<<<< HEAD
{
=======
        Self: GroupGadget<TEAffine<P>, ConstraintF>,
    {
        #[inline]
        fn from_value<CS: ConstraintSystemAbstract<ConstraintF>>(
            mut cs: CS,
            value: &TEAffine<P>,
        ) -> Self {
            let x = F::from_value(cs.ns(|| "hardcode x"), &value.x);
            let y = F::from_value(cs.ns(|| "hardcode y"), &value.y);

            Self::new(x, y)
        }

        #[inline]
        fn get_constant(&self) -> TEAffine<P> {
            let x = self.x.get_value().unwrap();
            let y = self.y.get_value().unwrap();

            TEAffine::<P>::new(x, y)
        }
    }
>>>>>>> d41aef65
}

// mod affine_impl {
//     use super::*;
//     use crate::Assignment;
//     use algebra::{curves::AffineCurve, Field, PrimeField};
//     use std::ops::Neg;
//
//     impl<P, ConstraintF, F> GroupGadget<TEExtended<P>, ConstraintF> for AffineGadget<P, ConstraintF, F>
//         where
//             P: TEModelParameters,
//             ConstraintF: Field,
//             F: FieldGadget<P::BaseField, ConstraintF>,
//     {
//         type Value = TEExtended<P>;
//         type Variable = (F::Variable, F::Variable);
//
//         #[inline]
//         fn get_value(&self) -> Option<Self::Value> {
//             match (self.x.get_value(), self.y.get_value()) {
//                 (Some(x), Some(y)) => Some(TEExtended::new(x, y)),
//                 (..) => None,
//             }
//         }
//
//         #[inline]
//         fn get_variable(&self) -> Self::Variable {
//             (self.x.get_variable(), self.y.get_variable())
//         }
//
//         #[inline]
//         fn zero<CS: ConstraintSystem<ConstraintF>>(mut cs: CS) -> Result<Self, SynthesisError> {
//             Ok(Self::new(
//                 F::zero(cs.ns(|| "zero"))?,
//                 F::one(cs.ns(|| "one"))?,
//             ))
//         }
//
//         //TODO: Implement this using enforce_verdict
//         #[inline]
//         fn is_zero<CS: ConstraintSystem<ConstraintF>>(
//             &self,
//             _: CS,
//         ) -> Result<Boolean, SynthesisError> {
//             unimplemented!()
//         }
//
//         /// Optimized constraints for checking Edwards point addition from ZCash
//         /// developers Daira Hopwood and Sean Bowe. Requires only 6 constraints
//         /// compared to 7 for the straightforward version we had earlier.
//         fn add<CS: ConstraintSystem<ConstraintF>>(
//             &self,
//             mut cs: CS,
//             other: &Self,
//         ) -> Result<Self, SynthesisError> {
//             let a = P::COEFF_A;
//             let d = P::COEFF_D;
//
//             // Compute U = (x1 + y1) * (x2 + y2)
//             let u1 = self
//                 .x
//                 .mul_by_constant(cs.ns(|| "-A * x1"), &a.neg())?
//                 .add(cs.ns(|| "-A * x1 + y1"), &self.y)?;
//             let u2 = other.x.add(cs.ns(|| "x2 + y2"), &other.y)?;
//
//             let u = u1.mul(cs.ns(|| "(-A * x1 + y1) * (x2 + y2)"), &u2)?;
//
//             // Compute v0 = x1 * y2
//             let v0 = other.y.mul(&mut cs.ns(|| "v0"), &self.x)?;
//
//             // Compute v1 = x2 * y1
//             let v1 = other.x.mul(&mut cs.ns(|| "v1"), &self.y)?;
//
//             // Compute C = d*v0*v1
//             let v2 = v0
//                 .mul(cs.ns(|| "v0 * v1"), &v1)?
//                 .mul_by_constant(cs.ns(|| "D * v0 * v1"), &d)?;
//
//             // Compute x3 = (v0 + v1) / (1 + v2)
//             let x3 = F::alloc(&mut cs.ns(|| "x3"), || {
//                 let t0 = v0.get_value().get()? + &v1.get_value().get()?;
//                 let t1 = P::BaseField::one() + &v2.get_value().get()?;
//                 Ok(t0 * &t1.inverse().get()?)
//             })?;
//
//             let one = P::BaseField::one();
//             let v2_plus_one = v2.add_constant(cs.ns(|| "v2 + 1"), &one)?;
//             let v0_plus_v1 = v0.add(cs.ns(|| "v0 + v1"), &v1)?;
//             x3.mul_equals(cs.ns(|| "check x3"), &v2_plus_one, &v0_plus_v1)?;
//
//             // Compute y3 = (U + a * v0 - v1) / (1 - v2)
//             let y3 = F::alloc(&mut cs.ns(|| "y3"), || {
//                 let t0 =
//                     u.get_value().get()? + &(a * &v0.get_value().get()?) - &v1.get_value().get()?;
//                 let t1 = P::BaseField::one() - &v2.get_value().get()?;
//                 Ok(t0 * &t1.inverse().get()?)
//             })?;
//
//             let one_minus_v2 = v2
//                 .add_constant(cs.ns(|| "v2 - 1"), &(-one))?
//                 .negate(cs.ns(|| "1 - v2"))?;
//             let a_v0 = v0.mul_by_constant(cs.ns(|| "a * v0"), &a)?;
//             let u_plus_a_v0_minus_v1 = u
//                 .add(cs.ns(|| "u + a * v0"), &a_v0)?
//                 .sub(cs.ns(|| "u + a * v0 - v1"), &v1)?;
//
//             y3.mul_equals(cs.ns(|| "check y3"), &one_minus_v2, &u_plus_a_v0_minus_v1)?;
//
//             Ok(Self::new(x3, y3))
//         }
//
//         fn add_constant<CS: ConstraintSystem<ConstraintF>>(
//             &self,
//             mut cs: CS,
//             other: &TEExtended<P>,
//         ) -> Result<Self, SynthesisError> {
//             let a = P::COEFF_A;
//             let d = P::COEFF_D;
//             let other_x = other.x;
//             let other_y = other.y;
//
//             // Compute U = (x1 + y1) * (x2 + y2)
//             let u1 = self
//                 .x
//                 .mul_by_constant(cs.ns(|| "-A * x1"), &a.neg())?
//                 .add(cs.ns(|| "-A * x1 + y1"), &self.y)?;
//             let u2 = other_x + &other_y;
//
//             let u = u1.mul_by_constant(cs.ns(|| "(-A * x1 + y1) * (x2 + y2)"), &u2)?;
//
//             // Compute v0 = x1 * y2
//             let v0 = self.x.mul_by_constant(&mut cs.ns(|| "v0"), &other_y)?;
//
//             // Compute v1 = x2 * y1
//             let v1 = self.y.mul_by_constant(&mut cs.ns(|| "v1"), &other.x)?;
//
//             // Compute C = d*v0*v1
//             let v2 = v0
//                 .mul(cs.ns(|| "v0 * v1"), &v1)?
//                 .mul_by_constant(cs.ns(|| "D * v0 * v1"), &d)?;
//
//             // Compute x3 = (v0 + v1) / (1 + v2)
//             let x3 = F::alloc(&mut cs.ns(|| "x3"), || {
//                 let t0 = v0.get_value().get()? + &v1.get_value().get()?;
//                 let t1 = P::BaseField::one() + &v2.get_value().get()?;
//                 Ok(t0 * &t1.inverse().get()?)
//             })?;
//
//             let one = P::BaseField::one();
//             let v2_plus_one = v2.add_constant(cs.ns(|| "v2 + 1"), &one)?;
//             let v0_plus_v1 = v0.add(cs.ns(|| "v0 + v1"), &v1)?;
//             x3.mul_equals(cs.ns(|| "check x3"), &v2_plus_one, &v0_plus_v1)?;
//
//             // Compute y3 = (U + a * v0 - v1) / (1 - v2)
//             let y3 = F::alloc(&mut cs.ns(|| "y3"), || {
//                 let t0 =
//                     u.get_value().get()? + &(a * &v0.get_value().get()?) - &v1.get_value().get()?;
//                 let t1 = P::BaseField::one() - &v2.get_value().get()?;
//                 Ok(t0 * &t1.inverse().get()?)
//             })?;
//
//             let one_minus_v2 = v2
//                 .add_constant(cs.ns(|| "v2 - 1"), &(-one))?
//                 .negate(cs.ns(|| "1 - v2"))?;
//             let a_v0 = v0.mul_by_constant(cs.ns(|| "a * v0"), &a)?;
//             let u_plus_a_v0_minus_v1 = u
//                 .add(cs.ns(|| "u + a * v0"), &a_v0)?
//                 .sub(cs.ns(|| "u + a * v0 - v1"), &v1)?;
//
//             y3.mul_equals(cs.ns(|| "check y3"), &one_minus_v2, &u_plus_a_v0_minus_v1)?;
//
//             Ok(Self::new(x3, y3))
//         }
//
//         fn double_in_place<CS: ConstraintSystem<ConstraintF>>(
//             &mut self,
//             mut cs: CS,
//         ) -> Result<(), SynthesisError> {
//             let a = P::COEFF_A;
//
//             // xy
//             let xy = self.x.mul(cs.ns(|| "x * y"), &self.y)?;
//             let x2 = self.x.square(cs.ns(|| "x * x"))?;
//             let y2 = self.y.square(cs.ns(|| "y * y"))?;
//
//             let a_x2 = x2.mul_by_constant(cs.ns(|| "a * x^2"), &a)?;
//
//             // Compute x3 = (2xy) / (ax^2 + y^2)
//             let x3 = F::alloc(&mut cs.ns(|| "x3"), || {
//                 let t0 = xy.get_value().get()?.double();
//                 let t1 = a * &x2.get_value().get()? + &y2.get_value().get()?;
//                 Ok(t0 * &t1.inverse().get()?)
//             })?;
//
//             let a_x2_plus_y2 = a_x2.add(cs.ns(|| "v2 + 1"), &y2)?;
//             let two_xy = xy.double(cs.ns(|| "2xy"))?;
//             x3.mul_equals(cs.ns(|| "check x3"), &a_x2_plus_y2, &two_xy)?;
//
//             // Compute y3 = (y^2 - ax^2) / (2 - ax^2 - y^2)
//             let two = P::BaseField::one().double();
//             let y3 = F::alloc(&mut cs.ns(|| "y3"), || {
//                 let a_x2 = a * &x2.get_value().get()?;
//                 let t0 = y2.get_value().get()? - &a_x2;
//                 let t1 = two - &a_x2 - &y2.get_value().get()?;
//                 Ok(t0 * &t1.inverse().get()?)
//             })?;
//             let y2_minus_a_x2 = y2.sub(cs.ns(|| "y^2 - ax^2"), &a_x2)?;
//             let two_minus_ax2_minus_y2 = a_x2
//                 .add(cs.ns(|| "ax2 + y2"), &y2)?
//                 .negate(cs.ns(|| "-ax2 - y2"))?
//                 .add_constant(cs.ns(|| "2 -ax2 - y2"), &two)?;
//
//             y3.mul_equals(
//                 cs.ns(|| "check y3"),
//                 &two_minus_ax2_minus_y2,
//                 &y2_minus_a_x2,
//             )?;
//             self.x = x3;
//             self.y = y3;
//
//             Ok(())
//         }
//
//         fn negate<CS: ConstraintSystem<ConstraintF>>(
//             &self,
//             mut cs: CS,
//         ) -> Result<Self, SynthesisError> {
//             Ok(Self::new(
//                 self.x.negate(cs.ns(|| "negate x"))?,
//                 self.y.clone(),
//             ))
//         }
//
//         fn cost_of_add() -> usize {
//             4 * F::cost_of_mul() + 2 * F::cost_of_mul_equals()
//         }
//
//         fn cost_of_double() -> usize {
//             3 + 2 * F::cost_of_mul_equals()
//         }
//     }
//
//     impl<P, ConstraintF, F> AllocGadget<TEExtended<P>, ConstraintF> for AffineGadget<P, ConstraintF, F>
//         where
//             P: TEModelParameters,
//             ConstraintF: Field,
//             F: FieldGadget<P::BaseField, ConstraintF>,
//             Self: GroupGadget<TEExtended<P>, ConstraintF>,
//     {
//         fn alloc<FN, T, CS: ConstraintSystem<ConstraintF>>(
//             mut cs: CS,
//             value_gen: FN,
//         ) -> Result<Self, SynthesisError>
//             where
//                 FN: FnOnce() -> Result<T, SynthesisError>,
//                 T: Borrow<TEExtended<P>>,
//         {
//             let (x, y) = match value_gen() {
//                 Ok(ge) => {
//                     let ge = *ge.borrow();
//                     (Ok(ge.x), Ok(ge.y))
//                 }
//                 _ => (
//                     Err(SynthesisError::AssignmentMissing),
//                     Err(SynthesisError::AssignmentMissing),
//                 ),
//             };
//
//             let d = P::COEFF_D;
//             let a = P::COEFF_A;
//
//             let x = F::alloc(&mut cs.ns(|| "x"), || x)?;
//             let y = F::alloc(&mut cs.ns(|| "y"), || y)?;
//
//             // Check that ax^2 + y^2 = 1 + dx^2y^2
//             // We do this by checking that ax^2 - 1 = y^2 * (dx^2 - 1)
//             let x2 = x.square(&mut cs.ns(|| "x^2"))?;
//             let y2 = y.square(&mut cs.ns(|| "y^2"))?;
//
//             let one = P::BaseField::one();
//             let d_x2_minus_one = x2
//                 .mul_by_constant(cs.ns(|| "d * x^2"), &d)?
//                 .add_constant(cs.ns(|| "d * x^2 - 1"), &one.neg())?;
//
//             let a_x2_minus_one = x2
//                 .mul_by_constant(cs.ns(|| "a * x^2"), &a)?
//                 .add_constant(cs.ns(|| "a * x^2 - 1"), &one.neg())?;
//
//             d_x2_minus_one.mul_equals(cs.ns(|| "on curve check"), &y2, &a_x2_minus_one)?;
//             Ok(Self::new(x, y))
//         }
//
//         #[inline]
//         fn alloc_without_check<FN, T, CS: ConstraintSystem<ConstraintF>>(
//             mut cs: CS,
//             value_gen: FN,
//         ) -> Result<Self, SynthesisError>
//             where
//                 FN: FnOnce() -> Result<T, SynthesisError>,
//                 T: Borrow<TEExtended<P>>,
//         {
//             let (x, y) = match value_gen() {
//                 Ok(ge) => {
//                     let ge = *ge.borrow();
//                     (Ok(ge.x), Ok(ge.y))
//                 }
//                 _ => (
//                     Err(SynthesisError::AssignmentMissing),
//                     Err(SynthesisError::AssignmentMissing),
//                 ),
//             };
//
//             let x = F::alloc(&mut cs.ns(|| "x"), || x)?;
//             let y = F::alloc(&mut cs.ns(|| "y"), || y)?;
//
//             Ok(Self::new(x, y))
//         }
//
//         #[inline]
//         fn alloc_checked<FN, T, CS: ConstraintSystem<ConstraintF>>(
//             mut cs: CS,
//             value_gen: FN,
//         ) -> Result<Self, SynthesisError>
//             where
//                 FN: FnOnce() -> Result<T, SynthesisError>,
//                 T: Borrow<TEExtended<P>>,
//         {
//             let alloc_and_prime_order_check = |mut cs: r1cs_core::Namespace<_, _>,
//                                                value_gen: FN|
//                                                -> Result<Self, SynthesisError> {
//                 let cofactor_weight = BitIterator::new(P::COFACTOR).filter(|b| *b).count();
//                 // If we multiply by r, we actually multiply by r - 2.
//                 let r_minus_1 = (-P::ScalarField::one()).into_repr();
//                 let r_weight = BitIterator::new(&r_minus_1).filter(|b| *b).count();
//
//                 // We pick the most efficient method of performing the prime order check:
//                 // If the cofactor has lower hamming weight than the scalar field's modulus,
//                 // we first multiply by the inverse of the cofactor, and then, after allocating,
//                 // multiply by the cofactor. This ensures the resulting point has no cofactors
//                 //
//                 // Else, we multiply by the scalar field's modulus and ensure that the result
//                 // is zero.
//                 if cofactor_weight < r_weight {
//                     let ge = Self::alloc(cs.ns(|| "Alloc checked"), || {
//                         value_gen().map(|ge| ge.borrow().mul_by_cofactor_inv())
//                     })?;
//                     let mut seen_one = false;
//                     let mut result = Self::zero(cs.ns(|| "result"))?;
//                     for (i, b) in BitIterator::new(P::COFACTOR).enumerate() {
//                         let mut cs = cs.ns(|| format!("Iteration {}", i));
//
//                         let old_seen_one = seen_one;
//                         if seen_one {
//                             result.double_in_place(cs.ns(|| "Double"))?;
//                         } else {
//                             seen_one = b;
//                         }
//
//                         if b {
//                             result = if old_seen_one {
//                                 result.add(cs.ns(|| "Add"), &ge)?
//                             } else {
//                                 ge.clone()
//                             };
//                         }
//                     }
//                     Ok(result)
//                 } else {
//                     let ge = Self::alloc(cs.ns(|| "Alloc checked"), value_gen)?;
//                     let mut seen_one = false;
//                     let mut result = Self::zero(cs.ns(|| "result"))?;
//                     // Returns bits in big-endian order
//                     for (i, b) in BitIterator::new(r_minus_1).enumerate() {
//                         let mut cs = cs.ns(|| format!("Iteration {}", i));
//
//                         let old_seen_one = seen_one;
//                         if seen_one {
//                             result.double_in_place(cs.ns(|| "Double"))?;
//                         } else {
//                             seen_one = b;
//                         }
//
//                         if b {
//                             result = if old_seen_one {
//                                 result.add(cs.ns(|| "Add"), &ge)?
//                             } else {
//                                 ge.clone()
//                             };
//                         }
//                     }
//                     let neg_ge = ge.negate(cs.ns(|| "Negate ge"))?;
//                     neg_ge.enforce_equal(cs.ns(|| "Check equals"), &result)?;
//                     Ok(ge)
//                 }
//             };
//
//             let ge =
//                 alloc_and_prime_order_check(cs.ns(|| "alloc and prime order check"), value_gen)?;
//
//             Ok(ge)
//         }
//
//         fn alloc_input<FN, T, CS: ConstraintSystem<ConstraintF>>(
//             mut cs: CS,
//             value_gen: FN,
//         ) -> Result<Self, SynthesisError>
//             where
//                 FN: FnOnce() -> Result<T, SynthesisError>,
//                 T: Borrow<TEExtended<P>>,
//         {
//             let (x, y) = match value_gen() {
//                 Ok(ge) => {
//                     let ge = *ge.borrow();
//                     (Ok(ge.x), Ok(ge.y))
//                 }
//                 _ => (
//                     Err(SynthesisError::AssignmentMissing),
//                     Err(SynthesisError::AssignmentMissing),
//                 ),
//             };
//
//             let d = P::COEFF_D;
//             let a = P::COEFF_A;
//
//             let x = F::alloc_input(&mut cs.ns(|| "x"), || x)?;
//             let y = F::alloc_input(&mut cs.ns(|| "y"), || y)?;
//
//             // Check that ax^2 + y^2 = 1 + dx^2y^2
//             // We do this by checking that ax^2 - 1 = y^2 * (dx^2 - 1)
//             let x2 = x.square(&mut cs.ns(|| "x^2"))?;
//             let y2 = y.square(&mut cs.ns(|| "y^2"))?;
//
//             let one = P::BaseField::one();
//             let d_x2_minus_one = x2
//                 .mul_by_constant(cs.ns(|| "d * x^2"), &d)?
//                 .add_constant(cs.ns(|| "d * x^2 - 1"), &one.neg())?;
//
//             let a_x2_minus_one = x2
//                 .mul_by_constant(cs.ns(|| "a * x^2"), &a)?
//                 .add_constant(cs.ns(|| "a * x^2 - 1"), &one.neg())?;
//
//             d_x2_minus_one.mul_equals(cs.ns(|| "on curve check"), &y2, &a_x2_minus_one)?;
//             Ok(Self::new(x, y))
//         }
//     }
//
//     impl<P, ConstraintF, F> ConstantGadget<TEExtended<P>, ConstraintF> for AffineGadget<P, ConstraintF, F>
//         where
//             P: TEModelParameters,
//             ConstraintF: Field,
//             F: FieldGadget<P::BaseField, ConstraintF>,
//             Self: GroupGadget<TEExtended<P>, ConstraintF>,
//     {
//         #[inline]
//         fn from_value<CS: ConstraintSystem<ConstraintF>>(mut cs: CS, value: &TEExtended<P>) -> Self {
//             let x = F::from_value(cs.ns(|| "hardcode x"), &value.x);
//             let y = F::from_value(cs.ns(|| "hardcode y"), &value.y);
//
//             Self::new(x, y)
//         }
//
//         #[inline]
//         fn get_constant(&self) -> TEExtended<P> {
//             let x = self.x.get_value().unwrap();
//             let y = self.y.get_value().unwrap();
//
//             TEExtended::<P>::new(x, y)
//         }
//     }
// }

mod projective_impl {
    use super::*;
    use crate::Assignment;
    use algebra::{
        Curve,
        curves::twisted_edwards_extended::TEExtended, Field,
        PrimeField,
    };
    use std::ops::Neg;

    impl<P, ConstraintF, F> GroupGadget<TEExtended<P>, ConstraintF>
    for AffineGadget<P, ConstraintF, F>
        where
            P: TEModelParameters,
            ConstraintF: Field,
            F: FieldGadget<P::BaseField, ConstraintF>,
    {
        type Value = TEExtended<P>;
        type Variable = (F::Variable, F::Variable);

        #[inline]
        fn get_value(&self) -> Option<Self::Value> {
            match (self.x.get_value(), self.y.get_value()) {
                (Some(x), Some(y)) => Some(TEExtended::<P>::from_affine(&AffineRep::<P>::new(x, y))),
                (..) => None,
            }
        }

        #[inline]
        fn get_variable(&self) -> Self::Variable {
            (self.x.get_variable(), self.y.get_variable())
        }

        #[inline]
        fn zero<CS: ConstraintSystemAbstract<ConstraintF>>(
            mut cs: CS,
        ) -> Result<Self, SynthesisError> {
            Ok(Self::new(
                F::zero(cs.ns(|| "zero"))?,
                F::one(cs.ns(|| "one"))?,
            ))
        }

        //TODO: Implement this using enforce_verdict
        #[inline]
        fn is_zero<CS: ConstraintSystemAbstract<ConstraintF>>(
            &self,
            _: CS,
        ) -> Result<Boolean, SynthesisError> {
            unimplemented!()
        }

        /// Optimized constraints for checking Edwards point addition from ZCash
        /// developers Daira Hopwood and Sean Bowe. Requires only 6 constraints
        /// compared to 7 for the straightforward version we had earlier.
        fn add<CS: ConstraintSystemAbstract<ConstraintF>>(
            &self,
            mut cs: CS,
            other: &Self,
        ) -> Result<Self, SynthesisError> {
            let a = P::COEFF_A;
            let d = P::COEFF_D;

            // Compute U = (x1 + y1) * (x2 + y2)
            let u1 = self
                .x
                .mul_by_constant(cs.ns(|| "-A * x1"), &a.neg())?
                .add(cs.ns(|| "-A * x1 + y1"), &self.y)?;
            let u2 = other.x.add(cs.ns(|| "x2 + y2"), &other.y)?;

            let u = u1.mul(cs.ns(|| "(-A * x1 + y1) * (x2 + y2)"), &u2)?;

            // Compute v0 = x1 * y2
            let v0 = other.y.mul(&mut cs.ns(|| "v0"), &self.x)?;

            // Compute v1 = x2 * y1
            let v1 = other.x.mul(&mut cs.ns(|| "v1"), &self.y)?;

            // Compute C = d*v0*v1
            let v2 = v0
                .mul(cs.ns(|| "v0 * v1"), &v1)?
                .mul_by_constant(cs.ns(|| "D * v0 * v1"), &d)?;

            // Compute x3 = (v0 + v1) / (1 + v2)
            let x3 = F::alloc(&mut cs.ns(|| "x3"), || {
                let t0 = v0.get_value().get()? + &v1.get_value().get()?;
                let t1 = P::BaseField::one() + &v2.get_value().get()?;
                Ok(t0 * &t1.inverse().get()?)
            })?;

            let one = P::BaseField::one();
            let v2_plus_one = v2.add_constant(cs.ns(|| "v2 + 1"), &one)?;
            let v0_plus_v1 = v0.add(cs.ns(|| "v0 + v1"), &v1)?;
            x3.mul_equals(cs.ns(|| "check x3"), &v2_plus_one, &v0_plus_v1)?;

            // Compute y3 = (U + a * v0 - v1) / (1 - v2)
            let y3 = F::alloc(&mut cs.ns(|| "y3"), || {
                let t0 =
                    u.get_value().get()? + &(a * &v0.get_value().get()?) - &v1.get_value().get()?;
                let t1 = P::BaseField::one() - &v2.get_value().get()?;
                Ok(t0 * &t1.inverse().get()?)
            })?;

            let one_minus_v2 = v2
                .add_constant(cs.ns(|| "v2 - 1"), &(-one))?
                .negate(cs.ns(|| "1 - v2"))?;
            let a_v0 = v0.mul_by_constant(cs.ns(|| "a * v0"), &a)?;
            let u_plus_a_v0_minus_v1 = u
                .add(cs.ns(|| "u + a * v0"), &a_v0)?
                .sub(cs.ns(|| "u + a * v0 - v1"), &v1)?;

            y3.mul_equals(cs.ns(|| "check y3"), &one_minus_v2, &u_plus_a_v0_minus_v1)?;

            Ok(Self::new(x3, y3))
        }

        fn add_constant<CS: ConstraintSystemAbstract<ConstraintF>>(
            &self,
            mut cs: CS,
            other: &TEExtended<P>,
        ) -> Result<Self, SynthesisError> {
            let a = P::COEFF_A;
            let d = P::COEFF_D;
            // Cannot fail for TEExtended
            let other = other.into_affine().unwrap();
            let other_x = other.x;
            let other_y = other.y;

            // Compute U = (x1 + y1) * (x2 + y2)
            let u1 = self
                .x
                .mul_by_constant(cs.ns(|| "-A * x1"), &a.neg())?
                .add(cs.ns(|| "-A * x1 + y1"), &self.y)?;
            let u2 = other_x + &other_y;

            let u = u1.mul_by_constant(cs.ns(|| "(-A * x1 + y1) * (x2 + y2)"), &u2)?;

            // Compute v0 = x1 * y2
            let v0 = self.x.mul_by_constant(&mut cs.ns(|| "v0"), &other_y)?;

            // Compute v1 = x2 * y1
            let v1 = self.y.mul_by_constant(&mut cs.ns(|| "v1"), &other.x)?;

            // Compute C = d*v0*v1
            let v2 = v0
                .mul(cs.ns(|| "v0 * v1"), &v1)?
                .mul_by_constant(cs.ns(|| "D * v0 * v1"), &d)?;

            // Compute x3 = (v0 + v1) / (1 + v2)
            let x3 = F::alloc(&mut cs.ns(|| "x3"), || {
                let t0 = v0.get_value().get()? + &v1.get_value().get()?;
                let t1 = P::BaseField::one() + &v2.get_value().get()?;
                Ok(t0 * &t1.inverse().get()?)
            })?;

            let one = P::BaseField::one();
            let v2_plus_one = v2.add_constant(cs.ns(|| "v2 + 1"), &one)?;
            let v0_plus_v1 = v0.add(cs.ns(|| "v0 + v1"), &v1)?;
            x3.mul_equals(cs.ns(|| "check x3"), &v2_plus_one, &v0_plus_v1)?;

            // Compute y3 = (U + a * v0 - v1) / (1 - v2)
            let y3 = F::alloc(&mut cs.ns(|| "y3"), || {
                let t0 =
                    u.get_value().get()? + &(a * &v0.get_value().get()?) - &v1.get_value().get()?;
                let t1 = P::BaseField::one() - &v2.get_value().get()?;
                Ok(t0 * &t1.inverse().get()?)
            })?;

            let one_minus_v2 = v2
                .add_constant(cs.ns(|| "v2 - 1"), &(-one))?
                .negate(cs.ns(|| "1 - v2"))?;
            let a_v0 = v0.mul_by_constant(cs.ns(|| "a * v0"), &a)?;
            let u_plus_a_v0_minus_v1 = u
                .add(cs.ns(|| "u + a * v0"), &a_v0)?
                .sub(cs.ns(|| "u + a * v0 - v1"), &v1)?;

            y3.mul_equals(cs.ns(|| "check y3"), &one_minus_v2, &u_plus_a_v0_minus_v1)?;

            Ok(Self::new(x3, y3))
        }

        fn double_in_place<CS: ConstraintSystemAbstract<ConstraintF>>(
            &mut self,
            mut cs: CS,
        ) -> Result<(), SynthesisError> {
            let a = P::COEFF_A;

            // xy
            let xy = self.x.mul(cs.ns(|| "x * y"), &self.y)?;
            let x2 = self.x.square(cs.ns(|| "x * x"))?;
            let y2 = self.y.square(cs.ns(|| "y * y"))?;

            let a_x2 = x2.mul_by_constant(cs.ns(|| "a * x^2"), &a)?;

            // Compute x3 = (2xy) / (ax^2 + y^2)
            let x3 = F::alloc(&mut cs.ns(|| "x3"), || {
                let t0 = xy.get_value().get()?.double();
                let t1 = a * &x2.get_value().get()? + &y2.get_value().get()?;
                Ok(t0 * &t1.inverse().get()?)
            })?;

            let a_x2_plus_y2 = a_x2.add(cs.ns(|| "v2 + 1"), &y2)?;
            let two_xy = xy.double(cs.ns(|| "2xy"))?;
            x3.mul_equals(cs.ns(|| "check x3"), &a_x2_plus_y2, &two_xy)?;

            // Compute y3 = (y^2 - ax^2) / (2 - ax^2 - y^2)
            let two = P::BaseField::one().double();
            let y3 = F::alloc(&mut cs.ns(|| "y3"), || {
                let a_x2 = a * &x2.get_value().get()?;
                let t0 = y2.get_value().get()? - &a_x2;
                let t1 = two - &a_x2 - &y2.get_value().get()?;
                Ok(t0 * &t1.inverse().get()?)
            })?;
            let y2_minus_a_x2 = y2.sub(cs.ns(|| "y^2 - ax^2"), &a_x2)?;
            let two_minus_ax2_minus_y2 = a_x2
                .add(cs.ns(|| "ax2 + y2"), &y2)?
                .negate(cs.ns(|| "-ax2 - y2"))?
                .add_constant(cs.ns(|| "2 -ax2 - y2"), &two)?;

            y3.mul_equals(
                cs.ns(|| "check y3"),
                &two_minus_ax2_minus_y2,
                &y2_minus_a_x2,
            )?;
            self.x = x3;
            self.y = y3;

            Ok(())
        }

        fn negate<CS: ConstraintSystemAbstract<ConstraintF>>(
            &self,
            mut cs: CS,
        ) -> Result<Self, SynthesisError> {
            Ok(Self::new(
                self.x.negate(cs.ns(|| "negate x"))?,
                self.y.clone(),
            ))
        }

        fn precomputed_base_scalar_mul<'a, CS, I, B>(
            &mut self,
            mut cs: CS,
            scalar_bits_with_base_powers: I,
        ) -> Result<(), SynthesisError>
<<<<<<< HEAD
            where
                CS: ConstraintSystem<ConstraintF>,
                I: Iterator<Item = (B, &'a TEExtended<P>)>,
                B: Borrow<Boolean>,
=======
        where
            CS: ConstraintSystemAbstract<ConstraintF>,
            I: Iterator<Item = (B, &'a TEProjective<P>)>,
            B: Borrow<Boolean>,
>>>>>>> d41aef65
        {
            let scalar_bits_with_base_powers: Vec<_> = scalar_bits_with_base_powers
                .map(|(bit, base)| (*bit.borrow(), *base))
                .collect();
            let zero = TEExtended::zero();
            for (i, bits_base_powers) in scalar_bits_with_base_powers.chunks(2).enumerate() {
                let mut cs = cs.ns(|| format!("Chunk {}", i));
                if bits_base_powers.len() == 2 {
                    let bits = [bits_base_powers[0].0, bits_base_powers[1].0];
                    let base_powers = [bits_base_powers[0].1, bits_base_powers[1].1];

                    let mut table = [
                        zero,
                        base_powers[0],
                        base_powers[1],
                        base_powers[0] + &base_powers[1],
                    ];

                    TEExtended::batch_normalization(&mut table);
                    let x_s = [table[0].x, table[1].x, table[2].x, table[3].x];
                    let y_s = [table[0].y, table[1].y, table[2].y, table[3].y];

                    let x: F = F::two_bit_lookup(cs.ns(|| "Lookup x"), &bits, &x_s)?;
                    let y: F = F::two_bit_lookup(cs.ns(|| "Lookup y"), &bits, &y_s)?;
                    let adder: Self = Self::new(x, y);
                    *self = <Self as GroupGadget<TEExtended<P>, ConstraintF>>::add(
                        self,
                        &mut cs.ns(|| "Add"),
                        &adder,
                    )?;
                } else if bits_base_powers.len() == 1 {
                    let bit = bits_base_powers[0].0;
                    let base_power = bits_base_powers[0].1;
                    let new_encoded =
                        self.add_constant(&mut cs.ns(|| "Add base power"), &base_power)?;
                    *self = Self::conditionally_select(
                        &mut cs.ns(|| "Conditional Select"),
                        &bit,
                        &new_encoded,
                        &self,
                    )?;
                }
            }

            Ok(())
        }

        fn precomputed_base_3_bit_signed_digit_scalar_mul<'a, CS, I, J, B>(
            mut cs: CS,
            bases: &[B],
            scalars: &[J],
        ) -> Result<Self, SynthesisError>
<<<<<<< HEAD
            where
                CS: ConstraintSystem<ConstraintF>,
                I: Borrow<[Boolean]>,
                J: Borrow<[I]>,
                B: Borrow<[TEExtended<P>]>,
=======
        where
            CS: ConstraintSystemAbstract<ConstraintF>,
            I: Borrow<[Boolean]>,
            J: Borrow<[I]>,
            B: Borrow<[TEProjective<P>]>,
>>>>>>> d41aef65
        {
            const CHUNK_SIZE: usize = 3;
            let mut edwards_result: Option<AffineGadget<P, ConstraintF, F>> = None;
            let mut result: Option<MontgomeryAffineGadget<P, ConstraintF, F>> = None;

            let mut process_segment_result =
                |mut cs: r1cs_core::Namespace<_, _>,
                 result: &MontgomeryAffineGadget<P, ConstraintF, F>|
                 -> Result<(), SynthesisError> {
                    let segment_result = result.into_edwards(cs.ns(|| "segment result"))?;
                    match edwards_result {
                        None => {
                            edwards_result = Some(segment_result);
                        }
                        Some(ref mut edwards_result) => {
                            *edwards_result = GroupGadget::<TEExtended<P>, ConstraintF>::add(
                                &segment_result,
                                cs.ns(|| "edwards addition"),
                                edwards_result,
                            )?;
                        }
                    }

                    Ok(())
                };

            // Compute ∏(h_i^{m_i}) for all i.
            for (segment_i, (segment_bits_chunks, segment_powers)) in
            scalars.iter().zip(bases.iter()).enumerate()
            {
                for (i, (bits, base_power)) in segment_bits_chunks
                    .borrow()
                    .iter()
                    .zip(segment_powers.borrow().iter())
                    .enumerate()
                {
                    let base_power = base_power.borrow();
                    let mut acc_power = *base_power;
                    let mut coords = vec![];
                    for _ in 0..4 {
                        coords.push(acc_power);
                        acc_power += base_power;
                    }

                    let bits = bits.borrow().to_bits(
                        &mut cs.ns(|| format!("Convert Scalar {}, {} to bits", segment_i, i)),
                    )?;
                    if bits.len() != CHUNK_SIZE {
                        return Err(SynthesisError::Unsatisfiable);
                    }

                    let coords = coords
                        .iter()
                        .map(|p| {
                            // Cannot fail for TEExtended
                            let p = p.into_affine().unwrap();
                            MontgomeryAffineGadget::<P, ConstraintF, F>::from_edwards_to_coords(&TEExtended::<P>::from_affine(&p))
                                .unwrap()
                        })
                        .collect::<Vec<_>>();

                    let x_coeffs = coords.iter().map(|p| p.0).collect::<Vec<_>>();
                    let y_coeffs = coords.iter().map(|p| p.1).collect::<Vec<_>>();

                    let precomp = Boolean::and(
                        cs.ns(|| format!("precomp in window {}, {}", segment_i, i)),
                        &bits[0],
                        &bits[1],
                    )?;

                    let x = F::two_bit_lookup_lc(
                        cs.ns(|| format!("x in window {}, {}", segment_i, i)),
                        &precomp,
                        &[bits[0], bits[1]],
                        &x_coeffs,
                    )?;

                    let y = F::three_bit_cond_neg_lookup(
                        cs.ns(|| format!("y lookup in window {}, {}", segment_i, i)),
                        &bits,
                        &precomp,
                        &y_coeffs,
                    )?;

                    let tmp = MontgomeryAffineGadget::new(x, y);

                    match result {
                        None => {
                            result = Some(tmp);
                        }
                        Some(ref mut result) => {
                            *result = tmp.add(
                                cs.ns(|| format!("addition of window {}, {}", segment_i, i)),
                                result,
                            )?;
                        }
                    }
                }

                process_segment_result(
                    cs.ns(|| format!("window {}", segment_i)),
                    &result.unwrap(),
                )?;
                result = None;
            }
            if result.is_some() {
                process_segment_result(cs.ns(|| "leftover"), &result.unwrap())?;
            }
            Ok(edwards_result.unwrap())
        }

        fn cost_of_add() -> usize {
            4 * F::cost_of_mul() + 2 * F::cost_of_mul_equals()
        }

        fn cost_of_double() -> usize {
            3 + 2 * F::cost_of_mul_equals()
        }
    }

    impl<P, ConstraintF, F> AllocGadget<TEExtended<P>, ConstraintF>
    for AffineGadget<P, ConstraintF, F>
        where
            P: TEModelParameters,
            ConstraintF: Field,
            F: FieldGadget<P::BaseField, ConstraintF>,
            Self: GroupGadget<TEExtended<P>, ConstraintF>,
    {
        fn alloc<FN, T, CS: ConstraintSystemAbstract<ConstraintF>>(
            mut cs: CS,
            value_gen: FN,
        ) -> Result<Self, SynthesisError>
            where
                FN: FnOnce() -> Result<T, SynthesisError>,
                T: Borrow<TEExtended<P>>,
        {
            let (x, y) = match value_gen() {
                Ok(ge) => {
                    // Cannot fail for TEExtended
                    let ge = ge.borrow().into_affine().unwrap();
                    (Ok(ge.x), Ok(ge.y))
                }
                _ => (
                    Err(SynthesisError::AssignmentMissing),
                    Err(SynthesisError::AssignmentMissing),
                ),
            };

            let d = P::COEFF_D;
            let a = P::COEFF_A;

            let x = F::alloc(&mut cs.ns(|| "x"), || x)?;
            let y = F::alloc(&mut cs.ns(|| "y"), || y)?;

            // Check that ax^2 + y^2 = 1 + dx^2y^2
            // We do this by checking that ax^2 - 1 = y^2 * (dx^2 - 1)
            let x2 = x.square(&mut cs.ns(|| "x^2"))?;
            let y2 = y.square(&mut cs.ns(|| "y^2"))?;

            let one = P::BaseField::one();
            let d_x2_minus_one = x2
                .mul_by_constant(cs.ns(|| "d * x^2"), &d)?
                .add_constant(cs.ns(|| "d * x^2 - 1"), &one.neg())?;

            let a_x2_minus_one = x2
                .mul_by_constant(cs.ns(|| "a * x^2"), &a)?
                .add_constant(cs.ns(|| "a * x^2 - 1"), &one.neg())?;

            d_x2_minus_one.mul_equals(cs.ns(|| "on curve check"), &y2, &a_x2_minus_one)?;
            Ok(Self::new(x, y))
        }

        #[inline]
        fn alloc_without_check<FN, T, CS: ConstraintSystemAbstract<ConstraintF>>(
            mut cs: CS,
            value_gen: FN,
        ) -> Result<Self, SynthesisError>
            where
                FN: FnOnce() -> Result<T, SynthesisError>,
                T: Borrow<TEExtended<P>>,
        {
            let (x, y) = match value_gen() {
                Ok(ge) => {
                    // Cannot fail for TEExtended
                    let ge = ge.borrow().into_affine().unwrap();
                    (Ok(ge.x), Ok(ge.y))
                }
                _ => (
                    Err(SynthesisError::AssignmentMissing),
                    Err(SynthesisError::AssignmentMissing),
                ),
            };

            let x = F::alloc(&mut cs.ns(|| "x"), || x)?;
            let y = F::alloc(&mut cs.ns(|| "y"), || y)?;

            Ok(Self::new(x, y))
        }

        #[inline]
        fn alloc_checked<FN, T, CS: ConstraintSystemAbstract<ConstraintF>>(
            mut cs: CS,
            value_gen: FN,
        ) -> Result<Self, SynthesisError>
            where
                FN: FnOnce() -> Result<T, SynthesisError>,
                T: Borrow<TEExtended<P>>,
        {
            let alloc_and_prime_order_check = |mut cs: r1cs_core::Namespace<_, _>,
                                               value_gen: FN|
                                               -> Result<Self, SynthesisError> {
                let cofactor_weight = BitIterator::new(P::COFACTOR).filter(|b| *b).count();
                // If we multiply by r, we actually multiply by r - 2.
                let r_minus_1 = (-P::ScalarField::one()).into_repr();
                let r_weight = BitIterator::new(&r_minus_1).filter(|b| *b).count();

                // We pick the most efficient method of performing the prime order check:
                // If the cofactor has lower hamming weight than the scalar field's modulus,
                // we first multiply by the inverse of the cofactor, and then, after allocating,
                // multiply by the cofactor. This ensures the resulting point has no cofactors
                //
                // Else, we multiply by the scalar field's modulus and ensure that the result
                // is zero.
                if cofactor_weight < r_weight {
                    let ge = Self::alloc(cs.ns(|| "Alloc checked"), || {
                        value_gen().map(|ge| {
                            ge.borrow()
                                .scale_by_cofactor_inv()
                        })
                    })?;
                    let mut seen_one = false;
                    let mut result = Self::zero(cs.ns(|| "result"))?;
                    for (i, b) in BitIterator::new(P::COFACTOR).enumerate() {
                        let mut cs = cs.ns(|| format!("Iteration {}", i));

                        let old_seen_one = seen_one;
                        if seen_one {
                            result.double_in_place(cs.ns(|| "Double"))?;
                        } else {
                            seen_one = b;
                        }

                        if b {
                            result = if old_seen_one {
                                result.add(cs.ns(|| "Add"), &ge)?
                            } else {
                                ge.clone()
                            };
                        }
                    }
                    Ok(result)
                } else {
                    let ge = Self::alloc(cs.ns(|| "Alloc checked"), value_gen)?;
                    let mut seen_one = false;
                    let mut result = Self::zero(cs.ns(|| "result"))?;
                    // Returns bits in big-endian order
                    for (i, b) in BitIterator::new(r_minus_1).enumerate() {
                        let mut cs = cs.ns(|| format!("Iteration {}", i));

                        let old_seen_one = seen_one;
                        if seen_one {
                            result.double_in_place(cs.ns(|| "Double"))?;
                        } else {
                            seen_one = b;
                        }

                        if b {
                            result = if old_seen_one {
                                result.add(cs.ns(|| "Add"), &ge)?
                            } else {
                                ge.clone()
                            };
                        }
                    }
                    let neg_ge = ge.negate(cs.ns(|| "Negate ge"))?;
                    neg_ge.enforce_equal(cs.ns(|| "Check equals"), &result)?;
                    Ok(ge)
                }
            };

            let ge =
                alloc_and_prime_order_check(cs.ns(|| "alloc and prime order check"), value_gen)?;

            Ok(ge)
        }

        fn alloc_input<FN, T, CS: ConstraintSystemAbstract<ConstraintF>>(
            mut cs: CS,
            value_gen: FN,
        ) -> Result<Self, SynthesisError>
            where
                FN: FnOnce() -> Result<T, SynthesisError>,
                T: Borrow<TEExtended<P>>,
        {
            let (x, y) = match value_gen() {
                Ok(ge) => {
                    // Cannot fail for TEExtended
                    let ge = ge.borrow().into_affine().unwrap();
                    (Ok(ge.x), Ok(ge.y))
                }
                _ => (
                    Err(SynthesisError::AssignmentMissing),
                    Err(SynthesisError::AssignmentMissing),
                ),
            };

            let d = P::COEFF_D;
            let a = P::COEFF_A;

            let x = F::alloc_input(&mut cs.ns(|| "x"), || x)?;
            let y = F::alloc_input(&mut cs.ns(|| "y"), || y)?;

            // Check that ax^2 + y^2 = 1 + dx^2y^2
            // We do this by checking that ax^2 - 1 = y^2 * (dx^2 - 1)
            let x2 = x.square(&mut cs.ns(|| "x^2"))?;
            let y2 = y.square(&mut cs.ns(|| "y^2"))?;

            let one = P::BaseField::one();
            let d_x2_minus_one = x2
                .mul_by_constant(cs.ns(|| "d * x^2"), &d)?
                .add_constant(cs.ns(|| "d * x^2 - 1"), &one.neg())?;

            let a_x2_minus_one = x2
                .mul_by_constant(cs.ns(|| "a * x^2"), &a)?
                .add_constant(cs.ns(|| "a * x^2 - 1"), &one.neg())?;

            d_x2_minus_one.mul_equals(cs.ns(|| "on curve check"), &y2, &a_x2_minus_one)?;
            Ok(Self::new(x, y))
        }
    }

    impl<P, ConstraintF, F> ConstantGadget<TEExtended<P>, ConstraintF>
    for AffineGadget<P, ConstraintF, F>
        where
            P: TEModelParameters,
            ConstraintF: Field,
            F: FieldGadget<P::BaseField, ConstraintF>,
            Self: GroupGadget<TEExtended<P>, ConstraintF>,
    {
        #[inline]
        fn from_value<CS: ConstraintSystemAbstract<ConstraintF>>(
            mut cs: CS,
            value: &TEExtended<P>,
        ) -> Self {
            // Cannot faile for TEExtended
            let value = value.into_affine().unwrap();
            let x = F::from_value(cs.ns(|| "hardcode x"), &value.x);
            let y = F::from_value(cs.ns(|| "hardcode y"), &value.y);

            Self::new(x, y)
        }

        #[inline]
        fn get_constant(&self) -> TEExtended<P> {
            let value_proj = TEExtended::<P>::from_affine(&AffineRep::<P>::new(self.x.get_value().unwrap(), self.y.get_value().unwrap()));
            let x = value_proj.x;
            let y = value_proj.y;
            let t = value_proj.t;
            let z = value_proj.z;
            TEExtended::<P>::new(x, y, t, z)
        }
    }
}

impl<P, ConstraintF, F> CondSelectGadget<ConstraintF> for AffineGadget<P, ConstraintF, F>
    where
        P: TEModelParameters,
        ConstraintF: Field,
        F: FieldGadget<P::BaseField, ConstraintF>,
{
    #[inline]
    fn conditionally_select<CS: ConstraintSystemAbstract<ConstraintF>>(
        mut cs: CS,
        cond: &Boolean,
        first: &Self,
        second: &Self,
    ) -> Result<Self, SynthesisError> {
        let x = F::conditionally_select(&mut cs.ns(|| "x"), cond, &first.x, &second.x)?;
        let y = F::conditionally_select(&mut cs.ns(|| "y"), cond, &first.y, &second.y)?;

        Ok(Self::new(x, y))
    }

    fn cost() -> usize {
        2 * <F as CondSelectGadget<ConstraintF>>::cost()
    }
}

impl<P, ConstraintF, F> EqGadget<ConstraintF> for AffineGadget<P, ConstraintF, F>
    where
        P: TEModelParameters,
        ConstraintF: Field,
        F: FieldGadget<P::BaseField, ConstraintF>,
{
    fn is_eq<CS: ConstraintSystemAbstract<ConstraintF>>(
        &self,
        mut cs: CS,
        other: &Self,
    ) -> Result<Boolean, SynthesisError> {
        let b0 = self.x.is_eq(cs.ns(|| "x"), &other.x)?;
        let b1 = self.y.is_eq(cs.ns(|| "y"), &other.y)?;
        Boolean::and(cs.ns(|| "x AND y"), &b0, &b1)
    }

    #[inline]
    fn conditional_enforce_equal<CS: ConstraintSystemAbstract<ConstraintF>>(
        &self,
        mut cs: CS,
        other: &Self,
        should_enforce: &Boolean,
    ) -> Result<(), SynthesisError> {
        self.x
            .conditional_enforce_equal(cs.ns(|| "x"), &other.x, should_enforce)?;
        self.y
            .conditional_enforce_equal(cs.ns(|| "y"), &other.y, should_enforce)?;
        Ok(())
    }

    #[inline]
    fn conditional_enforce_not_equal<CS: ConstraintSystemAbstract<ConstraintF>>(
        &self,
        mut cs: CS,
        other: &Self,
        should_enforce: &Boolean,
    ) -> Result<(), SynthesisError> {
        let is_equal = self.is_eq(cs.ns(|| "is_eq(self, other)"), other)?;
        Boolean::and(
            cs.ns(|| "is_equal AND should_enforce"),
            &is_equal,
            should_enforce,
        )?
            .enforce_equal(
                cs.ns(|| "is_equal AND should_enforce == false"),
                &Boolean::Constant(false),
            )
    }
}

impl<P, ConstraintF, F> ToBitsGadget<ConstraintF> for AffineGadget<P, ConstraintF, F>
    where
        P: TEModelParameters,
        ConstraintF: Field,
        F: FieldGadget<P::BaseField, ConstraintF>,
{
    fn to_bits<CS: ConstraintSystemAbstract<ConstraintF>>(
        &self,
        mut cs: CS,
    ) -> Result<Vec<Boolean>, SynthesisError> {
        let mut x_bits = self.x.to_bits(cs.ns(|| "X Coordinate To Bits"))?;
        let y_bits = self.y.to_bits(cs.ns(|| "Y Coordinate To Bits"))?;
        x_bits.extend_from_slice(&y_bits);
        Ok(x_bits)
    }

    fn to_bits_strict<CS: ConstraintSystemAbstract<ConstraintF>>(
        &self,
        mut cs: CS,
    ) -> Result<Vec<Boolean>, SynthesisError> {
        let mut x_bits = self.x.to_bits_strict(cs.ns(|| "X Coordinate To Bits"))?;
        let y_bits = self.y.to_bits_strict(cs.ns(|| "Y Coordinate To Bits"))?;
        x_bits.extend_from_slice(&y_bits);

        Ok(x_bits)
    }
}

impl<P, ConstraintF, F> ToBytesGadget<ConstraintF> for AffineGadget<P, ConstraintF, F>
    where
        P: TEModelParameters,
        ConstraintF: Field,
        F: FieldGadget<P::BaseField, ConstraintF>,
{
    fn to_bytes<CS: ConstraintSystemAbstract<ConstraintF>>(
        &self,
        mut cs: CS,
    ) -> Result<Vec<UInt8>, SynthesisError> {
        let mut x_bytes = self.x.to_bytes(cs.ns(|| "x"))?;
        let y_bytes = self.y.to_bytes(cs.ns(|| "y"))?;
        x_bytes.extend_from_slice(&y_bytes);
        Ok(x_bytes)
    }

    fn to_bytes_strict<CS: ConstraintSystemAbstract<ConstraintF>>(
        &self,
        mut cs: CS,
    ) -> Result<Vec<UInt8>, SynthesisError> {
        let mut x_bytes = self.x.to_bytes_strict(cs.ns(|| "x"))?;
        let y_bytes = self.y.to_bytes_strict(cs.ns(|| "y"))?;
        x_bytes.extend_from_slice(&y_bytes);

        Ok(x_bytes)
    }
}

#[cfg(test)]
#[allow(dead_code)]
pub(crate) fn test<ConstraintF, P, GG>()
    where
        ConstraintF: Field,
        P: TEModelParameters,
        GG: GroupGadget<TEExtended<P>, ConstraintF, Value = TEExtended<P>>,
{
<<<<<<< HEAD
    use crate::{
        boolean::AllocatedBit, groups::test::group_test, prelude::*,
        test_constraint_system::TestConstraintSystem,
    };
    use algebra::{PrimeField, UniformRand};
=======
    use crate::{boolean::AllocatedBit, groups::test::group_test, prelude::*};
    use algebra::{Group, PrimeField, UniformRand};
    use r1cs_core::{ConstraintSystem, ConstraintSystemDebugger, SynthesisMode};
>>>>>>> d41aef65
    use rand::{thread_rng, Rng};

    group_test::<ConstraintF, TEExtended<P>, GG>();

    let mut cs = ConstraintSystem::new(SynthesisMode::Debug);

    let a: TEExtended<P> = UniformRand::rand(&mut thread_rng());
    let gadget_a = GG::alloc(&mut cs.ns(|| "a"), || Ok(a)).unwrap();
    // Check mul_bits
    let scalar: <TEExtended<P> as Group>::ScalarField = UniformRand::rand(&mut thread_rng());
    let native_result = a * &scalar;

    let mut scalar: Vec<bool> = BitIterator::new(scalar.into_repr()).collect();
    // Get the scalar bits into little-endian form.
    scalar.reverse();
    let input = Vec::<Boolean>::alloc(cs.ns(|| "Input"), || Ok(scalar)).unwrap();
    let result = gadget_a
        .mul_bits(cs.ns(|| "mul_bits"), input.iter())
        .unwrap();
    let gadget_value = result.get_value().expect("Gadget_result failed");
    assert_eq!(native_result, gadget_value);

    assert!(cs.is_satisfied());

    // Test the cost of allocation, conditional selection, and point addition.
    let mut cs = ConstraintSystem::new(SynthesisMode::Debug);

    let bit = AllocatedBit::alloc(&mut cs.ns(|| "bool"), || Ok(true))
        .unwrap()
        .into();

    let mut rng = thread_rng();
    let a: TEExtended<P> = rng.gen();
    let b: TEExtended<P> = rng.gen();
    let gadget_a = GG::alloc(&mut cs.ns(|| "a"), || Ok(a)).unwrap();
    let gadget_b = GG::alloc(&mut cs.ns(|| "b"), || Ok(b)).unwrap();
    let alloc_cost = cs.num_constraints();
    let _ =
        GG::conditionally_select(&mut cs.ns(|| "cond_select"), &bit, &gadget_a, &gadget_b).unwrap();
    let cond_select_cost = cs.num_constraints() - alloc_cost;

    let _ = gadget_a.add(&mut cs.ns(|| "ab"), &gadget_b).unwrap();
    let add_cost = cs.num_constraints() - cond_select_cost - alloc_cost;
    assert_eq!(cond_select_cost, <GG as CondSelectGadget<_>>::cost());
    assert_eq!(add_cost, GG::cost_of_add());
    assert!(cs.is_satisfied());
}<|MERGE_RESOLUTION|>--- conflicted
+++ resolved
@@ -1,11 +1,10 @@
 use algebra::{
+    curves::{
+        twisted_edwards_extended::{AffineRep, TEExtended},
+        Curve, MontgomeryModelParameters, TEModelParameters,
+    },
+    fields::{BitIterator, Field},
     groups::Group,
-    fields::{Field, BitIterator},
-    curves::{
-        Curve,
-        TEModelParameters, MontgomeryModelParameters,
-        twisted_edwards_extended::{AffineRep, TEExtended}
-    },
 };
 
 use r1cs_core::{ConstraintSystemAbstract, SynthesisError};
@@ -38,7 +37,7 @@
     use std::ops::{AddAssign, MulAssign, SubAssign};
 
     impl<P: TEModelParameters, ConstraintF: Field, F: FieldGadget<P::BaseField, ConstraintF>>
-    MontgomeryAffineGadget<P, ConstraintF, F>
+        MontgomeryAffineGadget<P, ConstraintF, F>
     {
         pub fn new(x: F, y: F) -> Self {
             Self {
@@ -176,7 +175,7 @@
             let yprime = F::alloc(cs.ns(|| "yprime"), || {
                 Ok(-(self.y.get_value().get()?
                     + &(lambda.get_value().get()?
-                    * &(xprime.get_value().get()? - &self.x.get_value().get()?))))
+                        * &(xprime.get_value().get()? - &self.x.get_value().get()?))))
             })?;
 
             let xres = self.x.sub(cs.ns(|| "xres"), &xprime)?;
@@ -205,7 +204,7 @@
 }
 
 impl<P: TEModelParameters, ConstraintF: Field, F: FieldGadget<P::BaseField, ConstraintF>>
-AffineGadget<P, ConstraintF, F>
+    AffineGadget<P, ConstraintF, F>
 {
     pub fn new(x: F, y: F) -> Self {
         Self {
@@ -218,10 +217,10 @@
 }
 
 impl<P, ConstraintF, F> PartialEq for AffineGadget<P, ConstraintF, F>
-    where
-        P: TEModelParameters,
-        ConstraintF: Field,
-        F: FieldGadget<P::BaseField, ConstraintF>,
+where
+    P: TEModelParameters,
+    ConstraintF: Field,
+    F: FieldGadget<P::BaseField, ConstraintF>,
 {
     fn eq(&self, other: &Self) -> bool {
         self.x == other.x && self.y == other.y
@@ -229,8 +228,6 @@
 }
 
 impl<P, ConstraintF, F> Eq for AffineGadget<P, ConstraintF, F>
-<<<<<<< HEAD
-=======
 where
     P: TEModelParameters,
     ConstraintF: Field,
@@ -238,485 +235,6 @@
 {
 }
 
-mod affine_impl {
-    use super::*;
-    use crate::Assignment;
-    use algebra::{curves::AffineCurve, Field, PrimeField};
-    use std::ops::Neg;
-
-    impl<P, ConstraintF, F> GroupGadget<TEAffine<P>, ConstraintF> for AffineGadget<P, ConstraintF, F>
-    where
-        P: TEModelParameters,
-        ConstraintF: Field,
-        F: FieldGadget<P::BaseField, ConstraintF>,
-    {
-        type Value = TEAffine<P>;
-        type Variable = (F::Variable, F::Variable);
-
-        #[inline]
-        fn get_value(&self) -> Option<Self::Value> {
-            match (self.x.get_value(), self.y.get_value()) {
-                (Some(x), Some(y)) => Some(TEAffine::new(x, y)),
-                (..) => None,
-            }
-        }
-
-        #[inline]
-        fn get_variable(&self) -> Self::Variable {
-            (self.x.get_variable(), self.y.get_variable())
-        }
-
-        #[inline]
-        fn zero<CS: ConstraintSystemAbstract<ConstraintF>>(
-            mut cs: CS,
-        ) -> Result<Self, SynthesisError> {
-            Ok(Self::new(
-                F::zero(cs.ns(|| "zero"))?,
-                F::one(cs.ns(|| "one"))?,
-            ))
-        }
-
-        //TODO: Implement this using enforce_verdict
-        #[inline]
-        fn is_zero<CS: ConstraintSystemAbstract<ConstraintF>>(
-            &self,
-            _: CS,
-        ) -> Result<Boolean, SynthesisError> {
-            unimplemented!()
-        }
-
-        /// Optimized constraints for checking Edwards point addition from ZCash
-        /// developers Daira Hopwood and Sean Bowe. Requires only 6 constraints
-        /// compared to 7 for the straightforward version we had earlier.
-        fn add<CS: ConstraintSystemAbstract<ConstraintF>>(
-            &self,
-            mut cs: CS,
-            other: &Self,
-        ) -> Result<Self, SynthesisError> {
-            let a = P::COEFF_A;
-            let d = P::COEFF_D;
-
-            // Compute U = (x1 + y1) * (x2 + y2)
-            let u1 = self
-                .x
-                .mul_by_constant(cs.ns(|| "-A * x1"), &a.neg())?
-                .add(cs.ns(|| "-A * x1 + y1"), &self.y)?;
-            let u2 = other.x.add(cs.ns(|| "x2 + y2"), &other.y)?;
-
-            let u = u1.mul(cs.ns(|| "(-A * x1 + y1) * (x2 + y2)"), &u2)?;
-
-            // Compute v0 = x1 * y2
-            let v0 = other.y.mul(&mut cs.ns(|| "v0"), &self.x)?;
-
-            // Compute v1 = x2 * y1
-            let v1 = other.x.mul(&mut cs.ns(|| "v1"), &self.y)?;
-
-            // Compute C = d*v0*v1
-            let v2 = v0
-                .mul(cs.ns(|| "v0 * v1"), &v1)?
-                .mul_by_constant(cs.ns(|| "D * v0 * v1"), &d)?;
-
-            // Compute x3 = (v0 + v1) / (1 + v2)
-            let x3 = F::alloc(&mut cs.ns(|| "x3"), || {
-                let t0 = v0.get_value().get()? + &v1.get_value().get()?;
-                let t1 = P::BaseField::one() + &v2.get_value().get()?;
-                Ok(t0 * &t1.inverse().get()?)
-            })?;
-
-            let one = P::BaseField::one();
-            let v2_plus_one = v2.add_constant(cs.ns(|| "v2 + 1"), &one)?;
-            let v0_plus_v1 = v0.add(cs.ns(|| "v0 + v1"), &v1)?;
-            x3.mul_equals(cs.ns(|| "check x3"), &v2_plus_one, &v0_plus_v1)?;
-
-            // Compute y3 = (U + a * v0 - v1) / (1 - v2)
-            let y3 = F::alloc(&mut cs.ns(|| "y3"), || {
-                let t0 =
-                    u.get_value().get()? + &(a * &v0.get_value().get()?) - &v1.get_value().get()?;
-                let t1 = P::BaseField::one() - &v2.get_value().get()?;
-                Ok(t0 * &t1.inverse().get()?)
-            })?;
-
-            let one_minus_v2 = v2
-                .add_constant(cs.ns(|| "v2 - 1"), &(-one))?
-                .negate(cs.ns(|| "1 - v2"))?;
-            let a_v0 = v0.mul_by_constant(cs.ns(|| "a * v0"), &a)?;
-            let u_plus_a_v0_minus_v1 = u
-                .add(cs.ns(|| "u + a * v0"), &a_v0)?
-                .sub(cs.ns(|| "u + a * v0 - v1"), &v1)?;
-
-            y3.mul_equals(cs.ns(|| "check y3"), &one_minus_v2, &u_plus_a_v0_minus_v1)?;
-
-            Ok(Self::new(x3, y3))
-        }
-
-        fn add_constant<CS: ConstraintSystemAbstract<ConstraintF>>(
-            &self,
-            mut cs: CS,
-            other: &TEAffine<P>,
-        ) -> Result<Self, SynthesisError> {
-            let a = P::COEFF_A;
-            let d = P::COEFF_D;
-            let other_x = other.x;
-            let other_y = other.y;
-
-            // Compute U = (x1 + y1) * (x2 + y2)
-            let u1 = self
-                .x
-                .mul_by_constant(cs.ns(|| "-A * x1"), &a.neg())?
-                .add(cs.ns(|| "-A * x1 + y1"), &self.y)?;
-            let u2 = other_x + &other_y;
-
-            let u = u1.mul_by_constant(cs.ns(|| "(-A * x1 + y1) * (x2 + y2)"), &u2)?;
-
-            // Compute v0 = x1 * y2
-            let v0 = self.x.mul_by_constant(&mut cs.ns(|| "v0"), &other_y)?;
-
-            // Compute v1 = x2 * y1
-            let v1 = self.y.mul_by_constant(&mut cs.ns(|| "v1"), &other.x)?;
-
-            // Compute C = d*v0*v1
-            let v2 = v0
-                .mul(cs.ns(|| "v0 * v1"), &v1)?
-                .mul_by_constant(cs.ns(|| "D * v0 * v1"), &d)?;
-
-            // Compute x3 = (v0 + v1) / (1 + v2)
-            let x3 = F::alloc(&mut cs.ns(|| "x3"), || {
-                let t0 = v0.get_value().get()? + &v1.get_value().get()?;
-                let t1 = P::BaseField::one() + &v2.get_value().get()?;
-                Ok(t0 * &t1.inverse().get()?)
-            })?;
-
-            let one = P::BaseField::one();
-            let v2_plus_one = v2.add_constant(cs.ns(|| "v2 + 1"), &one)?;
-            let v0_plus_v1 = v0.add(cs.ns(|| "v0 + v1"), &v1)?;
-            x3.mul_equals(cs.ns(|| "check x3"), &v2_plus_one, &v0_plus_v1)?;
-
-            // Compute y3 = (U + a * v0 - v1) / (1 - v2)
-            let y3 = F::alloc(&mut cs.ns(|| "y3"), || {
-                let t0 =
-                    u.get_value().get()? + &(a * &v0.get_value().get()?) - &v1.get_value().get()?;
-                let t1 = P::BaseField::one() - &v2.get_value().get()?;
-                Ok(t0 * &t1.inverse().get()?)
-            })?;
-
-            let one_minus_v2 = v2
-                .add_constant(cs.ns(|| "v2 - 1"), &(-one))?
-                .negate(cs.ns(|| "1 - v2"))?;
-            let a_v0 = v0.mul_by_constant(cs.ns(|| "a * v0"), &a)?;
-            let u_plus_a_v0_minus_v1 = u
-                .add(cs.ns(|| "u + a * v0"), &a_v0)?
-                .sub(cs.ns(|| "u + a * v0 - v1"), &v1)?;
-
-            y3.mul_equals(cs.ns(|| "check y3"), &one_minus_v2, &u_plus_a_v0_minus_v1)?;
-
-            Ok(Self::new(x3, y3))
-        }
-
-        fn double_in_place<CS: ConstraintSystemAbstract<ConstraintF>>(
-            &mut self,
-            mut cs: CS,
-        ) -> Result<(), SynthesisError> {
-            let a = P::COEFF_A;
-
-            // xy
-            let xy = self.x.mul(cs.ns(|| "x * y"), &self.y)?;
-            let x2 = self.x.square(cs.ns(|| "x * x"))?;
-            let y2 = self.y.square(cs.ns(|| "y * y"))?;
-
-            let a_x2 = x2.mul_by_constant(cs.ns(|| "a * x^2"), &a)?;
-
-            // Compute x3 = (2xy) / (ax^2 + y^2)
-            let x3 = F::alloc(&mut cs.ns(|| "x3"), || {
-                let t0 = xy.get_value().get()?.double();
-                let t1 = a * &x2.get_value().get()? + &y2.get_value().get()?;
-                Ok(t0 * &t1.inverse().get()?)
-            })?;
-
-            let a_x2_plus_y2 = a_x2.add(cs.ns(|| "v2 + 1"), &y2)?;
-            let two_xy = xy.double(cs.ns(|| "2xy"))?;
-            x3.mul_equals(cs.ns(|| "check x3"), &a_x2_plus_y2, &two_xy)?;
-
-            // Compute y3 = (y^2 - ax^2) / (2 - ax^2 - y^2)
-            let two = P::BaseField::one().double();
-            let y3 = F::alloc(&mut cs.ns(|| "y3"), || {
-                let a_x2 = a * &x2.get_value().get()?;
-                let t0 = y2.get_value().get()? - &a_x2;
-                let t1 = two - &a_x2 - &y2.get_value().get()?;
-                Ok(t0 * &t1.inverse().get()?)
-            })?;
-            let y2_minus_a_x2 = y2.sub(cs.ns(|| "y^2 - ax^2"), &a_x2)?;
-            let two_minus_ax2_minus_y2 = a_x2
-                .add(cs.ns(|| "ax2 + y2"), &y2)?
-                .negate(cs.ns(|| "-ax2 - y2"))?
-                .add_constant(cs.ns(|| "2 -ax2 - y2"), &two)?;
-
-            y3.mul_equals(
-                cs.ns(|| "check y3"),
-                &two_minus_ax2_minus_y2,
-                &y2_minus_a_x2,
-            )?;
-            self.x = x3;
-            self.y = y3;
-
-            Ok(())
-        }
-
-        fn negate<CS: ConstraintSystemAbstract<ConstraintF>>(
-            &self,
-            mut cs: CS,
-        ) -> Result<Self, SynthesisError> {
-            Ok(Self::new(
-                self.x.negate(cs.ns(|| "negate x"))?,
-                self.y.clone(),
-            ))
-        }
-
-        fn cost_of_add() -> usize {
-            4 * F::cost_of_mul() + 2 * F::cost_of_mul_equals()
-        }
-
-        fn cost_of_double() -> usize {
-            3 + 2 * F::cost_of_mul_equals()
-        }
-    }
-
-    impl<P, ConstraintF, F> AllocGadget<TEAffine<P>, ConstraintF> for AffineGadget<P, ConstraintF, F>
-    where
-        P: TEModelParameters,
-        ConstraintF: Field,
-        F: FieldGadget<P::BaseField, ConstraintF>,
-        Self: GroupGadget<TEAffine<P>, ConstraintF>,
-    {
-        fn alloc<FN, T, CS: ConstraintSystemAbstract<ConstraintF>>(
-            mut cs: CS,
-            value_gen: FN,
-        ) -> Result<Self, SynthesisError>
-        where
-            FN: FnOnce() -> Result<T, SynthesisError>,
-            T: Borrow<TEAffine<P>>,
-        {
-            let (x, y) = match value_gen() {
-                Ok(ge) => {
-                    let ge = *ge.borrow();
-                    (Ok(ge.x), Ok(ge.y))
-                }
-                _ => (
-                    Err(SynthesisError::AssignmentMissing),
-                    Err(SynthesisError::AssignmentMissing),
-                ),
-            };
-
-            let d = P::COEFF_D;
-            let a = P::COEFF_A;
-
-            let x = F::alloc(&mut cs.ns(|| "x"), || x)?;
-            let y = F::alloc(&mut cs.ns(|| "y"), || y)?;
-
-            // Check that ax^2 + y^2 = 1 + dx^2y^2
-            // We do this by checking that ax^2 - 1 = y^2 * (dx^2 - 1)
-            let x2 = x.square(&mut cs.ns(|| "x^2"))?;
-            let y2 = y.square(&mut cs.ns(|| "y^2"))?;
-
-            let one = P::BaseField::one();
-            let d_x2_minus_one = x2
-                .mul_by_constant(cs.ns(|| "d * x^2"), &d)?
-                .add_constant(cs.ns(|| "d * x^2 - 1"), &one.neg())?;
-
-            let a_x2_minus_one = x2
-                .mul_by_constant(cs.ns(|| "a * x^2"), &a)?
-                .add_constant(cs.ns(|| "a * x^2 - 1"), &one.neg())?;
-
-            d_x2_minus_one.mul_equals(cs.ns(|| "on curve check"), &y2, &a_x2_minus_one)?;
-            Ok(Self::new(x, y))
-        }
-
-        #[inline]
-        fn alloc_without_check<FN, T, CS: ConstraintSystemAbstract<ConstraintF>>(
-            mut cs: CS,
-            value_gen: FN,
-        ) -> Result<Self, SynthesisError>
-        where
-            FN: FnOnce() -> Result<T, SynthesisError>,
-            T: Borrow<TEAffine<P>>,
-        {
-            let (x, y) = match value_gen() {
-                Ok(ge) => {
-                    let ge = *ge.borrow();
-                    (Ok(ge.x), Ok(ge.y))
-                }
-                _ => (
-                    Err(SynthesisError::AssignmentMissing),
-                    Err(SynthesisError::AssignmentMissing),
-                ),
-            };
-
-            let x = F::alloc(&mut cs.ns(|| "x"), || x)?;
-            let y = F::alloc(&mut cs.ns(|| "y"), || y)?;
-
-            Ok(Self::new(x, y))
-        }
-
-        #[inline]
-        fn alloc_checked<FN, T, CS: ConstraintSystemAbstract<ConstraintF>>(
-            mut cs: CS,
-            value_gen: FN,
-        ) -> Result<Self, SynthesisError>
-        where
-            FN: FnOnce() -> Result<T, SynthesisError>,
-            T: Borrow<TEAffine<P>>,
-        {
-            let alloc_and_prime_order_check = |mut cs: r1cs_core::Namespace<_, _>,
-                                               value_gen: FN|
-             -> Result<Self, SynthesisError> {
-                let cofactor_weight = BitIterator::new(P::COFACTOR).filter(|b| *b).count();
-                // If we multiply by r, we actually multiply by r - 2.
-                let r_minus_1 = (-P::ScalarField::one()).into_repr();
-                let r_weight = BitIterator::new(&r_minus_1).filter(|b| *b).count();
-
-                // We pick the most efficient method of performing the prime order check:
-                // If the cofactor has lower hamming weight than the scalar field's modulus,
-                // we first multiply by the inverse of the cofactor, and then, after allocating,
-                // multiply by the cofactor. This ensures the resulting point has no cofactors
-                //
-                // Else, we multiply by the scalar field's modulus and ensure that the result
-                // is zero.
-                if cofactor_weight < r_weight {
-                    let ge = Self::alloc(cs.ns(|| "Alloc checked"), || {
-                        value_gen().map(|ge| ge.borrow().mul_by_cofactor_inv())
-                    })?;
-                    let mut seen_one = false;
-                    let mut result = Self::zero(cs.ns(|| "result"))?;
-                    for (i, b) in BitIterator::new(P::COFACTOR).enumerate() {
-                        let mut cs = cs.ns(|| format!("Iteration {}", i));
-
-                        let old_seen_one = seen_one;
-                        if seen_one {
-                            result.double_in_place(cs.ns(|| "Double"))?;
-                        } else {
-                            seen_one = b;
-                        }
-
-                        if b {
-                            result = if old_seen_one {
-                                result.add(cs.ns(|| "Add"), &ge)?
-                            } else {
-                                ge.clone()
-                            };
-                        }
-                    }
-                    Ok(result)
-                } else {
-                    let ge = Self::alloc(cs.ns(|| "Alloc checked"), value_gen)?;
-                    let mut seen_one = false;
-                    let mut result = Self::zero(cs.ns(|| "result"))?;
-                    // Returns bits in big-endian order
-                    for (i, b) in BitIterator::new(r_minus_1).enumerate() {
-                        let mut cs = cs.ns(|| format!("Iteration {}", i));
-
-                        let old_seen_one = seen_one;
-                        if seen_one {
-                            result.double_in_place(cs.ns(|| "Double"))?;
-                        } else {
-                            seen_one = b;
-                        }
-
-                        if b {
-                            result = if old_seen_one {
-                                result.add(cs.ns(|| "Add"), &ge)?
-                            } else {
-                                ge.clone()
-                            };
-                        }
-                    }
-                    let neg_ge = ge.negate(cs.ns(|| "Negate ge"))?;
-                    neg_ge.enforce_equal(cs.ns(|| "Check equals"), &result)?;
-                    Ok(ge)
-                }
-            };
-
-            let ge =
-                alloc_and_prime_order_check(cs.ns(|| "alloc and prime order check"), value_gen)?;
-
-            Ok(ge)
-        }
-
-        fn alloc_input<FN, T, CS: ConstraintSystemAbstract<ConstraintF>>(
-            mut cs: CS,
-            value_gen: FN,
-        ) -> Result<Self, SynthesisError>
-        where
-            FN: FnOnce() -> Result<T, SynthesisError>,
-            T: Borrow<TEAffine<P>>,
-        {
-            let (x, y) = match value_gen() {
-                Ok(ge) => {
-                    let ge = *ge.borrow();
-                    (Ok(ge.x), Ok(ge.y))
-                }
-                _ => (
-                    Err(SynthesisError::AssignmentMissing),
-                    Err(SynthesisError::AssignmentMissing),
-                ),
-            };
-
-            let d = P::COEFF_D;
-            let a = P::COEFF_A;
-
-            let x = F::alloc_input(&mut cs.ns(|| "x"), || x)?;
-            let y = F::alloc_input(&mut cs.ns(|| "y"), || y)?;
-
-            // Check that ax^2 + y^2 = 1 + dx^2y^2
-            // We do this by checking that ax^2 - 1 = y^2 * (dx^2 - 1)
-            let x2 = x.square(&mut cs.ns(|| "x^2"))?;
-            let y2 = y.square(&mut cs.ns(|| "y^2"))?;
-
-            let one = P::BaseField::one();
-            let d_x2_minus_one = x2
-                .mul_by_constant(cs.ns(|| "d * x^2"), &d)?
-                .add_constant(cs.ns(|| "d * x^2 - 1"), &one.neg())?;
-
-            let a_x2_minus_one = x2
-                .mul_by_constant(cs.ns(|| "a * x^2"), &a)?
-                .add_constant(cs.ns(|| "a * x^2 - 1"), &one.neg())?;
-
-            d_x2_minus_one.mul_equals(cs.ns(|| "on curve check"), &y2, &a_x2_minus_one)?;
-            Ok(Self::new(x, y))
-        }
-    }
-
-    impl<P, ConstraintF, F> ConstantGadget<TEAffine<P>, ConstraintF> for AffineGadget<P, ConstraintF, F>
->>>>>>> d41aef65
-    where
-        P: TEModelParameters,
-        ConstraintF: Field,
-        F: FieldGadget<P::BaseField, ConstraintF>,
-<<<<<<< HEAD
-{
-=======
-        Self: GroupGadget<TEAffine<P>, ConstraintF>,
-    {
-        #[inline]
-        fn from_value<CS: ConstraintSystemAbstract<ConstraintF>>(
-            mut cs: CS,
-            value: &TEAffine<P>,
-        ) -> Self {
-            let x = F::from_value(cs.ns(|| "hardcode x"), &value.x);
-            let y = F::from_value(cs.ns(|| "hardcode y"), &value.y);
-
-            Self::new(x, y)
-        }
-
-        #[inline]
-        fn get_constant(&self) -> TEAffine<P> {
-            let x = self.x.get_value().unwrap();
-            let y = self.y.get_value().unwrap();
-
-            TEAffine::<P>::new(x, y)
-        }
-    }
->>>>>>> d41aef65
-}
-
 // mod affine_impl {
 //     use super::*;
 //     use crate::Assignment;
@@ -724,10 +242,10 @@
 //     use std::ops::Neg;
 //
 //     impl<P, ConstraintF, F> GroupGadget<TEExtended<P>, ConstraintF> for AffineGadget<P, ConstraintF, F>
-//         where
-//             P: TEModelParameters,
-//             ConstraintF: Field,
-//             F: FieldGadget<P::BaseField, ConstraintF>,
+//     where
+//         P: TEModelParameters,
+//         ConstraintF: Field,
+//         F: FieldGadget<P::BaseField, ConstraintF>,
 //     {
 //         type Value = TEExtended<P>;
 //         type Variable = (F::Variable, F::Variable);
@@ -746,7 +264,9 @@
 //         }
 //
 //         #[inline]
-//         fn zero<CS: ConstraintSystem<ConstraintF>>(mut cs: CS) -> Result<Self, SynthesisError> {
+//         fn zero<CS: ConstraintSystemAbstract<ConstraintF>>(
+//             mut cs: CS,
+//         ) -> Result<Self, SynthesisError> {
 //             Ok(Self::new(
 //                 F::zero(cs.ns(|| "zero"))?,
 //                 F::one(cs.ns(|| "one"))?,
@@ -755,7 +275,7 @@
 //
 //         //TODO: Implement this using enforce_verdict
 //         #[inline]
-//         fn is_zero<CS: ConstraintSystem<ConstraintF>>(
+//         fn is_zero<CS: ConstraintSystemAbstract<ConstraintF>>(
 //             &self,
 //             _: CS,
 //         ) -> Result<Boolean, SynthesisError> {
@@ -765,7 +285,7 @@
 //         /// Optimized constraints for checking Edwards point addition from ZCash
 //         /// developers Daira Hopwood and Sean Bowe. Requires only 6 constraints
 //         /// compared to 7 for the straightforward version we had earlier.
-//         fn add<CS: ConstraintSystem<ConstraintF>>(
+//         fn add<CS: ConstraintSystemAbstract<ConstraintF>>(
 //             &self,
 //             mut cs: CS,
 //             other: &Self,
@@ -826,7 +346,7 @@
 //             Ok(Self::new(x3, y3))
 //         }
 //
-//         fn add_constant<CS: ConstraintSystem<ConstraintF>>(
+//         fn add_constant<CS: ConstraintSystemAbstract<ConstraintF>>(
 //             &self,
 //             mut cs: CS,
 //             other: &TEExtended<P>,
@@ -889,7 +409,7 @@
 //             Ok(Self::new(x3, y3))
 //         }
 //
-//         fn double_in_place<CS: ConstraintSystem<ConstraintF>>(
+//         fn double_in_place<CS: ConstraintSystemAbstract<ConstraintF>>(
 //             &mut self,
 //             mut cs: CS,
 //         ) -> Result<(), SynthesisError> {
@@ -938,7 +458,7 @@
 //             Ok(())
 //         }
 //
-//         fn negate<CS: ConstraintSystem<ConstraintF>>(
+//         fn negate<CS: ConstraintSystemAbstract<ConstraintF>>(
 //             &self,
 //             mut cs: CS,
 //         ) -> Result<Self, SynthesisError> {
@@ -958,19 +478,19 @@
 //     }
 //
 //     impl<P, ConstraintF, F> AllocGadget<TEExtended<P>, ConstraintF> for AffineGadget<P, ConstraintF, F>
-//         where
-//             P: TEModelParameters,
-//             ConstraintF: Field,
-//             F: FieldGadget<P::BaseField, ConstraintF>,
-//             Self: GroupGadget<TEExtended<P>, ConstraintF>,
+//     where
+//         P: TEModelParameters,
+//         ConstraintF: Field,
+//         F: FieldGadget<P::BaseField, ConstraintF>,
+//         Self: GroupGadget<TEExtended<P>, ConstraintF>,
 //     {
-//         fn alloc<FN, T, CS: ConstraintSystem<ConstraintF>>(
+//         fn alloc<FN, T, CS: ConstraintSystemAbstract<ConstraintF>>(
 //             mut cs: CS,
 //             value_gen: FN,
 //         ) -> Result<Self, SynthesisError>
-//             where
-//                 FN: FnOnce() -> Result<T, SynthesisError>,
-//                 T: Borrow<TEExtended<P>>,
+//         where
+//             FN: FnOnce() -> Result<T, SynthesisError>,
+//             T: Borrow<TEExtended<P>>,
 //         {
 //             let (x, y) = match value_gen() {
 //                 Ok(ge) => {
@@ -1008,13 +528,13 @@
 //         }
 //
 //         #[inline]
-//         fn alloc_without_check<FN, T, CS: ConstraintSystem<ConstraintF>>(
+//         fn alloc_without_check<FN, T, CS: ConstraintSystemAbstract<ConstraintF>>(
 //             mut cs: CS,
 //             value_gen: FN,
 //         ) -> Result<Self, SynthesisError>
-//             where
-//                 FN: FnOnce() -> Result<T, SynthesisError>,
-//                 T: Borrow<TEExtended<P>>,
+//         where
+//             FN: FnOnce() -> Result<T, SynthesisError>,
+//             T: Borrow<TEExtended<P>>,
 //         {
 //             let (x, y) = match value_gen() {
 //                 Ok(ge) => {
@@ -1034,17 +554,17 @@
 //         }
 //
 //         #[inline]
-//         fn alloc_checked<FN, T, CS: ConstraintSystem<ConstraintF>>(
+//         fn alloc_checked<FN, T, CS: ConstraintSystemAbstract<ConstraintF>>(
 //             mut cs: CS,
 //             value_gen: FN,
 //         ) -> Result<Self, SynthesisError>
-//             where
-//                 FN: FnOnce() -> Result<T, SynthesisError>,
-//                 T: Borrow<TEExtended<P>>,
+//         where
+//             FN: FnOnce() -> Result<T, SynthesisError>,
+//             T: Borrow<TEExtended<P>>,
 //         {
 //             let alloc_and_prime_order_check = |mut cs: r1cs_core::Namespace<_, _>,
 //                                                value_gen: FN|
-//                                                -> Result<Self, SynthesisError> {
+//              -> Result<Self, SynthesisError> {
 //                 let cofactor_weight = BitIterator::new(P::COFACTOR).filter(|b| *b).count();
 //                 // If we multiply by r, we actually multiply by r - 2.
 //                 let r_minus_1 = (-P::ScalarField::one()).into_repr();
@@ -1117,13 +637,13 @@
 //             Ok(ge)
 //         }
 //
-//         fn alloc_input<FN, T, CS: ConstraintSystem<ConstraintF>>(
+//         fn alloc_input<FN, T, CS: ConstraintSystemAbstract<ConstraintF>>(
 //             mut cs: CS,
 //             value_gen: FN,
 //         ) -> Result<Self, SynthesisError>
-//             where
-//                 FN: FnOnce() -> Result<T, SynthesisError>,
-//                 T: Borrow<TEExtended<P>>,
+//         where
+//             FN: FnOnce() -> Result<T, SynthesisError>,
+//             T: Borrow<TEExtended<P>>,
 //         {
 //             let (x, y) = match value_gen() {
 //                 Ok(ge) => {
@@ -1161,15 +681,19 @@
 //         }
 //     }
 //
-//     impl<P, ConstraintF, F> ConstantGadget<TEExtended<P>, ConstraintF> for AffineGadget<P, ConstraintF, F>
-//         where
-//             P: TEModelParameters,
-//             ConstraintF: Field,
-//             F: FieldGadget<P::BaseField, ConstraintF>,
-//             Self: GroupGadget<TEExtended<P>, ConstraintF>,
+//     impl<P, ConstraintF, F> ConstantGadget<TEExtended<P>, ConstraintF>
+//         for AffineGadget<P, ConstraintF, F>
+//     where
+//         P: TEModelParameters,
+//         ConstraintF: Field,
+//         F: FieldGadget<P::BaseField, ConstraintF>,
+//         Self: GroupGadget<TEExtended<P>, ConstraintF>,
 //     {
 //         #[inline]
-//         fn from_value<CS: ConstraintSystem<ConstraintF>>(mut cs: CS, value: &TEExtended<P>) -> Self {
+//         fn from_value<CS: ConstraintSystemAbstract<ConstraintF>>(
+//             mut cs: CS,
+//             value: &TEExtended<P>,
+//         ) -> Self {
 //             let x = F::from_value(cs.ns(|| "hardcode x"), &value.x);
 //             let y = F::from_value(cs.ns(|| "hardcode y"), &value.y);
 //
@@ -1189,19 +713,14 @@
 mod projective_impl {
     use super::*;
     use crate::Assignment;
-    use algebra::{
-        Curve,
-        curves::twisted_edwards_extended::TEExtended, Field,
-        PrimeField,
-    };
+    use algebra::{curves::twisted_edwards_extended::TEExtended, Curve, Field, PrimeField};
     use std::ops::Neg;
 
-    impl<P, ConstraintF, F> GroupGadget<TEExtended<P>, ConstraintF>
-    for AffineGadget<P, ConstraintF, F>
-        where
-            P: TEModelParameters,
-            ConstraintF: Field,
-            F: FieldGadget<P::BaseField, ConstraintF>,
+    impl<P, ConstraintF, F> GroupGadget<TEExtended<P>, ConstraintF> for AffineGadget<P, ConstraintF, F>
+    where
+        P: TEModelParameters,
+        ConstraintF: Field,
+        F: FieldGadget<P::BaseField, ConstraintF>,
     {
         type Value = TEExtended<P>;
         type Variable = (F::Variable, F::Variable);
@@ -1209,7 +728,9 @@
         #[inline]
         fn get_value(&self) -> Option<Self::Value> {
             match (self.x.get_value(), self.y.get_value()) {
-                (Some(x), Some(y)) => Some(TEExtended::<P>::from_affine(&AffineRep::<P>::new(x, y))),
+                (Some(x), Some(y)) => {
+                    Some(TEExtended::<P>::from_affine(&AffineRep::<P>::new(x, y)))
+                }
                 (..) => None,
             }
         }
@@ -1431,17 +952,10 @@
             mut cs: CS,
             scalar_bits_with_base_powers: I,
         ) -> Result<(), SynthesisError>
-<<<<<<< HEAD
-            where
-                CS: ConstraintSystem<ConstraintF>,
-                I: Iterator<Item = (B, &'a TEExtended<P>)>,
-                B: Borrow<Boolean>,
-=======
         where
             CS: ConstraintSystemAbstract<ConstraintF>,
-            I: Iterator<Item = (B, &'a TEProjective<P>)>,
+            I: Iterator<Item = (B, &'a TEExtended<P>)>,
             B: Borrow<Boolean>,
->>>>>>> d41aef65
         {
             let scalar_bits_with_base_powers: Vec<_> = scalar_bits_with_base_powers
                 .map(|(bit, base)| (*bit.borrow(), *base))
@@ -1494,19 +1008,11 @@
             bases: &[B],
             scalars: &[J],
         ) -> Result<Self, SynthesisError>
-<<<<<<< HEAD
-            where
-                CS: ConstraintSystem<ConstraintF>,
-                I: Borrow<[Boolean]>,
-                J: Borrow<[I]>,
-                B: Borrow<[TEExtended<P>]>,
-=======
         where
             CS: ConstraintSystemAbstract<ConstraintF>,
             I: Borrow<[Boolean]>,
             J: Borrow<[I]>,
-            B: Borrow<[TEProjective<P>]>,
->>>>>>> d41aef65
+            B: Borrow<[TEExtended<P>]>,
         {
             const CHUNK_SIZE: usize = 3;
             let mut edwards_result: Option<AffineGadget<P, ConstraintF, F>> = None;
@@ -1535,7 +1041,7 @@
 
             // Compute ∏(h_i^{m_i}) for all i.
             for (segment_i, (segment_bits_chunks, segment_powers)) in
-            scalars.iter().zip(bases.iter()).enumerate()
+                scalars.iter().zip(bases.iter()).enumerate()
             {
                 for (i, (bits, base_power)) in segment_bits_chunks
                     .borrow()
@@ -1563,8 +1069,10 @@
                         .map(|p| {
                             // Cannot fail for TEExtended
                             let p = p.into_affine().unwrap();
-                            MontgomeryAffineGadget::<P, ConstraintF, F>::from_edwards_to_coords(&TEExtended::<P>::from_affine(&p))
-                                .unwrap()
+                            MontgomeryAffineGadget::<P, ConstraintF, F>::from_edwards_to_coords(
+                                &TEExtended::<P>::from_affine(&p),
+                            )
+                            .unwrap()
                         })
                         .collect::<Vec<_>>();
 
@@ -1627,21 +1135,20 @@
         }
     }
 
-    impl<P, ConstraintF, F> AllocGadget<TEExtended<P>, ConstraintF>
-    for AffineGadget<P, ConstraintF, F>
-        where
-            P: TEModelParameters,
-            ConstraintF: Field,
-            F: FieldGadget<P::BaseField, ConstraintF>,
-            Self: GroupGadget<TEExtended<P>, ConstraintF>,
+    impl<P, ConstraintF, F> AllocGadget<TEExtended<P>, ConstraintF> for AffineGadget<P, ConstraintF, F>
+    where
+        P: TEModelParameters,
+        ConstraintF: Field,
+        F: FieldGadget<P::BaseField, ConstraintF>,
+        Self: GroupGadget<TEExtended<P>, ConstraintF>,
     {
         fn alloc<FN, T, CS: ConstraintSystemAbstract<ConstraintF>>(
             mut cs: CS,
             value_gen: FN,
         ) -> Result<Self, SynthesisError>
-            where
-                FN: FnOnce() -> Result<T, SynthesisError>,
-                T: Borrow<TEExtended<P>>,
+        where
+            FN: FnOnce() -> Result<T, SynthesisError>,
+            T: Borrow<TEExtended<P>>,
         {
             let (x, y) = match value_gen() {
                 Ok(ge) => {
@@ -1684,9 +1191,9 @@
             mut cs: CS,
             value_gen: FN,
         ) -> Result<Self, SynthesisError>
-            where
-                FN: FnOnce() -> Result<T, SynthesisError>,
-                T: Borrow<TEExtended<P>>,
+        where
+            FN: FnOnce() -> Result<T, SynthesisError>,
+            T: Borrow<TEExtended<P>>,
         {
             let (x, y) = match value_gen() {
                 Ok(ge) => {
@@ -1711,13 +1218,13 @@
             mut cs: CS,
             value_gen: FN,
         ) -> Result<Self, SynthesisError>
-            where
-                FN: FnOnce() -> Result<T, SynthesisError>,
-                T: Borrow<TEExtended<P>>,
+        where
+            FN: FnOnce() -> Result<T, SynthesisError>,
+            T: Borrow<TEExtended<P>>,
         {
             let alloc_and_prime_order_check = |mut cs: r1cs_core::Namespace<_, _>,
                                                value_gen: FN|
-                                               -> Result<Self, SynthesisError> {
+             -> Result<Self, SynthesisError> {
                 let cofactor_weight = BitIterator::new(P::COFACTOR).filter(|b| *b).count();
                 // If we multiply by r, we actually multiply by r - 2.
                 let r_minus_1 = (-P::ScalarField::one()).into_repr();
@@ -1732,10 +1239,7 @@
                 // is zero.
                 if cofactor_weight < r_weight {
                     let ge = Self::alloc(cs.ns(|| "Alloc checked"), || {
-                        value_gen().map(|ge| {
-                            ge.borrow()
-                                .scale_by_cofactor_inv()
-                        })
+                        value_gen().map(|ge| ge.borrow().scale_by_cofactor_inv())
                     })?;
                     let mut seen_one = false;
                     let mut result = Self::zero(cs.ns(|| "result"))?;
@@ -1797,9 +1301,9 @@
             mut cs: CS,
             value_gen: FN,
         ) -> Result<Self, SynthesisError>
-            where
-                FN: FnOnce() -> Result<T, SynthesisError>,
-                T: Borrow<TEExtended<P>>,
+        where
+            FN: FnOnce() -> Result<T, SynthesisError>,
+            T: Borrow<TEExtended<P>>,
         {
             let (x, y) = match value_gen() {
                 Ok(ge) => {
@@ -1839,12 +1343,12 @@
     }
 
     impl<P, ConstraintF, F> ConstantGadget<TEExtended<P>, ConstraintF>
-    for AffineGadget<P, ConstraintF, F>
-        where
-            P: TEModelParameters,
-            ConstraintF: Field,
-            F: FieldGadget<P::BaseField, ConstraintF>,
-            Self: GroupGadget<TEExtended<P>, ConstraintF>,
+        for AffineGadget<P, ConstraintF, F>
+    where
+        P: TEModelParameters,
+        ConstraintF: Field,
+        F: FieldGadget<P::BaseField, ConstraintF>,
+        Self: GroupGadget<TEExtended<P>, ConstraintF>,
     {
         #[inline]
         fn from_value<CS: ConstraintSystemAbstract<ConstraintF>>(
@@ -1861,7 +1365,10 @@
 
         #[inline]
         fn get_constant(&self) -> TEExtended<P> {
-            let value_proj = TEExtended::<P>::from_affine(&AffineRep::<P>::new(self.x.get_value().unwrap(), self.y.get_value().unwrap()));
+            let value_proj = TEExtended::<P>::from_affine(&AffineRep::<P>::new(
+                self.x.get_value().unwrap(),
+                self.y.get_value().unwrap(),
+            ));
             let x = value_proj.x;
             let y = value_proj.y;
             let t = value_proj.t;
@@ -1872,10 +1379,10 @@
 }
 
 impl<P, ConstraintF, F> CondSelectGadget<ConstraintF> for AffineGadget<P, ConstraintF, F>
-    where
-        P: TEModelParameters,
-        ConstraintF: Field,
-        F: FieldGadget<P::BaseField, ConstraintF>,
+where
+    P: TEModelParameters,
+    ConstraintF: Field,
+    F: FieldGadget<P::BaseField, ConstraintF>,
 {
     #[inline]
     fn conditionally_select<CS: ConstraintSystemAbstract<ConstraintF>>(
@@ -1896,10 +1403,10 @@
 }
 
 impl<P, ConstraintF, F> EqGadget<ConstraintF> for AffineGadget<P, ConstraintF, F>
-    where
-        P: TEModelParameters,
-        ConstraintF: Field,
-        F: FieldGadget<P::BaseField, ConstraintF>,
+where
+    P: TEModelParameters,
+    ConstraintF: Field,
+    F: FieldGadget<P::BaseField, ConstraintF>,
 {
     fn is_eq<CS: ConstraintSystemAbstract<ConstraintF>>(
         &self,
@@ -1938,18 +1445,18 @@
             &is_equal,
             should_enforce,
         )?
-            .enforce_equal(
-                cs.ns(|| "is_equal AND should_enforce == false"),
-                &Boolean::Constant(false),
-            )
+        .enforce_equal(
+            cs.ns(|| "is_equal AND should_enforce == false"),
+            &Boolean::Constant(false),
+        )
     }
 }
 
 impl<P, ConstraintF, F> ToBitsGadget<ConstraintF> for AffineGadget<P, ConstraintF, F>
-    where
-        P: TEModelParameters,
-        ConstraintF: Field,
-        F: FieldGadget<P::BaseField, ConstraintF>,
+where
+    P: TEModelParameters,
+    ConstraintF: Field,
+    F: FieldGadget<P::BaseField, ConstraintF>,
 {
     fn to_bits<CS: ConstraintSystemAbstract<ConstraintF>>(
         &self,
@@ -1974,10 +1481,10 @@
 }
 
 impl<P, ConstraintF, F> ToBytesGadget<ConstraintF> for AffineGadget<P, ConstraintF, F>
-    where
-        P: TEModelParameters,
-        ConstraintF: Field,
-        F: FieldGadget<P::BaseField, ConstraintF>,
+where
+    P: TEModelParameters,
+    ConstraintF: Field,
+    F: FieldGadget<P::BaseField, ConstraintF>,
 {
     fn to_bytes<CS: ConstraintSystemAbstract<ConstraintF>>(
         &self,
@@ -2004,22 +1511,14 @@
 #[cfg(test)]
 #[allow(dead_code)]
 pub(crate) fn test<ConstraintF, P, GG>()
-    where
-        ConstraintF: Field,
-        P: TEModelParameters,
-        GG: GroupGadget<TEExtended<P>, ConstraintF, Value = TEExtended<P>>,
+where
+    ConstraintF: Field,
+    P: TEModelParameters,
+    GG: GroupGadget<TEExtended<P>, ConstraintF, Value = TEExtended<P>>,
 {
-<<<<<<< HEAD
-    use crate::{
-        boolean::AllocatedBit, groups::test::group_test, prelude::*,
-        test_constraint_system::TestConstraintSystem,
-    };
+    use crate::{boolean::AllocatedBit, groups::test::group_test, prelude::*};
     use algebra::{PrimeField, UniformRand};
-=======
-    use crate::{boolean::AllocatedBit, groups::test::group_test, prelude::*};
-    use algebra::{Group, PrimeField, UniformRand};
     use r1cs_core::{ConstraintSystem, ConstraintSystemDebugger, SynthesisMode};
->>>>>>> d41aef65
     use rand::{thread_rng, Rng};
 
     group_test::<ConstraintF, TEExtended<P>, GG>();
