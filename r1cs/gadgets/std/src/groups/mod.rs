use crate::prelude::*;
<<<<<<< HEAD
use algebra::{Field, Group};
use r1cs_core::{ConstraintSystemAbstract, SynthesisError};
=======
use algebra::{BigInteger, Field, FpParameters, Group, PrimeField};
use r1cs_core::{ConstraintSystem, SynthesisError};
>>>>>>> e10cb027

use std::{borrow::Borrow, fmt::Debug};

pub mod curves;

pub use self::curves::short_weierstrass::{bls12, bn, mnt};

#[cfg(feature = "nonnative")]
pub mod nonnative;

pub trait GroupGadget<G: Group, ConstraintF: Field>:
    Sized
    + ToBytesGadget<ConstraintF>
    + EqGadget<ConstraintF>
    + ToBitsGadget<ConstraintF>
    + CondSelectGadget<ConstraintF>
    + AllocGadget<G, ConstraintF>
    + ConstantGadget<G, ConstraintF>
    + Clone
    + Debug
{
    type Value: Debug;
    type Variable;

    fn get_value(&self) -> Option<Self::Value>;

    fn get_variable(&self) -> Self::Variable;

    fn zero<CS: ConstraintSystemAbstract<ConstraintF>>(cs: CS) -> Result<Self, SynthesisError>;

<<<<<<< HEAD
    fn is_zero<CS: ConstraintSystemAbstract<ConstraintF>>(
        &self,
        cs: CS,
    ) -> Result<Boolean, SynthesisError>;
=======
    fn is_zero<CS: ConstraintSystem<ConstraintF>>(&self, cs: CS)
        -> Result<Boolean, SynthesisError>;
>>>>>>> e10cb027

    fn add<CS: ConstraintSystemAbstract<ConstraintF>>(
        &self,
        cs: CS,
        other: &Self,
    ) -> Result<Self, SynthesisError>;

    fn sub<CS: ConstraintSystemAbstract<ConstraintF>>(
        &self,
        mut cs: CS,
        other: &Self,
    ) -> Result<Self, SynthesisError> {
        let neg_other = other.negate(cs.ns(|| "Negate other"))?;
        self.add(cs.ns(|| "Self - other"), &neg_other)
    }

    fn add_constant<CS: ConstraintSystemAbstract<ConstraintF>>(
        &self,
        cs: CS,
        other: &G,
    ) -> Result<Self, SynthesisError>;

    fn sub_constant<CS: ConstraintSystemAbstract<ConstraintF>>(
        &self,
        mut cs: CS,
        other: &G,
    ) -> Result<Self, SynthesisError> {
        let neg_other = -(*other);
        self.add_constant(cs.ns(|| "Self - other"), &neg_other)
    }

    fn double_in_place<CS: ConstraintSystemAbstract<ConstraintF>>(
        &mut self,
        cs: CS,
    ) -> Result<(), SynthesisError>;

    fn negate<CS: ConstraintSystemAbstract<ConstraintF>>(
        &self,
        cs: CS,
    ) -> Result<Self, SynthesisError>;

    /// Variable base exponentiation.
    /// Inputs must be specified in *little-endian* form.
    /// If the addition law is incomplete for the identity element,
    /// `result` must not be the identity element.
    fn mul_bits<'a, CS: ConstraintSystemAbstract<ConstraintF>>(
        &self,
        mut cs: CS,
        bits: impl Iterator<Item = &'a Boolean>,
    ) -> Result<Self, SynthesisError> {
        let mut power = self.clone();
        let mut acc = Self::zero(cs.ns(|| "alloc acc"))?;
        for (i, bit) in bits.enumerate() {
            let new_encoded = acc.add(&mut cs.ns(|| format!("Add {}-th power", i)), &power)?;
            acc = Self::conditionally_select(
                &mut cs.ns(|| format!("Select {}", i)),
                bit.borrow(),
                &new_encoded,
                &acc,
            )?;
            power.double_in_place(&mut cs.ns(|| format!("{}-th Doubling", i)))?;
        }
        Ok(acc)
    }

    fn precomputed_base_scalar_mul<'a, CS, I, B>(
        &mut self,
        mut cs: CS,
        scalar_bits_with_base_powers: I,
    ) -> Result<(), SynthesisError>
    where
        CS: ConstraintSystemAbstract<ConstraintF>,
        I: Iterator<Item = (B, &'a G)>,
        B: Borrow<Boolean>,
        G: 'a,
    {
        for (i, (bit, base_power)) in scalar_bits_with_base_powers.enumerate() {
            let new_encoded = self.add_constant(
                &mut cs.ns(|| format!("Add {}-th base power", i)),
                &base_power,
            )?;
            *self = Self::conditionally_select(
                &mut cs.ns(|| format!("Conditional Select {}", i)),
                bit.borrow(),
                &new_encoded,
                &self,
            )?;
        }
        Ok(())
    }

    /// Fixed base exponentiation, slighlty different interface from
    /// `precomputed_base_scalar_mul`. Inputs must be specified in
    /// *little-endian* form. If the addition law is incomplete for
    /// the identity element, `result` must not be the identity element.
<<<<<<< HEAD
    fn mul_bits_fixed_base<'a, CS: ConstraintSystemAbstract<ConstraintF>>(
        base: &'a G,
=======
    fn mul_bits_fixed_base<CS: ConstraintSystem<ConstraintF>>(
        base: &G,
>>>>>>> e10cb027
        mut cs: CS,
        bits: &[Boolean],
    ) -> Result<Self, SynthesisError> {
        let base_g = Self::from_value(cs.ns(|| "hardcode base"), base);
        base_g.mul_bits(cs, bits.iter())
    }

    fn precomputed_base_3_bit_signed_digit_scalar_mul<'a, CS, I, J, B>(
        _: CS,
        _: &[B],
        _: &[J],
    ) -> Result<Self, SynthesisError>
    where
        CS: ConstraintSystemAbstract<ConstraintF>,
        I: Borrow<[Boolean]>,
        J: Borrow<[I]>,
        B: Borrow<[G]>,
    {
        Err(SynthesisError::AssignmentMissing)
    }

    fn precomputed_base_multiscalar_mul<'a, CS, T, I, B>(
        mut cs: CS,
        bases: &[B],
        scalars: I,
    ) -> Result<Self, SynthesisError>
    where
        CS: ConstraintSystemAbstract<ConstraintF>,
        T: 'a + ToBitsGadget<ConstraintF> + ?Sized,
        I: Iterator<Item = &'a T>,
        B: Borrow<[G]>,
    {
        let mut result = Self::zero(&mut cs.ns(|| "Declare Result"))?;
        // Compute ∏(h_i^{m_i}) for all i.
        for (i, (bits, base_powers)) in scalars.zip(bases).enumerate() {
            let base_powers = base_powers.borrow();
            let bits = bits.to_bits(&mut cs.ns(|| format!("Convert Scalar {} to bits", i)))?;
            result.precomputed_base_scalar_mul(
                cs.ns(|| format!("Chunk {}", i)),
                bits.iter().zip(base_powers),
            )?;
        }
        Ok(result)
    }

    fn cost_of_add() -> usize;

    fn cost_of_double() -> usize;
}

/// Pre-checks for vbSM with incomplete arithmetic using Hopwood algorithm (https://github.com/zcash/zcash/issues/3924) :
/// - 'self' must be non-trivial and in the prime order subgroup
/// - 'bits', in little endian, must be of length <= than the scalar field modulus.
///           and must not be equal to {0, p-2, p-1, p, p+1}.
#[inline]
pub(crate) fn check_mul_bits_inputs<G: Group>(
    base: &G,
    mut bits: Vec<bool>,
) -> Result<(), SynthesisError> {
    // bits must be smaller than the scalar field modulus
    if bits.len() > G::ScalarField::size_in_bits() {
        return Err(SynthesisError::Other(format!(
            "Input bits size: {}, max allowed size: {}",
            bits.len(),
            G::ScalarField::size_in_bits()
        )));
    }

    // Reverse bits
    bits.reverse();

    // self must not be trivial
    if base.is_zero() {
        return Err(SynthesisError::Other("Base point is trivial".to_owned()));
    }

    // self must be on curve and in the prime order subgroup
    if !base.is_valid() {
        return Err(SynthesisError::Other("Invalid base point".to_owned()));
    }

    // Read Bigint from bits
    let bits_val = <G::ScalarField as PrimeField>::BigInt::from_bits(bits.as_slice());

    // bits_val != 0
    if bits_val.is_zero() {
        return Err(SynthesisError::Other("Scalar must not be zero".to_owned()));
    }

    // bits_val != p
    let mut to_compare = <G::ScalarField as PrimeField>::Params::MODULUS;
    if bits_val == to_compare {
        return Err(SynthesisError::Other(
            "Scalar must not be equal to modulus".to_owned(),
        ));
    }

    // bits_val != p + 1
    assert!(!to_compare.add_nocarry(&<G::ScalarField as PrimeField>::BigInt::from(1)));
    if bits_val == to_compare {
        return Err(SynthesisError::Other(
            "Scalar must not be equal to modulus + 1".to_owned(),
        ));
    }

    // bits_val != p - 1
    assert!(!to_compare.sub_noborrow(&<G::ScalarField as PrimeField>::BigInt::from(2)));
    if bits_val == to_compare {
        return Err(SynthesisError::Other(
            "Scalar must not be equal to modulus - 1".to_owned(),
        ));
    }

    // bits_val != p - 2
    assert!(!to_compare.sub_noborrow(&<G::ScalarField as PrimeField>::BigInt::from(1)));
    if bits_val == to_compare {
        return Err(SynthesisError::Other(
            "Scalar must not be equal to modulus - 2".to_owned(),
        ));
    }

    Ok(())
}

/// Pre-checks for fbSM due to incomplete arithmetic as in our implementation.
/// [b_{n-1},...,b_0] are big endian scalar bits, padded with zeros to
/// the next multiple of two bits.
///     1. [b_n-1, ..., b_1, b_0] != 0 mod p
///     2. [b_n-1, ..., b_1, b_0] != 3*(2^n - 1) mod p
/// If n >= len(scalar field modulus), then we must check additionally
///     3. 2 * [b_n-1, ..., b_1, b_0] != 3*(2^n - 1) mod p
///     4. 2 *  [b_n-1, ..., b_1, b_0] != [b_n-1, b_n-2] * (2^n) - 3 mod p.
#[inline]
pub(crate) fn check_mul_bits_fixed_base_inputs<G: Group>(
    base: &G,
    bits: Vec<bool>,
) -> Result<(), SynthesisError> {
    use algebra::FromBits;

    // base must not be trivial
    if base.is_zero() {
        return Err(SynthesisError::Other("Base point is trivial".to_owned()));
    }

    // base must be on curve and in the prime order subgroup
    if !base.is_valid() {
        return Err(SynthesisError::Other("Invalid base point".to_owned()));
    }

    // Read FE from bits (read_bits() will remove leading zeros)
    let bits_val = G::ScalarField::read_bits(bits.clone())
        .map_err(|e| SynthesisError::Other(e.to_string()))?;

    let one = G::ScalarField::one();
    let two = one.double();
    let two_to_n = two.pow(&[bits.len() as u64]);
    let three = two + &one;
    let three_times_two_to_n_minus_one = three * &(two_to_n - &one);

    // [b_n-1, ..., b_1, b_0] != 0
    if bits_val == G::ScalarField::zero() {
        return Err(SynthesisError::Other(
            "[b_n-1, ..., b_1, b_0] != 0".to_owned(),
        ));
    }

    // [b_n-1, ..., b_1, b_0] != 3*(2^n - 1)
    if bits_val == three_times_two_to_n_minus_one {
        return Err(SynthesisError::Other(
            "[b_n-1, ..., b_1, b_0] != 3*(2^n - 1)".to_owned(),
        ));
    }

    if bits.len() >= G::ScalarField::size_in_bits() {
        // 2 *  [b_n-1, ..., b_1, b_0] != 3*(2^n - 1)
        if bits_val.double() == three_times_two_to_n_minus_one {
            return Err(SynthesisError::Other(
                "2 *  [b_n-1, ..., b_1, b_0] != 3*(2^n - 1)".to_owned(),
            ));
        }

        // 2 *  [b_n-1, ..., b_1, b_0] != [b_n-1, b_n-2] * (2^n) - 3
        let msb_val = G::ScalarField::read_bits((&bits[..2]).to_vec()).unwrap();
        let rhs = (msb_val * &two_to_n) - &three;
        if bits_val.double() == rhs {
            return Err(SynthesisError::Other(
                "2 *  [b_n-1, ..., b_1, b_0] != [b_n-1, b_n-2] * (2^n) - 3".to_owned(),
            ));
        }
    }

    Ok(())
}

/// The 'constant' length transformation for scalar multiplication in a group
/// with scalar field `ScalarF`.
/// Implements the non-native big integer addition of the scalar, given as
/// little endian vector of Boolean gadgets `bits`, and the modulus of the
/// scalar field. The result is a vector of Booleans in little-endian
/// always one bit longer than the scalar field modulus, possibly having
/// a leading zero.
/// This costs roughly ( n + 1 ) * num_limbs constraints
pub(crate) fn scalar_bits_to_constant_length<
    'a,
    ConstraintF: PrimeField,
    ScalarF: PrimeField,
    CS: ConstraintSystem<ConstraintF>,
>(
    mut cs: CS,
    bits: Vec<Boolean>,
) -> Result<Vec<Boolean>, SynthesisError> {
    use crate::fields::fp::FpGadget;

    if bits.len() > ScalarF::size_in_bits() {
        Err(SynthesisError::Other(format!(
            "Input bits size: {}, max allowed size: {}",
            bits.len(),
            ScalarF::size_in_bits()
        )))?
    }

    // bits per limb must not exceed the CAPACITY minus one bit, which is
    // reserved for the addition.
    let bits_per_limb = std::cmp::min(
        (ConstraintF::Params::CAPACITY - 1) as usize,
        ScalarF::size_in_bits(),
    );
    // ceil(ScalarF::size_in_bits()/bits_per_limb)
    // let num_limbs = (ScalarF::size_in_bits() + bits_per_limb - 1)/bits_per_limb;

    // Convert the scalar field modulus `MODULUS` to its vector of limbs,
    // little endian ordered.

    let scalar_char = &ScalarF::Params::MODULUS;
    let mut char_bits = scalar_char.to_bits();
    char_bits.reverse(); // little endian, including trailing zeros

    let char_limbs: Vec<ConstraintF> = char_bits[..ScalarF::size_in_bits()]
        .chunks(bits_per_limb)
        .map(|chunk| {
            // read_bits for PrimeField takes big endian order
            let mut chunk_rev = chunk.to_vec();
            chunk_rev.reverse();
            let limb = ConstraintF::read_bits(chunk_rev.to_vec());

            limb
        })
        .collect::<Result<_, _>>()?;

    // Pad `bits` to the same length as the scalar field characteristic,
    // and pack them into its limbs.
    let to_append = ScalarF::size_in_bits() - bits.len();
    let mut bits_padded = bits;
    bits_padded.append(&mut vec![Boolean::Constant(false); to_append]);

    let scalar_limbs = bits_padded
        .chunks(bits_per_limb)
        .enumerate()
        .map(|(i, chunk)| {
            // from_bits() assumes big endian vector of bits
            let mut chunk_rev = chunk.to_vec();
            chunk_rev.reverse();
            let limb = FpGadget::<ConstraintF>::from_bits(
                cs.ns(|| format!("packing scalar limb {}", i)),
                &chunk_rev.to_vec(),
            )?;

            Ok(limb)
        })
        .collect::<Result<Vec<FpGadget<ConstraintF>>, SynthesisError>>()?;

    // We compute the sum over the limbs taking carries into account
    let mut sum_limbs_bits: Vec<Boolean> = Vec::with_capacity(ScalarF::size_in_bits() + 1); // LE
    let mut carry_bit = Boolean::Constant(false);
    let mut to_be_processed = ScalarF::size_in_bits();
    let mut used_in_limb: usize;

    for (i, (scalar_limb, char_limb)) in scalar_limbs
        .into_iter()
        .zip(char_limbs.into_iter())
        .enumerate()
    {
        if to_be_processed < bits_per_limb {
            used_in_limb = to_be_processed;
        } else {
            used_in_limb = bits_per_limb;
        }

        // add the limb of the scalar with that of `MODULUS`
        let mut sum_limb = scalar_limb.add_constant(
            cs.ns(|| format!("scalar_limb + char_limb {}", i)),
            &char_limb,
        )?;

        // add the previous carry to the limb
        sum_limb = sum_limb.conditionally_add_constant(
            cs.ns(|| format!("add carry {}", i)),
            &carry_bit,
            ConstraintF::one(),
        )?;

        // unpack `sum_limb` into its `used_in_limb + 1` many bits.
        let to_skip =
            <ConstraintF::BasePrimeField as PrimeField>::size_in_bits() - (used_in_limb + 1);
        let mut sum_limb_bits = sum_limb.to_bits_with_length_restriction(
            cs.ns(|| format!("sum_limb to_bits_with_length_restriction {}", i)),
            to_skip,
        )?;
        sum_limb_bits.reverse();
        // The leading bit is the carry for the next significant limb
        carry_bit = sum_limb_bits.pop().unwrap();

        sum_limbs_bits.append(&mut sum_limb_bits);
        to_be_processed -= used_in_limb;
    }

    assert_eq!(to_be_processed, 0, "not all bits processed");

    // The last carry is part of the result.
    sum_limbs_bits.push(carry_bit);

    assert_eq!(sum_limbs_bits.len(), ScalarF::size_in_bits() + 1);
    Ok(sum_limbs_bits)
}

#[cfg(test)]
pub(crate) mod test {
<<<<<<< HEAD
    use algebra::{Field, UniformRand};
    use r1cs_core::{ConstraintSystem, ConstraintSystemAbstract, SynthesisMode};

    use crate::prelude::*;
    use algebra::groups::Group;
    use rand::thread_rng;

    #[allow(dead_code)]
    pub(crate) fn group_test<ConstraintF: Field, G: Group, GG: GroupGadget<G, ConstraintF>>() {
        let mut cs = ConstraintSystem::<ConstraintF>::new(SynthesisMode::Debug);
=======
    use algebra::{BigInteger, Field, FpParameters, Group, PrimeField, ToBits, UniformRand};
    use r1cs_core::ConstraintSystem;

    use crate::{prelude::*, test_constraint_system::TestConstraintSystem};
    use rand::thread_rng;

    #[allow(dead_code)]
    pub(crate) fn group_test<
        ConstraintF: Field,
        G: Group,
        GG: GroupGadget<G, ConstraintF, Value = G>,
    >() {
        let mut cs = TestConstraintSystem::<ConstraintF>::new();
>>>>>>> e10cb027

        let a: G = UniformRand::rand(&mut thread_rng());
        let b: G = UniformRand::rand(&mut thread_rng());

        let a = GG::alloc(&mut cs.ns(|| "generate_a"), || Ok(a)).unwrap();
        let b = GG::alloc(&mut cs.ns(|| "generate_b"), || Ok(b)).unwrap();

        let zero = GG::zero(cs.ns(|| "Zero")).unwrap();

        // a + 0 = a
        assert_eq!(a.add(cs.ns(|| "a_plus_zero"), &zero).unwrap(), a);
        // a - 0 = a
        assert_eq!(a.sub(cs.ns(|| "a_minus_zero"), &zero).unwrap(), a);
        // a - a = 0
        assert_eq!(a.sub(cs.ns(|| "a_minus_a"), &a).unwrap(), zero);

        // a + b = b + a
        let a_b = a.add(cs.ns(|| "a_plus_b"), &b).unwrap();
        let b_a = b.add(cs.ns(|| "b_plus_a"), &a).unwrap();
        assert_eq!(a_b, b_a);
        // (a + b) + a = a + (b + a)
        let ab_a = a_b.add(&mut cs.ns(|| "a_b_plus_a"), &a).unwrap();
        let a_ba = a.add(&mut cs.ns(|| "a_plus_b_a"), &b_a).unwrap();
        assert_eq!(ab_a, a_ba);

        // a.double() = a + a
        let a_a = a.add(cs.ns(|| "a + a"), &a).unwrap();
        let mut a2 = a.clone();
        a2.double_in_place(cs.ns(|| "2a")).unwrap();
        assert_eq!(a2, a_a);
        // b.double() = b + b
        let mut b2 = b.clone();
        b2.double_in_place(cs.ns(|| "2b")).unwrap();
        let b_b = b.add(cs.ns(|| "b + b"), &b).unwrap();
        assert_eq!(b2, b_b);

        let _ = a.to_bytes(&mut cs.ns(|| "ToBytes")).unwrap();
        let _ = a.to_bytes_strict(&mut cs.ns(|| "ToBytes Strict")).unwrap();

        let _ = b.to_bytes(&mut cs.ns(|| "b ToBytes")).unwrap();
        let _ = b
            .to_bytes_strict(&mut cs.ns(|| "b ToBytes Strict"))
            .unwrap();
        assert!(cs.is_satisfied());

        scalar_bits_to_constant_length_test::<<ConstraintF as Field>::BasePrimeField, G>();
    }

    // To be called by curves with incomplete arithmetics. It is equal to the one above minus
    // checks that trigger exceptional cases due to incomplete arithmetic
    // (e.g a + a = a.double(), a + 0 = a, and so on).
    #[allow(dead_code)]
    pub(crate) fn group_test_with_incomplete_add<
        ConstraintF: Field,
        G: Group,
<<<<<<< HEAD
        GG: GroupGadget<G, ConstraintF>,
    >() {
        let mut cs = ConstraintSystem::<ConstraintF>::new(SynthesisMode::Debug);
=======
        GG: GroupGadget<G, ConstraintF, Value = G>,
    >() {
        let mut cs = TestConstraintSystem::<ConstraintF>::new();
>>>>>>> e10cb027

        let a: G = UniformRand::rand(&mut thread_rng());
        let b: G = UniformRand::rand(&mut thread_rng());

        let a = GG::alloc(&mut cs.ns(|| "generate_a"), || Ok(a)).unwrap();
        let b = GG::alloc(&mut cs.ns(|| "generate_b"), || Ok(b)).unwrap();

        let _zero = GG::zero(cs.ns(|| "Zero")).unwrap();

        // a + b = b + a
        let a_b = a.add(cs.ns(|| "a_plus_b"), &b).unwrap();
        let b_a = b.add(cs.ns(|| "b_plus_a"), &a).unwrap();
        assert_eq!(a_b, b_a);

        // (a + b) + a = a + (b + a)
        let ab_a = a_b.add(&mut cs.ns(|| "a_b_plus_a"), &a).unwrap();
        let a_ba = a.add(&mut cs.ns(|| "a_plus_b_a"), &b_a).unwrap();
        assert_eq!(ab_a, a_ba);

        // a.double() + b = (a + b) + a: Testing double() using b as shift
        let mut a2 = a.clone();
        a2.double_in_place(cs.ns(|| "2a")).unwrap();
        let a2_b = a2.add(cs.ns(|| "2a + b"), &b).unwrap();

        let a_b_a = a
            .add(cs.ns(|| "a + b"), &b)
            .unwrap()
            .add(cs.ns(|| "a + b + a"), &a)
            .unwrap();
        assert_eq!(a2_b, a_b_a);

        // (b.double() + a) = (b + a) + b: Testing double() using a as shift
        let mut b2 = b.clone();
        b2.double_in_place(cs.ns(|| "2b")).unwrap();
        let b2_a = b2.add(cs.ns(|| "2b + a"), &a).unwrap();

        let b_a_b = b
            .add(cs.ns(|| "b + a"), &a)
            .unwrap()
            .add(cs.ns(|| "b + a + b"), &b)
            .unwrap();
        assert_eq!(b2_a, b_a_b);

        let _ = a.to_bytes(&mut cs.ns(|| "ToBytes")).unwrap();
        let _ = a.to_bytes_strict(&mut cs.ns(|| "ToBytes Strict")).unwrap();

        let _ = b.to_bytes(&mut cs.ns(|| "b ToBytes")).unwrap();
        let _ = b
            .to_bytes_strict(&mut cs.ns(|| "b ToBytes Strict"))
            .unwrap();
        assert!(cs.is_satisfied());

        scalar_bits_to_constant_length_test::<<ConstraintF as Field>::BasePrimeField, G>();
    }

    /// Tests the 'constant' length transformation of `scalar_bits_to_constant_length` against
    /// the result of 'native' big integer arithmetics.
    #[allow(dead_code)]
    fn scalar_bits_to_constant_length_test<ConstraintF: PrimeField, G: Group>() {
        for _ in 0..30 {
            let mut cs = TestConstraintSystem::<ConstraintF>::new();
            let rng = &mut thread_rng();

            let a = G::ScalarField::rand(rng);
            let mut a_bigint = a.into_repr();
            println!("scalar bigint: {}", a_bigint);
            println!(
                "modulus bigint: {}",
                <G::ScalarField as PrimeField>::Params::MODULUS
            );
            // the 'native' addition of the scalar a and the scalar field modulus
            let carry = a_bigint.add_nocarry(&<G::ScalarField as PrimeField>::Params::MODULUS);
            println!("sum bigint: {}", a_bigint);
            // add_nocarry should never return a non-zero as the BigInt's are always oversized to
            // prevent this.
            assert_eq!(carry, false, "add_nocarry overflow.");

            // get the bits in little endian order.
            // Note: `to_bits()` seems not to skip leading zeroes
            let mut native_result = a_bigint.to_bits();
            native_result.reverse();

            // Checking plausability of native sum
            let expected_len = <G::ScalarField as PrimeField>::size_in_bits() + 1;
            assert_eq!(
                native_result[expected_len..],
                vec![false; native_result.len() - expected_len],
                "unexpected large native result"
            );
            assert!(
                native_result[expected_len - 1]
                    || (!native_result[expected_len - 1]
                        && native_result[expected_len - 2]),
                "unexpected value of native result"
            );

            // Alloc a vector of Boolean Gadgets with values according to the scalar bits, little endian.
            let mut a_bits_gadget =
                Vec::<Boolean>::alloc(cs.ns(|| "a bits"), || Ok(a.write_bits())).unwrap();
            a_bits_gadget.reverse();

            // Compute the sum by means of the arithmetic circuit of `scalar_bits_to_constant_length()`
            let gadget_result =
                crate::groups::scalar_bits_to_constant_length::<_, G::ScalarField, _>(
                    cs.ns(|| "a bits to constant length"),
                    a_bits_gadget,
                )
                .unwrap()
                .into_iter()
                .map(|b| b.get_value().unwrap())
                .collect::<Vec<bool>>();

            // check equality with the native sum
            assert_eq!(
                expected_len,
                gadget_result.len(),
                "Native and circuit length not equal"
            );
            assert_eq!(
                native_result[..expected_len],
                gadget_result,
                "Native and circuit value not equal"
            );

            assert!(cs.is_satisfied());
        }
    }

    #[allow(dead_code)]
    pub(crate) fn mul_bits_native_test<
        ConstraintF: Field,
        G: Group,
        GG: GroupGadget<G, ConstraintF, Value = G>,
    >() {
        let mut cs: TestConstraintSystem<ConstraintF> = TestConstraintSystem::<ConstraintF>::new();
        let rng = &mut thread_rng();

        // Sample random base
        let g: G = UniformRand::rand(rng);
        let gg = GG::alloc(cs.ns(|| "generate_g"), || Ok(g)).unwrap();

        // Sample random scalar
        let a = G::ScalarField::rand(rng);

        // Alloc its bits on the circuit
        let mut a_bits = Vec::<Boolean>::alloc(cs.ns(|| "a bits"), || Ok(a.write_bits())).unwrap();
        a_bits.reverse();

        // Variable base scalar multiplication
        let x = cs.num_constraints();
        let a_times_gg_vb = gg.mul_bits(cs.ns(|| "a * G"), a_bits.iter()).unwrap();
        println!(
            "Variable base SM exponent len {}, num_constraints: {}",
            a_bits.len(),
            cs.num_constraints() - x
        );

        // Fixed base scalar multiplication
        let x = cs.num_constraints();
        let a_times_gg_fb =
            GG::mul_bits_fixed_base(&g, cs.ns(|| "fb a * G"), a_bits.as_slice()).unwrap();
        println!(
            "Fixed base SM exponent len {}, num_constraints: {}",
            a_bits.len(),
            cs.num_constraints() - x
        );

        // Compare with native results
        assert_eq!(a_times_gg_vb.get_value().unwrap(), g.mul(&a));
        assert_eq!(a_times_gg_fb.get_value().unwrap(), g.mul(&a));

        assert!(cs.is_satisfied());
    }

    #[allow(dead_code)]
    pub(crate) fn mul_bits_additivity_test<
        ConstraintF: Field,
        G: Group,
        GG: GroupGadget<G, ConstraintF, Value = G>,
    >() {
        let mut cs = TestConstraintSystem::<ConstraintF>::new();
        let rng = &mut thread_rng();

        let g: G = UniformRand::rand(rng);
        let gg = GG::alloc(cs.ns(|| "generate_g"), || Ok(g)).unwrap();

        let a = G::ScalarField::rand(rng);
        let b = G::ScalarField::rand(rng);
        //let ab = a * &b;
        let a_plus_b = a + &b;

        let mut a_bits = Vec::<Boolean>::alloc(cs.ns(|| "a bits"), || Ok(a.write_bits())).unwrap();
        a_bits.reverse();

        let mut b_bits = Vec::<Boolean>::alloc(cs.ns(|| "b bits"), || Ok(b.write_bits())).unwrap();
        b_bits.reverse();

        //let ab_bits = Vec::<Boolean>::alloc(cs.ns(|| "ab bits"), ||Ok(ab.write_bits())).unwrap();
        let mut a_plus_b_bits =
            Vec::<Boolean>::alloc(cs.ns(|| "a_plus_b bits"), || Ok(a_plus_b.write_bits())).unwrap();
        a_plus_b_bits.reverse();

        // Additivity test: a * G + b * G = (a + b) * G
        let a_times_gg_vb = gg.mul_bits(cs.ns(|| "a * G"), a_bits.iter()).unwrap();
        let a_times_gg_fb =
            GG::mul_bits_fixed_base(&g, cs.ns(|| "fb a * G"), a_bits.as_slice()).unwrap();

        let b_times_gg_vb = gg.mul_bits(cs.ns(|| "b * G"), b_bits.iter()).unwrap();
        let b_times_gg_fb =
            GG::mul_bits_fixed_base(&g, cs.ns(|| "fb b * G"), b_bits.as_slice()).unwrap();

        let a_plus_b_times_gg_vb = gg
            .mul_bits(cs.ns(|| "(a + b) * G"), a_plus_b_bits.iter())
            .unwrap();
        let a_plus_b_times_gg_fb =
            GG::mul_bits_fixed_base(&g, cs.ns(|| "fb (a + b) * G"), a_plus_b_bits.as_slice())
                .unwrap();

        a_times_gg_vb
            .add(cs.ns(|| "a * G + b * G"), &b_times_gg_vb)
            .unwrap()
            .enforce_equal(
                cs.ns(|| "a * G + b * G = (a + b) * G"),
                &a_plus_b_times_gg_vb,
            )
            .unwrap();

        a_times_gg_fb
            .add(cs.ns(|| "fb a * G + b * G"), &b_times_gg_fb)
            .unwrap()
            .enforce_equal(
                cs.ns(|| "fb a * G + b * G = (a + b) * G"),
                &a_plus_b_times_gg_fb,
            )
            .unwrap();
        assert!(cs.is_satisfied());
    }

    #[allow(dead_code)]
    pub(crate) fn mul_bits_test<
        ConstraintF: Field,
        G: Group,
        GG: GroupGadget<G, ConstraintF, Value = G>,
    >() {
        for _ in 0..10 {
            mul_bits_native_test::<ConstraintF, G, GG>();
            mul_bits_additivity_test::<ConstraintF, G, GG>();
        }
    }
}<|MERGE_RESOLUTION|>--- conflicted
+++ resolved
@@ -1,11 +1,6 @@
 use crate::prelude::*;
-<<<<<<< HEAD
-use algebra::{Field, Group};
+use algebra::{BigInteger, Field, FpParameters, Group, PrimeField};
 use r1cs_core::{ConstraintSystemAbstract, SynthesisError};
-=======
-use algebra::{BigInteger, Field, FpParameters, Group, PrimeField};
-use r1cs_core::{ConstraintSystem, SynthesisError};
->>>>>>> e10cb027
 
 use std::{borrow::Borrow, fmt::Debug};
 
@@ -36,15 +31,10 @@
 
     fn zero<CS: ConstraintSystemAbstract<ConstraintF>>(cs: CS) -> Result<Self, SynthesisError>;
 
-<<<<<<< HEAD
     fn is_zero<CS: ConstraintSystemAbstract<ConstraintF>>(
         &self,
         cs: CS,
     ) -> Result<Boolean, SynthesisError>;
-=======
-    fn is_zero<CS: ConstraintSystem<ConstraintF>>(&self, cs: CS)
-        -> Result<Boolean, SynthesisError>;
->>>>>>> e10cb027
 
     fn add<CS: ConstraintSystemAbstract<ConstraintF>>(
         &self,
@@ -140,13 +130,8 @@
     /// `precomputed_base_scalar_mul`. Inputs must be specified in
     /// *little-endian* form. If the addition law is incomplete for
     /// the identity element, `result` must not be the identity element.
-<<<<<<< HEAD
-    fn mul_bits_fixed_base<'a, CS: ConstraintSystemAbstract<ConstraintF>>(
-        base: &'a G,
-=======
-    fn mul_bits_fixed_base<CS: ConstraintSystem<ConstraintF>>(
+    fn mul_bits_fixed_base<CS: ConstraintSystemAbstract<ConstraintF>>(
         base: &G,
->>>>>>> e10cb027
         mut cs: CS,
         bits: &[Boolean],
     ) -> Result<Self, SynthesisError> {
@@ -353,7 +338,7 @@
     'a,
     ConstraintF: PrimeField,
     ScalarF: PrimeField,
-    CS: ConstraintSystem<ConstraintF>,
+    CS: ConstraintSystemAbstract<ConstraintF>,
 >(
     mut cs: CS,
     bits: Vec<Boolean>,
@@ -474,22 +459,12 @@
 
 #[cfg(test)]
 pub(crate) mod test {
-<<<<<<< HEAD
-    use algebra::{Field, UniformRand};
-    use r1cs_core::{ConstraintSystem, ConstraintSystemAbstract, SynthesisMode};
+    use algebra::{BigInteger, Field, FpParameters, Group, PrimeField, ToBits, UniformRand};
+    use r1cs_core::{
+        ConstraintSystem, ConstraintSystemAbstract, ConstraintSystemDebugger, SynthesisMode,
+    };
 
     use crate::prelude::*;
-    use algebra::groups::Group;
-    use rand::thread_rng;
-
-    #[allow(dead_code)]
-    pub(crate) fn group_test<ConstraintF: Field, G: Group, GG: GroupGadget<G, ConstraintF>>() {
-        let mut cs = ConstraintSystem::<ConstraintF>::new(SynthesisMode::Debug);
-=======
-    use algebra::{BigInteger, Field, FpParameters, Group, PrimeField, ToBits, UniformRand};
-    use r1cs_core::ConstraintSystem;
-
-    use crate::{prelude::*, test_constraint_system::TestConstraintSystem};
     use rand::thread_rng;
 
     #[allow(dead_code)]
@@ -498,8 +473,7 @@
         G: Group,
         GG: GroupGadget<G, ConstraintF, Value = G>,
     >() {
-        let mut cs = TestConstraintSystem::<ConstraintF>::new();
->>>>>>> e10cb027
+        let mut cs = ConstraintSystem::<ConstraintF>::new(SynthesisMode::Debug);
 
         let a: G = UniformRand::rand(&mut thread_rng());
         let b: G = UniformRand::rand(&mut thread_rng());
@@ -555,15 +529,9 @@
     pub(crate) fn group_test_with_incomplete_add<
         ConstraintF: Field,
         G: Group,
-<<<<<<< HEAD
-        GG: GroupGadget<G, ConstraintF>,
+        GG: GroupGadget<G, ConstraintF, Value = G>,
     >() {
         let mut cs = ConstraintSystem::<ConstraintF>::new(SynthesisMode::Debug);
-=======
-        GG: GroupGadget<G, ConstraintF, Value = G>,
-    >() {
-        let mut cs = TestConstraintSystem::<ConstraintF>::new();
->>>>>>> e10cb027
 
         let a: G = UniformRand::rand(&mut thread_rng());
         let b: G = UniformRand::rand(&mut thread_rng());
@@ -624,7 +592,7 @@
     #[allow(dead_code)]
     fn scalar_bits_to_constant_length_test<ConstraintF: PrimeField, G: Group>() {
         for _ in 0..30 {
-            let mut cs = TestConstraintSystem::<ConstraintF>::new();
+            let mut cs = ConstraintSystem::<ConstraintF>::new(SynthesisMode::Debug);
             let rng = &mut thread_rng();
 
             let a = G::ScalarField::rand(rng);
@@ -655,8 +623,7 @@
             );
             assert!(
                 native_result[expected_len - 1]
-                    || (!native_result[expected_len - 1]
-                        && native_result[expected_len - 2]),
+                    || (!native_result[expected_len - 1] && native_result[expected_len - 2]),
                 "unexpected value of native result"
             );
 
@@ -698,7 +665,7 @@
         G: Group,
         GG: GroupGadget<G, ConstraintF, Value = G>,
     >() {
-        let mut cs: TestConstraintSystem<ConstraintF> = TestConstraintSystem::<ConstraintF>::new();
+        let mut cs = ConstraintSystem::<ConstraintF>::new(SynthesisMode::Debug);
         let rng = &mut thread_rng();
 
         // Sample random base
@@ -744,7 +711,7 @@
         G: Group,
         GG: GroupGadget<G, ConstraintF, Value = G>,
     >() {
-        let mut cs = TestConstraintSystem::<ConstraintF>::new();
+        let mut cs = ConstraintSystem::<ConstraintF>::new(SynthesisMode::Debug);
         let rng = &mut thread_rng();
 
         let g: G = UniformRand::rand(rng);
