--- conflicted
+++ resolved
@@ -357,11 +357,7 @@
     /// described in `fn check_mul_bits_fixed_base_inputs()`.
     #[inline]
     fn mul_bits_fixed_base<'a, CS: ConstraintSystemAbstract<ConstraintF>>(
-<<<<<<< HEAD
         base: &'a Jacobian<P>,
-=======
-        base: &'a SWProjective<P>,
->>>>>>> c046f0d4
         mut cs: CS,
         bits: &[Boolean],
     ) -> Result<Self, SynthesisError> {
@@ -1038,7 +1034,6 @@
 {
     fn from_value<CS: ConstraintSystemAbstract<ConstraintF>>(
         mut cs: CS,
-<<<<<<< HEAD
         value: &Jacobian<P>,
     ) -> Self {
         if value.is_zero() {
@@ -1050,16 +1045,6 @@
             let infinity = Boolean::constant(false);
             Self::new(x, y, infinity)
         }
-=======
-        value: &SWProjective<P>,
-    ) -> Self {
-        let value = value.into_affine();
-        let x = NonNativeFieldGadget::from_value(cs.ns(|| "hardcode x"), &value.x);
-        let y = NonNativeFieldGadget::from_value(cs.ns(|| "hardcode y"), &value.y);
-        let infinity = Boolean::constant(value.infinity);
-
-        Self::new(x, y, infinity)
->>>>>>> c046f0d4
     }
 
     fn get_constant(&self) -> Jacobian<P> {
