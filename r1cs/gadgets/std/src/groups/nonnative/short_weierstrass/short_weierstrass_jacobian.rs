--- conflicted
+++ resolved
@@ -866,11 +866,7 @@
         let x3_plus_x1_plus_x2 = x_3
             .add(cs.ns(|| "x3 + x1"), &self.x)?
             .add(cs.ns(|| "x3 + x1 + x2"), &other.x)?;
-<<<<<<< HEAD
-        // TODO: the default implementation for mul_equals() calls mul() and 
-=======
         // TODO: the default implementation for mul_equals() calls mul() and
->>>>>>> d24012ec
         // then enforce_equal(). Both do reduction. Let us improve here.
         lambda.mul_equals(cs.ns(|| "check x3"), &lambda, &x3_plus_x1_plus_x2)?;
 
