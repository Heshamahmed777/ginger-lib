//! The non-native group gadget (for short Weierstrass curves) and implementations of
//!     - the GroupGadget trait,
//! as well as the following auxiliary traits:
//!     - PartialEq, Eq, ToBitsGadget, ToBytesGagdet, EqGadget
//!     - CondSelectGadget, ConstantGadget, AllocGadget.
use algebra::{
    groups::Group,
    fields::{Field, PrimeField, SquareRootField, BitIterator},
    curves::{
        Curve,
        SWModelParameters, EndoMulParameters,
        short_weierstrass_jacobian::{AffineRep, Jacobian}
    },
};

use r1cs_core::{ConstraintSystemAbstract, SynthesisError};

use crate::{
    alloc::{AllocGadget, ConstantGadget},
    boolean::Boolean,
    fields::{nonnative::nonnative_field_gadget::NonNativeFieldGadget, FieldGadget},
    groups::{
        check_mul_bits_fixed_base_inputs, check_mul_bits_inputs, EndoMulCurveGadget, GroupGadget,
    },
    prelude::EqGadget,
    select::{CondSelectGadget, TwoBitLookupGadget},
    uint8::UInt8,
    Assignment, ToBitsGadget, ToBytesGadget,
};
use std::{
    borrow::Borrow,
    marker::PhantomData,
    ops::{Add, Mul, Neg},
};

#[derive(Derivative)]
#[derivative(Debug, Clone)]
pub struct GroupAffineNonNativeGadget<
    P: SWModelParameters<BaseField = SimulationF>,
    ConstraintF: PrimeField,
    SimulationF: PrimeField + SquareRootField,
> {
    pub x: NonNativeFieldGadget<SimulationF, ConstraintF>,
    pub y: NonNativeFieldGadget<SimulationF, ConstraintF>,
    pub infinity: Boolean,
    _params: PhantomData<P>,
}

impl<P, ConstraintF, SimulationF> GroupGadget<Jacobian<P>, ConstraintF>
for GroupAffineNonNativeGadget<P, ConstraintF, SimulationF>
    where
        P: SWModelParameters<BaseField = SimulationF>,
        ConstraintF: PrimeField,
        SimulationF: PrimeField + SquareRootField,
{
    type Value = Jacobian<P>;
    type Variable = ();

    fn add<CS: ConstraintSystemAbstract<ConstraintF>>(
        &self,
        cs: CS,
        other: &Self,
    ) -> Result<Self, SynthesisError> {
        self.add_internal(cs, other, true)
    }

    #[inline]
    fn zero<CS: ConstraintSystemAbstract<ConstraintF>>(mut cs: CS) -> Result<Self, SynthesisError> {
        Ok(Self::new(
            NonNativeFieldGadget::zero(cs.ns(|| "zero"))?,
            NonNativeFieldGadget::one(cs.ns(|| "one"))?,
            Boolean::constant(true),
        ))
    }

    #[inline]
    fn is_zero<CS: ConstraintSystemAbstract<ConstraintF>>(
        &self,
        _: CS,
    ) -> Result<Boolean, SynthesisError> {
        Ok(self.infinity)
    }

    #[inline]
    fn double_in_place<CS: ConstraintSystemAbstract<ConstraintF>>(
        &mut self,
        mut cs: CS,
    ) -> Result<(), SynthesisError> {
        let x_squared = self.x.mul_without_reduce(cs.ns(|| "x^2"), &self.x)?;
        //TODO: Once mul_by_constant is implemented properly we can avoid all these adds
        let three_x_squared_plus_a = x_squared
            .add(cs.ns(|| "2x^2"), &x_squared)?
            .add(cs.ns(|| "3x^2"), &x_squared)?
            .add_constant(cs.ns(|| "3x^2 + a"), &P::COEFF_A)?
            .reduce(cs.ns(|| "reduce 3x^2 + a"))?;

        let two_y = self.y.double(cs.ns(|| "2y"))?;

        let lambda = NonNativeFieldGadget::alloc(cs.ns(|| "lambda"), || {
            let y_doubled_inv = NonNativeFieldGadget::get_value(&two_y)
                .get()?
                .inverse()
                .get()?;
            Ok(three_x_squared_plus_a.get_value().get()? * &y_doubled_inv)
        })?;

        // Check lambda
        lambda.mul_equals(cs.ns(|| "check lambda"), &two_y, &three_x_squared_plus_a)?;

        // Allocate fresh x and y as a temporary workaround to reduce the R1CS density.
        let x = NonNativeFieldGadget::alloc(cs.ns(|| "new x"), || {
            let lambda_val = lambda.get_value().get()?;
            let x_val = self.x.get_value().get()?;
            Ok((lambda_val * &lambda_val) - &x_val - &x_val)
        })?;

        // lambda * lambda = new_x + 2_old_x
        let new_x_plus_two_x = self
            .x
            .add(cs.ns(|| "2old_x"), &self.x)?
            .add(cs.ns(|| "new_x + 2old_x"), &x)?;
        lambda.mul_equals(cs.ns(|| "check new x"), &lambda, &new_x_plus_two_x)?;

        let y = NonNativeFieldGadget::alloc(cs.ns(|| "new y"), || {
            let lambda_val = lambda.get_value().get()?;
            let x_val = self.x.get_value().get()?;
            let y_val = self.y.get_value().get()?;
            let new_x_val = x.get_value().get()?;
            Ok(((x_val - &new_x_val) * &lambda_val) - &y_val)
        })?;

        //lambda * (old_x - new_x) = new_y + old_y
        let old_x_minus_new_x = self.x.sub(cs.ns(|| "old_x - new_x"), &x)?;
        let old_y_plus_new_y = self.y.add(cs.ns(|| "old_y + new_y"), &y)?;
        lambda.mul_equals(
            cs.ns(|| "check new y"),
            &old_x_minus_new_x,
            &old_y_plus_new_y,
        )?;

        *self = Self::new(x, y, Boolean::constant(false));
        Ok(())
    }

    fn negate<CS: ConstraintSystemAbstract<ConstraintF>>(
        &self,
        mut cs: CS,
    ) -> Result<Self, SynthesisError> {
        Ok(Self::new(
            self.x.clone(),
            self.y.negate(cs.ns(|| "negate y"))?,
            self.infinity,
        ))
    }

    /// Incomplete addition: neither `self` nor `other` can be the neutral
    /// element.
    fn add_constant<CS: ConstraintSystemAbstract<ConstraintF>>(
        &self,
        mut cs: CS,
        other: &Jacobian<P>,
    ) -> Result<Self, SynthesisError> {
        // lambda = (B.y - A.y)/(B.x - A.x)
        // C.x = lambda^2 - A.x - B.x
        // C.y = lambda(A.x - C.x) - A.y
        //
        // Special cases:
        //
        // doubling: if B.y = A.y and B.x = A.x then lambda is unbound and
        // C = (lambda^2, lambda^3)
        //
        // addition of negative point: if B.y = -A.y and B.x = A.x then no
        // lambda can satisfy the first equation unless B.y - A.y = 0. But
        // then this reduces to doubling.
        //
        // So we need to check that A.x - B.x != 0, which can be done by
        // enforcing I * (B.x - A.x) = 1
        if other.is_zero() {
            return Err(SynthesisError::AssignmentMissing);
        }
        let other = other.into_affine().unwrap();
        let other_x = other.x;
        let other_y = other.y;

        let x2_minus_x1 = self
            .x
            .sub_constant(cs.ns(|| "x2 - x1"), &other_x)?
            .negate(cs.ns(|| "neg1"))?;
        let y2_minus_y1 = self
            .y
            .sub_constant(cs.ns(|| "y2 - y1"), &other_y)?
            .negate(cs.ns(|| "neg2"))?;

        let inv = x2_minus_x1.inverse(cs.ns(|| "compute inv"))?;

        let lambda = NonNativeFieldGadget::alloc(cs.ns(|| "lambda"), || {
            Ok(y2_minus_y1.get_value().get()? * &inv.get_value().get()?)
        })?;

        let x_3 = NonNativeFieldGadget::alloc(&mut cs.ns(|| "x_3"), || {
            let lambda_val = lambda.get_value().get()?;
            let x1 = self.x.get_value().get()?;
            let x2 = other_x;
            Ok((lambda_val.square() - &x1) - &x2)
        })?;

        let y_3 = NonNativeFieldGadget::alloc(&mut cs.ns(|| "y_3"), || {
            let lambda_val = lambda.get_value().get()?;
            let x_1 = self.x.get_value().get()?;
            let y_1 = self.y.get_value().get()?;
            let x_3 = x_3.get_value().get()?;
            Ok(lambda_val * &(x_1 - &x_3) - &y_1)
        })?;

        // Check lambda
        lambda.mul_equals(cs.ns(|| "check lambda"), &x2_minus_x1, &y2_minus_y1)?;

        // Check x3
        let x3_plus_x1_plus_x2 = x_3
            .add(cs.ns(|| "x3 + x1"), &self.x)?
            .add_constant(cs.ns(|| "x3 + x1 + x2"), &other_x)?;
        lambda.mul_equals(cs.ns(|| "check x3"), &lambda, &x3_plus_x1_plus_x2)?;

        // Check y3
        let y3_plus_y1 = y_3.add(cs.ns(|| "y3 + y1"), &self.y)?;
        let x1_minus_x3 = self.x.sub(cs.ns(|| "x1 - x3"), &x_3)?;

        lambda.mul_equals(cs.ns(|| ""), &x1_minus_x3, &y3_plus_y1)?;

        Ok(Self::new(x_3, y_3, Boolean::Constant(false)))
    }

    /// [Hopwood]'s optimized scalar multiplication, adapted to the general case of no
    /// leading-one assumption.
    /// For a detailed explanation, see the native implementation.
    ///
    /// [Hopwood] https://github.com/zcash/zcash/issues/3924
    fn mul_bits<'a, CS: ConstraintSystemAbstract<ConstraintF>>(
        // variable base point, must be non-trivial and in the prime order subgroup
        &self,
        mut cs: CS,
        // little endian, of length <= than the scalar field modulus.
        // Should not be equal to {0, p-2, p-1, p, p+1}.
        bits: impl Iterator<Item = &'a Boolean>,
    ) -> Result<Self, SynthesisError> {
        assert!(P::ScalarField::size_in_bits() >= 3);

        let double_and_add_step = |mut cs: r1cs_core::Namespace<_, _>,
                                   bit: &Boolean,
                                   acc: &mut Self,
                                   t: &Self,
                                   safe_arithmetics: bool|
                                   -> Result<(), SynthesisError> {
            // Q := k[i+1] ? T : −T
            let neg_y = t.y.negate(cs.ns(|| "neg y"))?;
            let selected_y = NonNativeFieldGadget::conditionally_select(
                cs.ns(|| "select y or -y"),
                bit,
                &t.y,
                &neg_y,
            )?;
            let q = Self::new(t.x.clone(), selected_y, t.infinity);

            // Acc := (Acc + Q) + Acc using double_and_add_internal at 5 constraints
            *acc = acc.double_and_add_internal(cs.ns(|| "double and add"), &q, safe_arithmetics)?;

            Ok(())
        };

        let mut bits = bits.cloned().collect::<Vec<Boolean>>();
        if self.get_value().is_some() && bits.iter().all(|b| b.get_value().is_some()) {
            check_mul_bits_inputs(
                &self.get_value().unwrap(),
                bits.iter().map(|b| b.get_value().unwrap()).collect(),
            )?;
        }

        // Length normalization by adding the scalar field modulus.
        // The result is alway n + 1 bits long, although the leading bit might be zero.
        // Costs ~ 1*n + O(1) many constraints.
        bits = crate::groups::scalar_bits_to_constant_length::<_, P::ScalarField, _>(
            cs.ns(|| "scalar bits to constant length"),
            bits,
        )?;

        let t = self.clone();

        // Acc := [3] T = [2]*T + T
        let init = {
            let mut t_copy = t.clone();
            t_copy.double_in_place(cs.ns(|| "[2] * T"))?;
            t_copy.add_unsafe(cs.ns(|| "[3] * T"), &t)
        }?;

        /* Separate treatment of the two leading bits.
         */

        // This processes the most significant bit for the case
        // bits[n]=1.
        let mut acc = init.clone();
        let leading_bit = bits.pop().unwrap();

        // Processing bits[n-1] for the case bits[n] = 1
        double_and_add_step(
            cs.ns(|| "Processing bits[n-1] for the case bits[n] == 1"),
            &bits.pop().unwrap(),
            &mut acc,
            &t,
            false,
        )?;

        // If leading_bit is one we reset acc to the case bits[n-1]==1
        acc = Self::conditionally_select(
            cs.ns(|| "reset acc if leading_bit == 1"),
            &leading_bit,
            &acc,
            &init,
        )?;

        /* The next bits bits[n-2],...,bits[3] (i.e. except the three least significant)
        are treated as in Hopwoods' algorithm.
        */

        for (i, bit) in bits
            .iter()
            .enumerate()
            // Skip the three least significant bits (we handle them after the loop)
            .skip(3)
            // Scan over the scalar bits in big-endian order
            .rev()
        {
            double_and_add_step(cs.ns(|| format!("bit {}", i + 2)), bit, &mut acc, &t, false)?;
        }

        /* The last three bits are treated using secure arithmetics
         */

        double_and_add_step(cs.ns(|| "bit 2"), &bits[2], &mut acc, &t, true)?;

        double_and_add_step(cs.ns(|| "bit 1"), &bits[1], &mut acc, &t, true)?;

        // See native implementation why add_unsafe is fine here
        // return (k[0] = 0) ? (Acc - T) : Acc
        let neg_t = t.negate(cs.ns(|| "neg T"))?;
        let acc_minus_t = acc.add_unsafe(cs.ns(|| "Acc - T"), &neg_t)?;

        let result = Self::conditionally_select(
            cs.ns(|| "select acc or acc - T"),
            &bits[0],
            &acc,
            &acc_minus_t,
        )?;

        Ok(result)
    }

    /// The non-native variant of Hopwoods fixed base scalar mul.
    /// CAUTION: Due to the use of incomplete arithemtics, there are few exceptions
    /// described in `fn check_mul_bits_fixed_base_inputs()`.
    #[inline]
<<<<<<< HEAD
    fn mul_bits_fixed_base<'a, CS: ConstraintSystem<ConstraintF>>(
        base: &'a Jacobian<P>,
=======
    fn mul_bits_fixed_base<'a, CS: ConstraintSystemAbstract<ConstraintF>>(
        base: &'a SWProjective<P>,
>>>>>>> d41aef65
        mut cs: CS,
        bits: &[Boolean],
    ) -> Result<Self, SynthesisError> {
        // bits must not exceed the length the scalar field modulus
        if bits.len() > P::ScalarField::size_in_bits() {
            return Err(SynthesisError::Other(format!(
                "Input bits size: {}, max allowed size: {}",
                bits.len(),
                P::ScalarField::size_in_bits()
            )));
        }

        // After padding to the next multiple of two we compute
        //
        //  acc = sum_{i=0}^{m-1} ((2*b_{2i+1} + b_i) - 3/2) * 4^i * T
        //      = sum_{i=0}^{m-1} (2*(2*b_{2i+1} + b_i) - 3) * 4^i * T',
        //
        // with T' = 1/2 T, and then correct the result by substracting
        //  - 3* sum_{i=0}^{m-1} * 4^i * T' = -3* (4^m -1) * T'.
        // This signed representation with digits from the symmetric
        // set {-3,-1,+1,+3} allows to use add_unsafe in a controlled
        // way.

        // Init
        let mut to_sub = Jacobian::<P>::zero();

        // T = 2^{-1} * base
        let mut t = {
            let two_inv = P::ScalarField::one().double().inverse().unwrap();
            (*base).mul(&two_inv)
        };

        // Init to 0 to avoid compilation errors ("usage of possibily uninitialized variable").
        // The 0 val will never be used and acc will be initialized to proper value in the first
        // iteration of the loop below.
        let mut acc = Self::zero(cs.ns(|| "initialize acc"))?;

        // Pad bits with 0s if not even
        let mut bits = bits.to_vec();
        if bits.len() % 2 != 0 {
            bits.push(Boolean::constant(false));
        }

        // Pre-checks
        if bits.iter().all(|b| b.get_value().is_some()) {
            check_mul_bits_fixed_base_inputs(
                base,
                bits.iter().rev().map(|b| b.get_value().unwrap()).collect(),
            )?;
        };

        let num_chunks = bits.len() / 2;

        for (i, bits) in bits.chunks(2).enumerate() {
            // Compute table for this chunk
            let ti = t;
            let three_ti = ti.double().add(&ti);
            let mut table = [three_ti.neg(), ti.neg(), ti, three_ti];

            //Compute constants
            Jacobian::batch_normalization(&mut table);
            let x_coords = [table[0].x, table[1].x, table[2].x, table[3].x];
            let y_coords = [table[0].y, table[1].y, table[2].y, table[3].y];
            let precomp = Boolean::and(cs.ns(|| format!("b0 AND b1_{}", i)), &bits[0], &bits[1])?;

            //Lookup x and y
            let x = NonNativeFieldGadget::two_bit_lookup_lc(
                cs.ns(|| format!("Lookup x_{}", i)),
                &precomp,
                &[bits[0], bits[1]],
                &x_coords,
            )?;
            let y = NonNativeFieldGadget::two_bit_lookup_lc(
                cs.ns(|| format!("Lookup y_{}", i)),
                &precomp,
                &[bits[0], bits[1]],
                &y_coords,
            )?;

            // Add the value computed in this chunk to the accumulator
            match i {
                // First chunk -> initialize acc
                chunk if chunk == 0 => {
                    acc = Self::new(x, y, Boolean::constant(false));
                }

                // We can use unsafe add, no exception occur
                chunk if chunk < num_chunks => {
                    let adder: Self = Self::new(x, y, Boolean::constant(false));
                    acc = acc.add_unsafe(cs.ns(|| format!("Add_{}", i)), &adder)?;
                }

                // Last chunk we must use safe add
                _ => {
                    let adder: Self = Self::new(x, y, Boolean::constant(false));
                    acc = acc.add(cs.ns(|| format!("Add_{}", i)), &adder)?;
                }
            }

            // Update values for next chunk
            t = t.double().double();
            to_sub += &table[0];
        }
        acc = acc.sub_constant(cs.ns(|| "acc - to_sub"), &to_sub)?;
        Ok(acc)
    }

    fn get_value(&self) -> Option<<Self as GroupGadget<Jacobian<P>, ConstraintF>>::Value> {
        match (
            self.x.get_value(),
            self.y.get_value(),
            self.infinity.get_value(),
        ) {
            (Some(x), Some(y), Some(infinity)) => {
                Some(
                    if infinity {
                        Jacobian::<P>::zero()
                    } else {
                        Jacobian::<P>::from_affine(&AffineRep::<P>::new(x, y))
                    }
                )
            }
            (None, None, None) => None,
            _ => unreachable!(),
        }
    }

    fn get_variable(&self) -> Self::Variable {
        unimplemented!()
    }

    fn cost_of_add() -> usize {
        unimplemented!()
    }

    fn cost_of_double() -> usize {
        unimplemented!()
    }
}

impl<P, ConstraintF, SimulationF> EndoMulCurveGadget<Jacobian<P>, ConstraintF>
for GroupAffineNonNativeGadget<P, ConstraintF, SimulationF>
    where
        P: EndoMulParameters<BaseField = SimulationF>,
        ConstraintF: PrimeField,
        SimulationF: PrimeField + SquareRootField,
{
    /// Given an arbitrary curve element `&self`, applies the endomorphism
    /// defined by `ENDO_COEFF`.
    fn apply_endomorphism<CS: ConstraintSystemAbstract<ConstraintF>>(
        &self,
        mut cs: CS,
    ) -> Result<Self, SynthesisError> {
        Ok(Self::new(
            self.x.mul_by_constant(cs.ns(|| "endo x"), &P::ENDO_COEFF)?,
            self.y.clone(),
            self.infinity,
        ))
    }

    /// The endomorphism-based scalar multiplication circuit from [Halo] in non-native
    /// arithmetics. Assumes that `ENDO_SCALAR` satisfies the minimal distance property as
    /// mentioned in `SWModelParameters`.
    /// Given any non-trivial point `P= &self` of the prime order r subgroup, and a slice
    /// of an even number of at most `lambda` Booleans `bits`, enforces that the result equals
    ///     `phi(bits) * P`,
    /// where `phi(bits)` is the equivalent scalar representation of `bits`.
    ///
    /// [Halo]: https://eprint.iacr.org/2019/1021
    fn endo_mul<CS: ConstraintSystemAbstract<ConstraintF>>(
        &self,
        mut cs: CS,
        bits: &[Boolean],
    ) -> Result<Self, SynthesisError> {
        let mut bits = bits.to_vec();
        if bits.len() % 2 == 1 {
            bits.push(Boolean::constant(false));
        }

        if bits.len() > P::LAMBDA {
            Err(SynthesisError::Other(
                "Endo mul bits length exceeds LAMBDA".to_owned(),
            ))?
        }

        let endo_self = self.apply_endomorphism(cs.ns(|| "endo self"))?;
        let self_y_neg = self.y.negate(cs.ns(|| "self y negate"))?;

        let mut acc = endo_self.clone();
        acc = acc.add(cs.ns(|| "add"), &self)?;
        acc.double_in_place(cs.ns(|| "double"))?;

        for i in (0..(bits.len() / 2)).rev() {
            // Conditional select between (-1)^b_0 * Phi^{b_1}(&self), according
            // to [b_1,b_0] = bits[2i+1, 2i].
            // Takes 2 constraints.
            let add = Self::new(
                NonNativeFieldGadget::conditionally_select(
                    cs.ns(|| format!("conditional bit1 select endo {}", i)),
                    &bits[i * 2 + 1],
                    &endo_self.x,
                    &self.x,
                )?,
                NonNativeFieldGadget::conditionally_select(
                    cs.ns(|| format!("conditional bit0 select negate {}", i)),
                    &bits[i * 2],
                    &self.y,
                    &self_y_neg,
                )?,
                self.infinity,
            );

            // The unsafe double and add, takes 5 constraints.
            acc = acc.double_and_add_unsafe(cs.ns(|| format!("double_and_add {}", i)), &add)?;
        }

        Ok(acc)
    }
}

impl<P, ConstraintF, SimulationF> PartialEq
for GroupAffineNonNativeGadget<P, ConstraintF, SimulationF>
    where
        P: SWModelParameters<BaseField = SimulationF>,
        ConstraintF: PrimeField,
        SimulationF: PrimeField + SquareRootField,
{
    fn eq(&self, other: &Self) -> bool {
        self.x == other.x && self.y == other.y
    }
}

impl<P, ConstraintF, SimulationF> Eq for GroupAffineNonNativeGadget<P, ConstraintF, SimulationF>
    where
        P: SWModelParameters<BaseField = SimulationF>,
        ConstraintF: PrimeField,
        SimulationF: PrimeField + SquareRootField,
{
}

impl<P, ConstraintF, SimulationF> ToBitsGadget<ConstraintF>
for GroupAffineNonNativeGadget<P, ConstraintF, SimulationF>
    where
        P: SWModelParameters<BaseField = SimulationF>,
        ConstraintF: PrimeField,
        SimulationF: PrimeField + SquareRootField,
{
    fn to_bits<CS: ConstraintSystemAbstract<ConstraintF>>(
        &self,
        mut cs: CS,
    ) -> Result<Vec<Boolean>, SynthesisError> {
        let mut x_bits = self.x.to_bits(&mut cs.ns(|| "X Coordinate To Bits"))?;
        let y_bits = self.y.to_bits(&mut cs.ns(|| "Y Coordinate To Bits"))?;
        x_bits.extend_from_slice(&y_bits);
        x_bits.push(self.infinity);
        Ok(x_bits)
    }

    fn to_bits_strict<CS: ConstraintSystemAbstract<ConstraintF>>(
        &self,
        mut cs: CS,
    ) -> Result<Vec<Boolean>, SynthesisError> {
        let mut x_bits = self
            .x
            .to_bits_strict(&mut cs.ns(|| "X Coordinate To Bits"))?;
        let y_bits = self
            .y
            .to_bits_strict(&mut cs.ns(|| "Y Coordinate To Bits"))?;
        x_bits.extend_from_slice(&y_bits);
        x_bits.push(self.infinity);

        Ok(x_bits)
    }
}

impl<P, ConstraintF, SimulationF> ToBytesGadget<ConstraintF>
for GroupAffineNonNativeGadget<P, ConstraintF, SimulationF>
    where
        P: SWModelParameters<BaseField = SimulationF>,
        ConstraintF: PrimeField,
        SimulationF: PrimeField + SquareRootField,
{
    fn to_bytes<CS: ConstraintSystemAbstract<ConstraintF>>(
        &self,
        mut cs: CS,
    ) -> Result<Vec<UInt8>, SynthesisError> {
        let mut x_bytes = self.x.to_bytes(&mut cs.ns(|| "X Coordinate To Bytes"))?;
        let y_bytes = self.y.to_bytes(&mut cs.ns(|| "Y Coordinate To Bytes"))?;
        let inf_bytes = self.infinity.to_bytes(&mut cs.ns(|| "Infinity to Bytes"))?;
        x_bytes.extend_from_slice(&y_bytes);
        x_bytes.extend_from_slice(&inf_bytes);
        Ok(x_bytes)
    }

    fn to_bytes_strict<CS: ConstraintSystemAbstract<ConstraintF>>(
        &self,
        mut cs: CS,
    ) -> Result<Vec<UInt8>, SynthesisError> {
        let mut x_bytes = self
            .x
            .to_bytes_strict(&mut cs.ns(|| "X Coordinate To Bytes"))?;
        let y_bytes = self
            .y
            .to_bytes_strict(&mut cs.ns(|| "Y Coordinate To Bytes"))?;
        let inf_bytes = self.infinity.to_bytes(&mut cs.ns(|| "Infinity to Bytes"))?;
        x_bytes.extend_from_slice(&y_bytes);
        x_bytes.extend_from_slice(&inf_bytes);

        Ok(x_bytes)
    }
}

impl<P, ConstraintF, SimulationF> EqGadget<ConstraintF>
for GroupAffineNonNativeGadget<P, ConstraintF, SimulationF>
    where
        P: SWModelParameters<BaseField = SimulationF>,
        ConstraintF: PrimeField,
        SimulationF: PrimeField + SquareRootField,
{
    fn is_eq<CS: ConstraintSystemAbstract<ConstraintF>>(
        &self,
        mut cs: CS,
        other: &Self,
    ) -> Result<Boolean, SynthesisError> {
        let b0 = self.x.is_eq(cs.ns(|| "x"), &other.x)?;
        let b1 = self.y.is_eq(cs.ns(|| "y"), &other.y)?;
        let coordinates_equal = Boolean::and(cs.ns(|| "x AND y"), &b0, &b1)?;
        let both_are_zero = Boolean::and(
            cs.ns(|| "self.infinity AND other.infinity"),
            &self.infinity,
            &other.infinity,
        )?;
        Boolean::or(
            cs.ns(|| "coordinates_equal OR both_are_zero"),
            &coordinates_equal,
            &both_are_zero,
        )
    }

    #[inline]
    fn conditional_enforce_equal<CS: ConstraintSystemAbstract<ConstraintF>>(
        &self,
        mut cs: CS,
        other: &Self,
        should_enforce: &Boolean,
    ) -> Result<(), SynthesisError> {
        self.is_eq(cs.ns(|| "is_eq(self, other)"), &other)?
            .conditional_enforce_equal(
                cs.ns(|| "enforce condition"),
                &Boolean::constant(true),
                &should_enforce,
            )?;
        Ok(())
    }

    #[inline]
    fn conditional_enforce_not_equal<CS: ConstraintSystemAbstract<ConstraintF>>(
        &self,
        mut cs: CS,
        other: &Self,
        should_enforce: &Boolean,
    ) -> Result<(), SynthesisError> {
        let is_equal = self.is_eq(cs.ns(|| "is_eq(self, other)"), other)?;
        Boolean::and(
            cs.ns(|| "is_equal AND should_enforce"),
            &is_equal,
            should_enforce,
        )?
            .enforce_equal(
                cs.ns(|| "is_equal AND should_enforce == false"),
                &Boolean::Constant(false),
            )
    }
}

impl<P, ConstraintF, SimulationF> GroupAffineNonNativeGadget<P, ConstraintF, SimulationF>
    where
        P: SWModelParameters<BaseField = SimulationF>,
        ConstraintF: PrimeField,
        SimulationF: PrimeField + SquareRootField,
{
    pub fn new(
        x: NonNativeFieldGadget<SimulationF, ConstraintF>,
        y: NonNativeFieldGadget<SimulationF, ConstraintF>,
        infinity: Boolean,
    ) -> Self {
        Self {
            x,
            y,
            infinity,
            _params: PhantomData,
        }
    }

    #[inline]
    /// Incomplete addition: neither `self` nor `other` can be the neutral
    /// element, and other != ±self.
    /// If `safe` is set, enforce in the circuit exceptional cases not occurring.
    fn add_internal<CS: ConstraintSystemAbstract<ConstraintF>>(
        &self,
        mut cs: CS,
        other: &Self,
        safe: bool,
    ) -> Result<Self, SynthesisError> {
        // lambda = (B.y - A.y)/(B.x - A.x)
        // C.x = lambda^2 - A.x - B.x
        // C.y = lambda(A.x - C.x) - A.y
        //
        // Special cases:
        //
        // doubling: if B.y = A.y and B.x = A.x then lambda is unbound and
        // C = (lambda^2, lambda^3)
        //
        // addition of negative point: if B.y = -A.y and B.x = A.x then no
        // lambda can satisfy the first equation unless B.y - A.y = 0. But
        // then this reduces to doubling.
        let x2_minus_x1 = other.x.sub(cs.ns(|| "x2 - x1"), &self.x)?;
        let y2_minus_y1 = other.y.sub(cs.ns(|| "y2 - y1"), &self.y)?;

        let lambda = if safe {
            // Check that A.x - B.x != 0, which can be done by
            // enforcing I * (B.x - A.x) = 1
            // This is done below when we calculate inv (by NonNativeFieldGadget::inverse)
            let inv = x2_minus_x1.inverse(cs.ns(|| "compute inv"))?;
            NonNativeFieldGadget::alloc(cs.ns(|| "lambda"), || {
                Ok(y2_minus_y1.get_value().get()? * &inv.get_value().get()?)
            })
        } else {
            NonNativeFieldGadget::alloc(cs.ns(|| "lambda"), || {
                Ok(y2_minus_y1.get_value().get()?
                    * &x2_minus_x1.get_value().get()?.inverse().get()?)
            })
        }?;

        let x_3 = NonNativeFieldGadget::alloc(&mut cs.ns(|| "x_3"), || {
            let lambda_val = lambda.get_value().get()?;
            let x1 = self.x.get_value().get()?;
            let x2 = other.x.get_value().get()?;
            Ok((lambda_val.square() - &x1) - &x2)
        })?;

        let y_3 = NonNativeFieldGadget::alloc(&mut cs.ns(|| "y_3"), || {
            let lambda_val = lambda.get_value().get()?;
            let x_1 = self.x.get_value().get()?;
            let y_1 = self.y.get_value().get()?;
            let x_3 = x_3.get_value().get()?;
            Ok(lambda_val * &(x_1 - &x_3) - &y_1)
        })?;

        // Check lambda
        lambda.mul_equals(cs.ns(|| "check lambda"), &x2_minus_x1, &y2_minus_y1)?;

        // Check x3
        let x3_plus_x1_plus_x2 = x_3
            .add(cs.ns(|| "x3 + x1"), &self.x)?
            .add(cs.ns(|| "x3 + x1 + x2"), &other.x)?;
        lambda.mul_equals(cs.ns(|| "check x3"), &lambda, &x3_plus_x1_plus_x2)?;

        // Check y3
        let y3_plus_y1 = y_3.add(cs.ns(|| "y3 + y1"), &self.y)?;
        let x1_minus_x3 = self.x.sub(cs.ns(|| "x1 - x3"), &x_3)?;
        lambda.mul_equals(cs.ns(|| ""), &x1_minus_x3, &y3_plus_y1)?;

        Ok(Self::new(x_3, y_3, Boolean::Constant(false)))
    }

    #[inline]
    /// Incomplete, unsafe, addition: neither `self` nor `other` can be the neutral
    /// element, and other != ±self.
    pub fn add_unsafe<CS: ConstraintSystemAbstract<ConstraintF>>(
        &self,
        cs: CS,
        other: &Self,
    ) -> Result<Self, SynthesisError> {
        self.add_internal(cs, other, false)
    }

    #[inline]
    /// Compute 2 * self + other as (self + other) + self: this requires less constraints
    /// than computing self.double().add(other).
    /// Incomplete add: neither `self` nor `other` can be the neutral element, and other != ±self;
    /// If `safe` is set, enforce in the circuit that exceptional cases not occurring.
    fn double_and_add_internal<CS: ConstraintSystemAbstract<ConstraintF>>(
        &self,
        mut cs: CS,
        other: &Self,
        safe: bool,
    ) -> Result<Self, SynthesisError> {
        // Hopwood's optimized double-and-add sum P_4 = P_3 + P_1, where P_3 = P_1 + P_2.
        // Under the above presumptions on P_1 and P_2 can be enforced by just 5
        // constraints
        //      1. (x2 - x1) * lambda_1 = y2 - y1;
        //      2. lambda_1^2 = x1 +  x2 + x3;
        //      3. (x1 - x3) * (lambda1 + lambda_2) = 2·y1
        //      4. lambda_2^2 =   x1 + x3 + x4;
        //      5. lambda_2 * (x1 - x4) = y_1 + y_4;
        // Note that 3. is the result of adding the two equations
        //      3a. (x_1 - x_3) * lambda_1 = y_1 + y_3
        //      3b. (x_1 - x_3) * lambda_2 = y_1 - y_3.
        // This reduction is valid as x_2 - x_1 is non-zero and hence 1. uniquely
        // determines lambda_1, and thus x3 is determined by 2.
        // Again, since x_1-x_3 is non-zero equation 3. uniquely determines lambda_2
        // and hence being of the same unique value as enforced by 3a. and 3b.
        let x2_minus_x1 = other.x.sub(cs.ns(|| "x2 - x1"), &self.x)?;
        let y2_minus_y1 = other.y.sub(cs.ns(|| "y2 - y1"), &self.y)?;

        // Allocate lambda_1
        let lambda_1 = if safe {
            // Enforce the extra constraint for x_2 - x_1 != 0 by using the inverse gadget
            let inv_1 = x2_minus_x1.inverse(cs.ns(|| "enforce inv 1"))?;
            NonNativeFieldGadget::alloc(cs.ns(|| "lambda_1"), || {
                Ok(y2_minus_y1.get_value().get()? * &inv_1.get_value().get()?)
            })
        } else {
            // By our presumptions, x_2 - x_1 != 0
            NonNativeFieldGadget::alloc(cs.ns(|| "lambda_1"), || {
                Ok(y2_minus_y1.get_value().get()?
                    * &x2_minus_x1.get_value().get()?.inverse().get()?)
            })
        }?;

        // Constraint 1.
        lambda_1.mul_equals(cs.ns(|| "check lambda_1"), &x2_minus_x1, &y2_minus_y1)?;

        let x_3 = NonNativeFieldGadget::alloc(&mut cs.ns(|| "x_3"), || {
            let lambda_1_val = lambda_1.get_value().get()?;
            let x1 = self.x.get_value().get()?;
            let x2 = other.x.get_value().get()?;
            Ok((lambda_1_val.square() - &x1) - &x2)
        })?;

        // Constraint 2.
        let x3_plus_x1_plus_x2 = x_3
            .add(cs.ns(|| "x3 + x1"), &self.x)?
            .add(cs.ns(|| "x3 + x1 + x2"), &other.x)?;
        lambda_1.mul_equals(cs.ns(|| "check x3"), &lambda_1, &x3_plus_x1_plus_x2)?;

        // Allocate lambda_2.
        let x1_minus_x3 = &self.x.sub(cs.ns(|| "x1 - x3"), &x_3)?;
        let two_y1 = self.y.double(cs.ns(|| "2y1"))?;

        let lambda_2 = if safe {
            // Set the extra constraint for x_1 - x_3 != 0
            let inv_2 = x1_minus_x3.inverse(cs.ns(|| "enforce inv 2"))?;
            NonNativeFieldGadget::alloc(cs.ns(|| "lambda_2"), || {
                let lambda_val = lambda_1.get_value().get()?;
                let two_y1_val = two_y1.get_value().get()?;

                let two_y1_div_x1_minus_x3 = two_y1_val * &inv_2.get_value().get()?;
                Ok(two_y1_div_x1_minus_x3 - &lambda_val)
            })
        } else {
            NonNativeFieldGadget::alloc(cs.ns(|| "lambda_2"), || {
                let lambda_val = lambda_1.get_value().get()?;
                let two_y1_val = two_y1.get_value().get()?;

                let x1_minus_x3_inv = (x1_minus_x3.get_value().get()?).inverse().get()?;
                let two_y1_div_x1_minus_x3 = two_y1_val * &x1_minus_x3_inv;
                Ok(two_y1_div_x1_minus_x3 - &lambda_val)
            })
        }?;

        // Constraint 3.
        let lambda_2_plus_lambda_1 = lambda_2.add(cs.ns(|| "lambda_2 + lambda_1"), &lambda_1)?;

        lambda_2_plus_lambda_1.mul_equals(
            cs.ns(|| "(lambda_2 + lambda) * (x1 - x3) = 2y1"),
            &x1_minus_x3,
            &two_y1,
        )?;

        // Allocate the final x
        let x_4 = NonNativeFieldGadget::alloc(&mut cs.ns(|| "x_4"), || {
            let lambda_2_val = lambda_2.get_value().get()?;
            let x1_val = self.x.get_value().get()?;
            let x3_val = x_3.get_value().get()?;
            Ok((lambda_2_val.square() - &x1_val) - &x3_val)
        })?;

        // Constraint 4.
        let x4_plus_x1_plus_x3 = x_4
            .add(cs.ns(|| "x4 + x1"), &self.x)?
            .add(cs.ns(|| "x3 + x1 + x3"), &x_3)?;
        lambda_2.mul_equals(cs.ns(|| "check x4"), &lambda_2, &x4_plus_x1_plus_x3)?;

        // alloc the final y
        let y_4 = NonNativeFieldGadget::alloc(&mut cs.ns(|| "y_4"), || {
            let lambda_2_val = lambda_2.get_value().get()?;
            let x_1_val = self.x.get_value().get()?;
            let y_1_val = self.y.get_value().get()?;
            let x_4_val = x_4.get_value().get()?;
            Ok(lambda_2_val * &(x_1_val - &x_4_val) - &y_1_val)
        })?;

        // Constraint 5.
        let y4_plus_y1 = y_4.add(cs.ns(|| "y4 + y1"), &self.y)?;
        let x1_minus_x4 = self.x.sub(cs.ns(|| "x1 - x4"), &x_4)?;
        lambda_2.mul_equals(cs.ns(|| ""), &x1_minus_x4, &y4_plus_y1)?;

        Ok(Self::new(x_4, y_4, Boolean::Constant(false)))
    }

    #[inline]
    /// Compute 2 * self + other.
    /// Incomplete, safe, addition: neither `self` nor `other` can be the neutral
    /// element, and other != ±self.
    pub fn double_and_add<CS: ConstraintSystemAbstract<ConstraintF>>(
        &self,
        cs: CS,
        other: &Self,
    ) -> Result<Self, SynthesisError> {
        self.double_and_add_internal(cs, other, true)
    }

    #[inline]
    /// Compute 2 * self + other.
    /// Incomplete, unsafe, addition: neither `self` nor `other` can be the neutral
    /// element, and other != ±self.
    pub fn double_and_add_unsafe<CS: ConstraintSystemAbstract<ConstraintF>>(
        &self,
        cs: CS,
        other: &Self,
    ) -> Result<Self, SynthesisError> {
        self.double_and_add_internal(cs, other, false)
    }
}

impl<P, ConstraintF, SimulationF> CondSelectGadget<ConstraintF>
for GroupAffineNonNativeGadget<P, ConstraintF, SimulationF>
    where
        P: SWModelParameters<BaseField = SimulationF>,
        ConstraintF: PrimeField,
        SimulationF: PrimeField + SquareRootField,
{
    #[inline]
    fn conditionally_select<CS: ConstraintSystemAbstract<ConstraintF>>(
        mut cs: CS,
        cond: &Boolean,
        first: &Self,
        second: &Self,
    ) -> Result<Self, SynthesisError> {
        let x = NonNativeFieldGadget::conditionally_select(
            &mut cs.ns(|| "x"),
            cond,
            &first.x,
            &second.x,
        )?;
        let y = NonNativeFieldGadget::conditionally_select(
            &mut cs.ns(|| "y"),
            cond,
            &first.y,
            &second.y,
        )?;
        let infinity = Boolean::conditionally_select(
            &mut cs.ns(|| "infinity"),
            cond,
            &first.infinity,
            &second.infinity,
        )?;

        Ok(Self::new(x, y, infinity))
    }

    fn cost() -> usize {
        2 * <NonNativeFieldGadget<SimulationF, ConstraintF> as CondSelectGadget<ConstraintF>>::cost(
        ) + <Boolean as CondSelectGadget<ConstraintF>>::cost()
    }
}

impl<P, ConstraintF, SimulationF> ConstantGadget<Jacobian<P>, ConstraintF>
for GroupAffineNonNativeGadget<P, ConstraintF, SimulationF>
    where
        P: SWModelParameters<BaseField = SimulationF>,
        ConstraintF: PrimeField,
        SimulationF: PrimeField + SquareRootField,
{
<<<<<<< HEAD
    fn from_value<CS: ConstraintSystem<ConstraintF>>(mut cs: CS, value: &Jacobian<P>) -> Self {
        if value.is_zero() {
            Self::zero(cs).unwrap()
        } else {
            let value = value.into_affine().unwrap();
            let x = NonNativeFieldGadget::from_value(cs.ns(|| "hardcode x"), &value.x);
            let y = NonNativeFieldGadget::from_value(cs.ns(|| "hardcode y"), &value.y);
            let infinity = Boolean::constant(false);
            Self::new(x, y, infinity)
        }
=======
    fn from_value<CS: ConstraintSystemAbstract<ConstraintF>>(
        mut cs: CS,
        value: &SWProjective<P>,
    ) -> Self {
        let value = value.into_affine();
        let x = NonNativeFieldGadget::from_value(cs.ns(|| "hardcode x"), &value.x);
        let y = NonNativeFieldGadget::from_value(cs.ns(|| "hardcode y"), &value.y);
        let infinity = Boolean::constant(value.infinity);

        Self::new(x, y, infinity)
>>>>>>> d41aef65
    }

    fn get_constant(&self) -> Jacobian<P> {
        let value_proj = if self.infinity.get_value().unwrap() {
            Jacobian::<P>::zero()
        } else {
            Jacobian::<P>::from_affine(&AffineRep::<P>::new(
                self.x.get_value().unwrap(),
                self.y.get_value().unwrap(),
            ))
        };
        let x = value_proj.x;
        let y = value_proj.y;
        let z = value_proj.z;
        Jacobian::<P>::new(x, y, z)
    }
}

impl<P, ConstraintF, SimulationF> AllocGadget<Jacobian<P>, ConstraintF>
for GroupAffineNonNativeGadget<P, ConstraintF, SimulationF>
    where
        P: SWModelParameters<BaseField = SimulationF>,
        ConstraintF: PrimeField,
        SimulationF: PrimeField + SquareRootField,
{
    #[inline]
    fn alloc<FN, T, CS: ConstraintSystemAbstract<ConstraintF>>(
        mut cs: CS,
        value_gen: FN,
    ) -> Result<Self, SynthesisError>
        where
            FN: FnOnce() -> Result<T, SynthesisError>,
            T: Borrow<Jacobian<P>>,
    {
        let (x, y, infinity) = match value_gen() {
            Ok(ge) => {
                let ge = ge.borrow();
                if ge.is_zero() {
                    (Ok(P::BaseField::zero()), Ok(P::BaseField::one()), Ok(true))
                } else {
                    let ge = ge.into_affine().unwrap();
                    (Ok(ge.x), Ok(ge.y), Ok(false))
                }
            }
            _ => (
                Err(SynthesisError::AssignmentMissing),
                Err(SynthesisError::AssignmentMissing),
                Err(SynthesisError::AssignmentMissing),
            ),
        };

        // Perform on-curve check.
        let b = P::COEFF_B;
        let a = P::COEFF_A;

        let x = NonNativeFieldGadget::alloc(&mut cs.ns(|| "x"), || x)?;
        let y = NonNativeFieldGadget::alloc(&mut cs.ns(|| "y"), || y)?;
        let infinity = Boolean::alloc(&mut cs.ns(|| "infinity"), || infinity)?;

        // Check that y^2 = x^3 + ax +b
        // We do this by checking that y^2 - b = x * (x^2 +a)
        let x2 = x.mul_without_reduce(cs.ns(|| "x^2"), &x)?;
        let y2 = y.mul_without_reduce(cs.ns(|| "y^2"), &y)?;

        let x2_plus_a = x2
            .add_constant(cs.ns(|| "x^2 + a"), &a)?
            .reduce(cs.ns(|| "reduce(x^2 + a)"))?;
        let y2_minus_b = y2
            .add_constant(cs.ns(|| "y^2 - b"), &b.neg())?
            .reduce(cs.ns(|| "reduce(y^2 - b)"))?;

        let x2_plus_a_times_x = x2_plus_a.mul(cs.ns(|| "(x^2 + a)*x"), &x)?;

        x2_plus_a_times_x.conditional_enforce_equal(
            cs.ns(|| "on curve check"),
            &y2_minus_b,
            &infinity.not(),
        )?;

        Ok(Self::new(x, y, infinity))
    }

    #[inline]
    fn alloc_without_check<FN, T, CS: ConstraintSystemAbstract<ConstraintF>>(
        mut cs: CS,
        value_gen: FN,
    ) -> Result<Self, SynthesisError>
        where
            FN: FnOnce() -> Result<T, SynthesisError>,
            T: Borrow<Jacobian<P>>,
    {
        let (x, y, infinity) = match value_gen() {
            Ok(ge) => {
                let ge = ge.borrow();
                if ge.is_zero() {
                    (Ok(P::BaseField::zero()), Ok(P::BaseField::one()), Ok(true))
                } else {
                    let ge = ge.into_affine().unwrap();
                    (Ok(ge.x), Ok(ge.y), Ok(false))
                }
            }
            _ => (
                Err(SynthesisError::AssignmentMissing),
                Err(SynthesisError::AssignmentMissing),
                Err(SynthesisError::AssignmentMissing),
            ),
        };

        let x = NonNativeFieldGadget::alloc(&mut cs.ns(|| "x"), || x)?;
        let y = NonNativeFieldGadget::alloc(&mut cs.ns(|| "y"), || y)?;
        let infinity = Boolean::alloc(&mut cs.ns(|| "infinity"), || infinity)?;

        Ok(Self::new(x, y, infinity))
    }

    #[inline]
    fn alloc_checked<FN, T, CS: ConstraintSystemAbstract<ConstraintF>>(
        mut cs: CS,
        value_gen: FN,
    ) -> Result<Self, SynthesisError>
        where
            FN: FnOnce() -> Result<T, SynthesisError>,
            T: Borrow<Jacobian<P>>,
    {
        let alloc_and_prime_order_check =
            |mut cs: r1cs_core::Namespace<_, _>, value_gen: FN| -> Result<Self, SynthesisError> {
                let cofactor_weight = BitIterator::new(P::COFACTOR).filter(|b| *b).count();
                // If we multiply by r, we actually multiply by r - 2.
                let r_minus_1 = (-P::ScalarField::one()).into_repr();
                let r_weight = BitIterator::new(&r_minus_1).filter(|b| *b).count();

                // If the Hamming weight of th cofactor is less than the Hamming weight of
                // the scalar field modulus, then we enforce subgroup membership of `result` by
                // result = COFACTOR * ge of a suitable computed groupelement ge.
                // Otherwise we simply enforce that -result == (r-1) * result.
                if cofactor_weight < r_weight {
                    let ge = Self::alloc(cs.ns(|| "Alloc checked"), || {
                        value_gen().map(|ge| {
                            ge.borrow()
                                .scale_by_cofactor_inv()
                        })
                    })?;
                    let mut seen_one = false;
                    let mut result = Self::zero(cs.ns(|| "result"))?;
                    for (i, b) in BitIterator::new(P::COFACTOR).enumerate() {
                        let mut cs = cs.ns(|| format!("Iteration {}", i));
                        let old_seen_one = seen_one;
                        if seen_one {
                            result.double_in_place(cs.ns(|| "Double"))?;
                        } else {
                            seen_one = b;
                        }
                        if b {
                            result = if old_seen_one {
                                result.add(cs.ns(|| "Add"), &ge)?
                            } else {
                                ge.clone()
                            };
                        }
                    }
                    Ok(result)
                } else {
                    let ge = Self::alloc(cs.ns(|| "Alloc checked"), value_gen)?;
                    let mut seen_one = false;
                    let mut result = Self::zero(cs.ns(|| "result"))?;
                    // Returns bits in big-endian order
                    for (i, b) in BitIterator::new(r_minus_1).enumerate() {
                        let mut cs = cs.ns(|| format!("Iteration {}", i));
                        let old_seen_one = seen_one;
                        if seen_one {
                            result.double_in_place(cs.ns(|| "Double"))?;
                        } else {
                            seen_one = b;
                        }
                        if b {
                            result = if old_seen_one {
                                result.add(cs.ns(|| "Add"), &ge)?
                            } else {
                                ge.clone()
                            };
                        }
                    }
                    let neg_ge = ge.negate(cs.ns(|| "Negate ge"))?;
                    neg_ge.enforce_equal(cs.ns(|| "Check equals"), &result)?;
                    Ok(ge)
                }
            };
        let ge = alloc_and_prime_order_check(cs.ns(|| "alloc and prime order check"), value_gen)?;

        Ok(ge)
    }

    #[inline]
    fn alloc_input<FN, T, CS: ConstraintSystemAbstract<ConstraintF>>(
        mut cs: CS,
        value_gen: FN,
    ) -> Result<Self, SynthesisError>
        where
            FN: FnOnce() -> Result<T, SynthesisError>,
            T: Borrow<Jacobian<P>>,
    {
        let (x, y, infinity) = match value_gen() {
            Ok(ge) => {
                let ge = ge.borrow();
                if ge.is_zero() {
                    (Ok(P::BaseField::zero()), Ok(P::BaseField::one()), Ok(true))
                } else {
                    let ge = ge.into_affine().unwrap();
                    (Ok(ge.x), Ok(ge.y), Ok(false))
                }
            }
            _ => (
                Err(SynthesisError::AssignmentMissing),
                Err(SynthesisError::AssignmentMissing),
                Err(SynthesisError::AssignmentMissing),
            ),
        };

        let x = NonNativeFieldGadget::alloc_input(&mut cs.ns(|| "x"), || x)?;
        let y = NonNativeFieldGadget::alloc_input(&mut cs.ns(|| "y"), || y)?;
        let infinity = Boolean::alloc_input(&mut cs.ns(|| "infinity"), || infinity)?;

        Ok(Self::new(x, y, infinity))
    }
}<|MERGE_RESOLUTION|>--- conflicted
+++ resolved
@@ -4,13 +4,12 @@
 //!     - PartialEq, Eq, ToBitsGadget, ToBytesGagdet, EqGadget
 //!     - CondSelectGadget, ConstantGadget, AllocGadget.
 use algebra::{
+    curves::{
+        short_weierstrass_jacobian::{AffineRep, Jacobian},
+        Curve, EndoMulParameters, SWModelParameters,
+    },
+    fields::{BitIterator, Field, PrimeField, SquareRootField},
     groups::Group,
-    fields::{Field, PrimeField, SquareRootField, BitIterator},
-    curves::{
-        Curve,
-        SWModelParameters, EndoMulParameters,
-        short_weierstrass_jacobian::{AffineRep, Jacobian}
-    },
 };
 
 use r1cs_core::{ConstraintSystemAbstract, SynthesisError};
@@ -47,11 +46,11 @@
 }
 
 impl<P, ConstraintF, SimulationF> GroupGadget<Jacobian<P>, ConstraintF>
-for GroupAffineNonNativeGadget<P, ConstraintF, SimulationF>
-    where
-        P: SWModelParameters<BaseField = SimulationF>,
-        ConstraintF: PrimeField,
-        SimulationF: PrimeField + SquareRootField,
+    for GroupAffineNonNativeGadget<P, ConstraintF, SimulationF>
+where
+    P: SWModelParameters<BaseField = SimulationF>,
+    ConstraintF: PrimeField,
+    SimulationF: PrimeField + SquareRootField,
 {
     type Value = Jacobian<P>;
     type Variable = ();
@@ -250,7 +249,7 @@
                                    acc: &mut Self,
                                    t: &Self,
                                    safe_arithmetics: bool|
-                                   -> Result<(), SynthesisError> {
+         -> Result<(), SynthesisError> {
             // Q := k[i+1] ? T : −T
             let neg_y = t.y.negate(cs.ns(|| "neg y"))?;
             let selected_y = NonNativeFieldGadget::conditionally_select(
@@ -358,13 +357,8 @@
     /// CAUTION: Due to the use of incomplete arithemtics, there are few exceptions
     /// described in `fn check_mul_bits_fixed_base_inputs()`.
     #[inline]
-<<<<<<< HEAD
-    fn mul_bits_fixed_base<'a, CS: ConstraintSystem<ConstraintF>>(
+    fn mul_bits_fixed_base<'a, CS: ConstraintSystemAbstract<ConstraintF>>(
         base: &'a Jacobian<P>,
-=======
-    fn mul_bits_fixed_base<'a, CS: ConstraintSystemAbstract<ConstraintF>>(
-        base: &'a SWProjective<P>,
->>>>>>> d41aef65
         mut cs: CS,
         bits: &[Boolean],
     ) -> Result<Self, SynthesisError> {
@@ -478,15 +472,11 @@
             self.y.get_value(),
             self.infinity.get_value(),
         ) {
-            (Some(x), Some(y), Some(infinity)) => {
-                Some(
-                    if infinity {
-                        Jacobian::<P>::zero()
-                    } else {
-                        Jacobian::<P>::from_affine(&AffineRep::<P>::new(x, y))
-                    }
-                )
-            }
+            (Some(x), Some(y), Some(infinity)) => Some(if infinity {
+                Jacobian::<P>::zero()
+            } else {
+                Jacobian::<P>::from_affine(&AffineRep::<P>::new(x, y))
+            }),
             (None, None, None) => None,
             _ => unreachable!(),
         }
@@ -506,11 +496,11 @@
 }
 
 impl<P, ConstraintF, SimulationF> EndoMulCurveGadget<Jacobian<P>, ConstraintF>
-for GroupAffineNonNativeGadget<P, ConstraintF, SimulationF>
-    where
-        P: EndoMulParameters<BaseField = SimulationF>,
-        ConstraintF: PrimeField,
-        SimulationF: PrimeField + SquareRootField,
+    for GroupAffineNonNativeGadget<P, ConstraintF, SimulationF>
+where
+    P: EndoMulParameters<BaseField = SimulationF>,
+    ConstraintF: PrimeField,
+    SimulationF: PrimeField + SquareRootField,
 {
     /// Given an arbitrary curve element `&self`, applies the endomorphism
     /// defined by `ENDO_COEFF`.
@@ -586,11 +576,11 @@
 }
 
 impl<P, ConstraintF, SimulationF> PartialEq
-for GroupAffineNonNativeGadget<P, ConstraintF, SimulationF>
-    where
-        P: SWModelParameters<BaseField = SimulationF>,
-        ConstraintF: PrimeField,
-        SimulationF: PrimeField + SquareRootField,
+    for GroupAffineNonNativeGadget<P, ConstraintF, SimulationF>
+where
+    P: SWModelParameters<BaseField = SimulationF>,
+    ConstraintF: PrimeField,
+    SimulationF: PrimeField + SquareRootField,
 {
     fn eq(&self, other: &Self) -> bool {
         self.x == other.x && self.y == other.y
@@ -598,19 +588,19 @@
 }
 
 impl<P, ConstraintF, SimulationF> Eq for GroupAffineNonNativeGadget<P, ConstraintF, SimulationF>
-    where
-        P: SWModelParameters<BaseField = SimulationF>,
-        ConstraintF: PrimeField,
-        SimulationF: PrimeField + SquareRootField,
+where
+    P: SWModelParameters<BaseField = SimulationF>,
+    ConstraintF: PrimeField,
+    SimulationF: PrimeField + SquareRootField,
 {
 }
 
 impl<P, ConstraintF, SimulationF> ToBitsGadget<ConstraintF>
-for GroupAffineNonNativeGadget<P, ConstraintF, SimulationF>
-    where
-        P: SWModelParameters<BaseField = SimulationF>,
-        ConstraintF: PrimeField,
-        SimulationF: PrimeField + SquareRootField,
+    for GroupAffineNonNativeGadget<P, ConstraintF, SimulationF>
+where
+    P: SWModelParameters<BaseField = SimulationF>,
+    ConstraintF: PrimeField,
+    SimulationF: PrimeField + SquareRootField,
 {
     fn to_bits<CS: ConstraintSystemAbstract<ConstraintF>>(
         &self,
@@ -641,11 +631,11 @@
 }
 
 impl<P, ConstraintF, SimulationF> ToBytesGadget<ConstraintF>
-for GroupAffineNonNativeGadget<P, ConstraintF, SimulationF>
-    where
-        P: SWModelParameters<BaseField = SimulationF>,
-        ConstraintF: PrimeField,
-        SimulationF: PrimeField + SquareRootField,
+    for GroupAffineNonNativeGadget<P, ConstraintF, SimulationF>
+where
+    P: SWModelParameters<BaseField = SimulationF>,
+    ConstraintF: PrimeField,
+    SimulationF: PrimeField + SquareRootField,
 {
     fn to_bytes<CS: ConstraintSystemAbstract<ConstraintF>>(
         &self,
@@ -678,11 +668,11 @@
 }
 
 impl<P, ConstraintF, SimulationF> EqGadget<ConstraintF>
-for GroupAffineNonNativeGadget<P, ConstraintF, SimulationF>
-    where
-        P: SWModelParameters<BaseField = SimulationF>,
-        ConstraintF: PrimeField,
-        SimulationF: PrimeField + SquareRootField,
+    for GroupAffineNonNativeGadget<P, ConstraintF, SimulationF>
+where
+    P: SWModelParameters<BaseField = SimulationF>,
+    ConstraintF: PrimeField,
+    SimulationF: PrimeField + SquareRootField,
 {
     fn is_eq<CS: ConstraintSystemAbstract<ConstraintF>>(
         &self,
@@ -733,18 +723,18 @@
             &is_equal,
             should_enforce,
         )?
-            .enforce_equal(
-                cs.ns(|| "is_equal AND should_enforce == false"),
-                &Boolean::Constant(false),
-            )
+        .enforce_equal(
+            cs.ns(|| "is_equal AND should_enforce == false"),
+            &Boolean::Constant(false),
+        )
     }
 }
 
 impl<P, ConstraintF, SimulationF> GroupAffineNonNativeGadget<P, ConstraintF, SimulationF>
-    where
-        P: SWModelParameters<BaseField = SimulationF>,
-        ConstraintF: PrimeField,
-        SimulationF: PrimeField + SquareRootField,
+where
+    P: SWModelParameters<BaseField = SimulationF>,
+    ConstraintF: PrimeField,
+    SimulationF: PrimeField + SquareRootField,
 {
     pub fn new(
         x: NonNativeFieldGadget<SimulationF, ConstraintF>,
@@ -993,11 +983,11 @@
 }
 
 impl<P, ConstraintF, SimulationF> CondSelectGadget<ConstraintF>
-for GroupAffineNonNativeGadget<P, ConstraintF, SimulationF>
-    where
-        P: SWModelParameters<BaseField = SimulationF>,
-        ConstraintF: PrimeField,
-        SimulationF: PrimeField + SquareRootField,
+    for GroupAffineNonNativeGadget<P, ConstraintF, SimulationF>
+where
+    P: SWModelParameters<BaseField = SimulationF>,
+    ConstraintF: PrimeField,
+    SimulationF: PrimeField + SquareRootField,
 {
     #[inline]
     fn conditionally_select<CS: ConstraintSystemAbstract<ConstraintF>>(
@@ -1035,14 +1025,16 @@
 }
 
 impl<P, ConstraintF, SimulationF> ConstantGadget<Jacobian<P>, ConstraintF>
-for GroupAffineNonNativeGadget<P, ConstraintF, SimulationF>
-    where
-        P: SWModelParameters<BaseField = SimulationF>,
-        ConstraintF: PrimeField,
-        SimulationF: PrimeField + SquareRootField,
+    for GroupAffineNonNativeGadget<P, ConstraintF, SimulationF>
+where
+    P: SWModelParameters<BaseField = SimulationF>,
+    ConstraintF: PrimeField,
+    SimulationF: PrimeField + SquareRootField,
 {
-<<<<<<< HEAD
-    fn from_value<CS: ConstraintSystem<ConstraintF>>(mut cs: CS, value: &Jacobian<P>) -> Self {
+    fn from_value<CS: ConstraintSystemAbstract<ConstraintF>>(
+        mut cs: CS,
+        value: &Jacobian<P>,
+    ) -> Self {
         if value.is_zero() {
             Self::zero(cs).unwrap()
         } else {
@@ -1052,18 +1044,6 @@
             let infinity = Boolean::constant(false);
             Self::new(x, y, infinity)
         }
-=======
-    fn from_value<CS: ConstraintSystemAbstract<ConstraintF>>(
-        mut cs: CS,
-        value: &SWProjective<P>,
-    ) -> Self {
-        let value = value.into_affine();
-        let x = NonNativeFieldGadget::from_value(cs.ns(|| "hardcode x"), &value.x);
-        let y = NonNativeFieldGadget::from_value(cs.ns(|| "hardcode y"), &value.y);
-        let infinity = Boolean::constant(value.infinity);
-
-        Self::new(x, y, infinity)
->>>>>>> d41aef65
     }
 
     fn get_constant(&self) -> Jacobian<P> {
@@ -1083,20 +1063,20 @@
 }
 
 impl<P, ConstraintF, SimulationF> AllocGadget<Jacobian<P>, ConstraintF>
-for GroupAffineNonNativeGadget<P, ConstraintF, SimulationF>
-    where
-        P: SWModelParameters<BaseField = SimulationF>,
-        ConstraintF: PrimeField,
-        SimulationF: PrimeField + SquareRootField,
+    for GroupAffineNonNativeGadget<P, ConstraintF, SimulationF>
+where
+    P: SWModelParameters<BaseField = SimulationF>,
+    ConstraintF: PrimeField,
+    SimulationF: PrimeField + SquareRootField,
 {
     #[inline]
     fn alloc<FN, T, CS: ConstraintSystemAbstract<ConstraintF>>(
         mut cs: CS,
         value_gen: FN,
     ) -> Result<Self, SynthesisError>
-        where
-            FN: FnOnce() -> Result<T, SynthesisError>,
-            T: Borrow<Jacobian<P>>,
+    where
+        FN: FnOnce() -> Result<T, SynthesisError>,
+        T: Borrow<Jacobian<P>>,
     {
         let (x, y, infinity) = match value_gen() {
             Ok(ge) => {
@@ -1151,9 +1131,9 @@
         mut cs: CS,
         value_gen: FN,
     ) -> Result<Self, SynthesisError>
-        where
-            FN: FnOnce() -> Result<T, SynthesisError>,
-            T: Borrow<Jacobian<P>>,
+    where
+        FN: FnOnce() -> Result<T, SynthesisError>,
+        T: Borrow<Jacobian<P>>,
     {
         let (x, y, infinity) = match value_gen() {
             Ok(ge) => {
@@ -1184,9 +1164,9 @@
         mut cs: CS,
         value_gen: FN,
     ) -> Result<Self, SynthesisError>
-        where
-            FN: FnOnce() -> Result<T, SynthesisError>,
-            T: Borrow<Jacobian<P>>,
+    where
+        FN: FnOnce() -> Result<T, SynthesisError>,
+        T: Borrow<Jacobian<P>>,
     {
         let alloc_and_prime_order_check =
             |mut cs: r1cs_core::Namespace<_, _>, value_gen: FN| -> Result<Self, SynthesisError> {
@@ -1201,10 +1181,7 @@
                 // Otherwise we simply enforce that -result == (r-1) * result.
                 if cofactor_weight < r_weight {
                     let ge = Self::alloc(cs.ns(|| "Alloc checked"), || {
-                        value_gen().map(|ge| {
-                            ge.borrow()
-                                .scale_by_cofactor_inv()
-                        })
+                        value_gen().map(|ge| ge.borrow().scale_by_cofactor_inv())
                     })?;
                     let mut seen_one = false;
                     let mut result = Self::zero(cs.ns(|| "result"))?;
@@ -1261,9 +1238,9 @@
         mut cs: CS,
         value_gen: FN,
     ) -> Result<Self, SynthesisError>
-        where
-            FN: FnOnce() -> Result<T, SynthesisError>,
-            T: Borrow<Jacobian<P>>,
+    where
+        FN: FnOnce() -> Result<T, SynthesisError>,
+        T: Borrow<Jacobian<P>>,
     {
         let (x, y, infinity) = match value_gen() {
             Ok(ge) => {
