use crate::{
    groups::curves::short_weierstrass::short_weierstrass_jacobian::AffineGadget,
    instantiated::tweedle::{FqGadget, FrGadget},
};
use algebra::{
    curves::tweedle::{dee::TweedledeeParameters, dum::TweedledumParameters},
    fields::tweedle::{Fq, Fr},
};

pub type TweedleDeeGadget = AffineGadget<TweedledeeParameters, Fq, FqGadget>;
pub type TweedleDumGadget = AffineGadget<TweedledumParameters, Fr, FrGadget>;

#[test]
fn test_dee() {
<<<<<<< HEAD
    crate::groups::test::group_test_with_incomplete_add::<
        _, _, TweedleDeeGadget
    >();
    crate::groups::test::mul_bits_test::<
        _, _, TweedleDeeGadget
    >();
    crate::groups::test::endo_mul_test::<
        _, _, TweedleDeeGadget, _
    >();
=======
    crate::groups::test::group_test_with_incomplete_add::<_, _, TweedleDeeGadget>();
    crate::groups::test::mul_bits_test::<_, _, TweedleDeeGadget>();
>>>>>>> e10cb027
}

#[test]
fn test_dum() {
<<<<<<< HEAD
    crate::groups::test::group_test_with_incomplete_add::<
        _, _, TweedleDumGadget
    >();
    crate::groups::test::mul_bits_test::<
        _, _, TweedleDumGadget
    >();
    crate::groups::test::endo_mul_test::<
        _, _, TweedleDumGadget, _
    >();
=======
    crate::groups::test::group_test_with_incomplete_add::<_, _, TweedleDumGadget>();
    crate::groups::test::mul_bits_test::<_, _, TweedleDumGadget>();
>>>>>>> e10cb027
}<|MERGE_RESOLUTION|>--- conflicted
+++ resolved
@@ -12,36 +12,14 @@
 
 #[test]
 fn test_dee() {
-<<<<<<< HEAD
-    crate::groups::test::group_test_with_incomplete_add::<
-        _, _, TweedleDeeGadget
-    >();
-    crate::groups::test::mul_bits_test::<
-        _, _, TweedleDeeGadget
-    >();
-    crate::groups::test::endo_mul_test::<
-        _, _, TweedleDeeGadget, _
-    >();
-=======
     crate::groups::test::group_test_with_incomplete_add::<_, _, TweedleDeeGadget>();
     crate::groups::test::mul_bits_test::<_, _, TweedleDeeGadget>();
->>>>>>> e10cb027
+    crate::groups::test::endo_mul_test::<_, _, TweedleDeeGadget, _>();
 }
 
 #[test]
 fn test_dum() {
-<<<<<<< HEAD
-    crate::groups::test::group_test_with_incomplete_add::<
-        _, _, TweedleDumGadget
-    >();
-    crate::groups::test::mul_bits_test::<
-        _, _, TweedleDumGadget
-    >();
-    crate::groups::test::endo_mul_test::<
-        _, _, TweedleDumGadget, _
-    >();
-=======
     crate::groups::test::group_test_with_incomplete_add::<_, _, TweedleDumGadget>();
     crate::groups::test::mul_bits_test::<_, _, TweedleDumGadget>();
->>>>>>> e10cb027
+    crate::groups::test::endo_mul_test::<_, _, TweedleDumGadget, _>();
 }