use algebra::{fields::tweedle::{Fq, Fr}, curves::tweedle::{
    dee::TweedledeeParameters,
    dum::TweedledumParameters,
}};
use crate::{
    groups::curves::short_weierstrass::short_weierstrass_jacobian::AffineGadget,
    instantiated::tweedle::{FqGadget, FrGadget},
};

pub type TweedleDeeGadget = AffineGadget<TweedledeeParameters, Fq, FqGadget>;
pub type TweedleDumGadget = AffineGadget<TweedledumParameters, Fr, FrGadget>;

<<<<<<< HEAD
#[cfg(test)]
mod test {
    use r1cs_core::ConstraintSystem;
    use crate::{
        prelude::*,
        test_constraint_system::TestConstraintSystem,
        instantiated::tweedle::{
            TweedleDeeGadget,
            TweedleDumGadget,
        }
    };
    use algebra::{UniformRand, AffineCurve, ProjectiveCurve, fields::tweedle::{
        Fq, Fr,
    }, curves::tweedle::{
        dee::Projective as DeeProjective,
        dum::Projective as DumProjective,
    }, PrimeField, BigInteger};
    use rand::thread_rng;

    #[test]
    fn test_dee() {
        crate::groups::test::group_test_with_unsafe_add::<
            _, _, TweedleDeeGadget
        >();
    }

    #[test]
    fn test_dum() {
        crate::groups::test::group_test_with_unsafe_add::<
            _, _, TweedleDumGadget
        >();
    }

    #[test]
    fn test_endo_dee()
    {
        let mut cs = TestConstraintSystem::<Fq>::new();

        let a_native = DeeProjective::rand(&mut thread_rng()).into_affine();
        let a = TweedleDeeGadget::alloc(&mut cs.ns(|| "generate_a"), || Ok(a_native.into_projective())).unwrap();

        let scalar = Fq::rand(&mut thread_rng());

        let b_native = scalar.into_repr().to_bits();
        let b = b_native
            .iter()
            .map(|&bit| Boolean::constant(bit))
            .collect::<Vec<_>>();

        let r_native = a_native.endo_mul(b_native).into_affine();
        let r = a.endo_mul(cs.ns(|| "endo mul"), &b).unwrap().get_value().unwrap().into_affine();

        assert_eq!(r_native, r);
    }

    #[test]
    fn test_endo_dum()
    {
        let mut cs = TestConstraintSystem::<Fr>::new();

        let a_native = DumProjective::rand(&mut thread_rng()).into_affine();
        let a = TweedleDumGadget::alloc(&mut cs.ns(|| "generate_a"), || Ok(a_native.into_projective())).unwrap();

        let scalar = Fq::rand(&mut thread_rng());

        let b_native = scalar.into_repr().to_bits();
        let b = b_native
            .iter()
            .map(|&bit| Boolean::constant(bit))
            .collect::<Vec<_>>();

        let r_native = a_native.endo_mul(b_native).into_affine();
        let r = a.endo_mul(cs.ns(|| "endo mul"), &b).unwrap().get_value().unwrap().into_affine();

        assert_eq!(r_native, r);
    }
=======
#[test]
fn test_dee() {
    crate::groups::test::group_test_with_incomplete_add::<
        _, _, TweedleDeeGadget
    >();
    crate::groups::test::mul_bits_test::<
        _, _, TweedleDeeGadget
    >();
}

#[test]
fn test_dum() {
    crate::groups::test::group_test_with_incomplete_add::<
        _, _, TweedleDumGadget
    >();
    crate::groups::test::mul_bits_test::<
        _, _, TweedleDumGadget
    >();
>>>>>>> 27174883
}<|MERGE_RESOLUTION|>--- conflicted
+++ resolved
@@ -10,7 +10,6 @@
 pub type TweedleDeeGadget = AffineGadget<TweedledeeParameters, Fq, FqGadget>;
 pub type TweedleDumGadget = AffineGadget<TweedledumParameters, Fr, FrGadget>;
 
-<<<<<<< HEAD
 #[cfg(test)]
 mod test {
     use r1cs_core::ConstraintSystem;
@@ -32,14 +31,20 @@
 
     #[test]
     fn test_dee() {
-        crate::groups::test::group_test_with_unsafe_add::<
+        crate::groups::test::group_test_with_incomplete_add::<
+            _, _, TweedleDeeGadget
+        >();
+        crate::groups::test::mul_bits_test::<
             _, _, TweedleDeeGadget
         >();
     }
 
     #[test]
     fn test_dum() {
-        crate::groups::test::group_test_with_unsafe_add::<
+        crate::groups::test::group_test_with_incomplete_add::<
+            _, _, TweedleDumGadget
+        >();
+        crate::groups::test::mul_bits_test::<
             _, _, TweedleDumGadget
         >();
     }
@@ -87,24 +92,4 @@
 
         assert_eq!(r_native, r);
     }
-=======
-#[test]
-fn test_dee() {
-    crate::groups::test::group_test_with_incomplete_add::<
-        _, _, TweedleDeeGadget
-    >();
-    crate::groups::test::mul_bits_test::<
-        _, _, TweedleDeeGadget
-    >();
-}
-
-#[test]
-fn test_dum() {
-    crate::groups::test::group_test_with_incomplete_add::<
-        _, _, TweedleDumGadget
-    >();
-    crate::groups::test::mul_bits_test::<
-        _, _, TweedleDumGadget
-    >();
->>>>>>> 27174883
 }