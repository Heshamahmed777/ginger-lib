--- conflicted
+++ resolved
@@ -10,21 +10,11 @@
         fp::FpGadget,
         nonnative::{
             nonnative_field_gadget::{
-<<<<<<< HEAD
-                NonNativeFieldGadget,
-                bigint_to_constraint_field, limbs_to_bigint
-            }, 
-            params::get_params, 
-        },
-    },
-    ceil_log_2,
-=======
                 bigint_to_constraint_field, limbs_to_bigint, NonNativeFieldGadget,
             },
             params::{get_params, get_params_for_generic_field, get_params_for_pseudomersenne},
         },
     },
->>>>>>> d24012ec
     prelude::*,
 };
 use r1cs_core::{ConstraintSystemAbstract, SynthesisError};
@@ -61,11 +51,7 @@
     }
 
     /// Reduction to normal form, which again has no excess in its limbs.
-<<<<<<< HEAD
-    /// Assumes that 
-=======
     /// Assumes that
->>>>>>> d24012ec
     /// ``
     ///     bits_per_limb + 1 + log(num_add(elem) + 3) <= CAPACITY - 2.
     /// ``
@@ -73,19 +59,11 @@
     //    ``
     //     C = len(p) + 3 * S + surfeit + num_limbs(p) + 1
     // ``
-<<<<<<< HEAD
-    // constraints, where 
-    // ``
-    //      S =  2 + Floor[
-    //          (ConstraintF::CAPACITY - 2 - surfeit) / bits_per_limb
-    //          ],   
-=======
     // constraints, where
     // ``
     //      S =  2 + Floor[
     //          (ConstraintF::CAPACITY - 2 - surfeit) / bits_per_limb
     //          ],
->>>>>>> d24012ec
     // ``
     // and `surfeit = log(3 + num_add(elem))`.
     pub fn reduce<CS: ConstraintSystemAbstract<ConstraintF>>(
@@ -107,148 +85,6 @@
 
     fn reduce_until_cond_is_satisfied<F, CS: ConstraintSystemAbstract<ConstraintF>>(
         mut cs: CS,
-<<<<<<< HEAD
-        elem: &mut NonNativeFieldGadget<SimulationF, ConstraintF>,
-        elem_other: &mut NonNativeFieldGadget<SimulationF, ConstraintF>,
-        exit_cond: F
-    ) -> Result<(), SynthesisError>
-    where
-        F: Fn(&NonNativeFieldGadget<SimulationF, ConstraintF>, &NonNativeFieldGadget<SimulationF, ConstraintF>) -> bool
-    {
-        let mut i = 0;
-        while !exit_cond(elem, elem_other) {
-            if elem.num_of_additions_over_normal_form >= elem_other.num_of_additions_over_normal_form
-            {
-                Self::reduce(cs.ns(|| format!("reduce elem {}", i)), elem)?;
-            } else {
-                Self::reduce(cs.ns(|| format!("reduce elem other {}", i)), elem_other)?;
-            }
-            i += 1;
-        }
-        Ok(())
-    }
-
-    /// Optional reduction which assures that the resulting operands produce a "reducible" sum. 
-    pub(crate) fn pre_add_reduce<CS: ConstraintSystemAbstract<ConstraintF>>(
-        cs: CS,
-        elem: &mut NonNativeFieldGadget<SimulationF, ConstraintF>,
-        elem_other: &mut NonNativeFieldGadget<SimulationF, ConstraintF>,
-    ) -> Result<(), SynthesisError> {
-        debug_assert!(
-            elem.check() && elem_other.check(),
-            "pre_add_reduce(): check() failed on input gadgets"
-        );
-
-        let params = get_params(SimulationF::size_in_bits(), ConstraintF::size_in_bits());
-        // To output a sum which does not exceed the capacity bound, we need to demand that
-        // ``
-        //     bits_per_limb + log(num_add(sum) + 1) <= CAPACITY,
-        // `` 
-        // where `num_add(sum) = num_add(L) + num_add(R) + 1`. To allow a subsequent reduction 
-        // we need to assure the stricter condition
-        // ``
-        //     bits_per_limb + log(num_add(sum) + 3) <= CAPACITY - 3.
-        // `` 
-        Self::reduce_until_cond_is_satisfied(
-            cs,
-            elem,
-            elem_other,
-            |elem, elem_other| {
-                let sum_add = &elem.num_of_additions_over_normal_form + &elem_other.num_of_additions_over_normal_form;
-                let surfeit = ceil_log_2!(sum_add + BigUint::from(3usize));
-                surfeit + params.bits_per_limb <= ConstraintF::Params::CAPACITY as usize - 3
-            }
-        )
-    }
-
-    /// Optional reduction which assures that the resulting operands produce a "reducible" sub result. 
-    pub(crate) fn pre_sub_reduce<CS: ConstraintSystemAbstract<ConstraintF>>(
-        cs: CS,
-        elem: &mut NonNativeFieldGadget<SimulationF, ConstraintF>,
-        elem_other: &mut NonNativeFieldGadget<SimulationF, ConstraintF>,
-    ) -> Result<(), SynthesisError> {
-        debug_assert!(
-            elem.check() && elem_other.check(),
-            "pre_sub_reduce(): check() failed on input gadgets"
-        );
-
-        let params = get_params(SimulationF::size_in_bits(), ConstraintF::size_in_bits());
-        // The sub_without_prereduce() assumes that 
-        // ``
-        //     bits_per_limb + len(num_add(L) + num_add(R) + 5) <= CAPACITY - 3,
-        // `` 
-        // to assure a secure substraction together with an optional reduce.
-        Self::reduce_until_cond_is_satisfied(
-            cs,
-            elem,
-            elem_other,
-            |elem, elem_other| {
-                let sum_add = &elem.num_of_additions_over_normal_form + &elem_other.num_of_additions_over_normal_form;
-                let surfeit = ceil_log_2!(sum_add + BigUint::from(5usize));
-                surfeit + params.bits_per_limb <= ConstraintF::Params::CAPACITY as usize - 3
-            }
-        )
-    }
-
-    /// Reduction used before multiplication to assure that the limbs of the product of the
-    /// the two non-natives `elem` and `elem_other` are length bounded by CAPACITY - 1. 
-    /// Optionally reduces one or both of the operands to normal form.
-    pub(crate) fn pre_mul_reduce<CS: ConstraintSystemAbstract<ConstraintF>>(
-        mut cs: CS,
-        elem: &mut NonNativeFieldGadget<SimulationF, ConstraintF>,
-        elem_other: &mut NonNativeFieldGadget<SimulationF, ConstraintF>,
-    ) -> Result<(), SynthesisError> {
-        debug_assert!(
-            elem.check() && elem_other.check(),
-            "pre_mul_reduce(): check() failed on input gadgets"
-        );
-
-        let params = get_params(SimulationF::size_in_bits(), ConstraintF::size_in_bits());
-
-        // To assure that the limbs of the product representation do not exceed the capacity
-        // bound, we demand
-        // ``
-        //      2 * bits_per_limb + surfeit(product) <= CAPACITY,
-        // ``
-        // where 
-        // ``
-        //      surfeit(product) = log(num_limbs * (num_add(L)+1) * (num_add(R) + 1)).
-        // ``
-        // To allow for a subsequent reduction we need to assure the stricter condition 
-        // that 
-        // ``
-        //     2 * bits_per_limb + surfeit' <= CAPACITY - 2,
-        // ``
-        // where
-        // ``
-        //      surfeit' = log(num_limbs + 2*(num_adds(prod) + 1))
-        //          = log(num_limbs + 2* num_limbs * (num_add(L)+1) * (num_add(R) + 1))
-        //          = log(num_limbs * (1 + 2 * (num_add(L)+1) * (num_add(R) + 1)))
-        // ``
-        Self::reduce_until_cond_is_satisfied(
-            cs.ns(|| "pre mul reduce"),
-            elem,
-            elem_other,
-            |elem, elem_other| {
-                let term = BigUint::from(2u32) 
-                    * (BigUint::one() + &elem.num_of_additions_over_normal_form)
-                    * (BigUint::one() + &elem_other.num_of_additions_over_normal_form)
-                    + BigUint::one();
-                let surfeit_prime = ceil_log_2!(
-                    BigUint::from(params.num_limbs) * term
-                );
-    
-                2 * params.bits_per_limb + surfeit_prime <= ConstraintF::Params::CAPACITY as usize - 2
-            }
-        )?;
-
-        Ok(())
-    }
-
-     /// Optional reduction which assures that the resulting operands produce do not exceed
-     /// the capacity bound for a enforce_equal_without_prereduce(). 
-     pub(crate) fn pre_enforce_equal_reduce<CS: ConstraintSystemAbstract<ConstraintF>>(
-=======
         elem: &mut NonNativeFieldGadget<SimulationF, ConstraintF>,
         elem_other: &mut NonNativeFieldGadget<SimulationF, ConstraintF>,
         exit_cond: F,
@@ -275,56 +111,12 @@
 
     /// Optional reduction which assures that the resulting operands produce a "reducible" sum.
     pub(crate) fn pre_add_reduce<CS: ConstraintSystemAbstract<ConstraintF>>(
->>>>>>> d24012ec
         cs: CS,
         elem: &mut NonNativeFieldGadget<SimulationF, ConstraintF>,
         elem_other: &mut NonNativeFieldGadget<SimulationF, ConstraintF>,
     ) -> Result<(), SynthesisError> {
         debug_assert!(
             elem.check() && elem_other.check(),
-<<<<<<< HEAD
-            "pre_sub_reduce(): check() failed on input gadgets"
-        );
-
-        let params = get_params(SimulationF::size_in_bits(), ConstraintF::size_in_bits());
-        // The enforce_equal_without_prereduce() assumes that
-        // ``
-        //    bits_per_limb + surfeit <= CAPACITY - 2,
-        // ``
-        // where 
-        // ``
-        //    surfeit = 1 + log(3 + num_add(L) + num_add(R)).
-        // ``
-        Self::reduce_until_cond_is_satisfied(
-            cs,
-            elem,
-            elem_other,
-            |elem, elem_other| {
-                let sum_add = &elem.num_of_additions_over_normal_form + &elem_other.num_of_additions_over_normal_form;
-                let surfeit = 1 + ceil_log_2!(sum_add + BigUint::from(3usize));
-                surfeit + params.bits_per_limb <= ConstraintF::Params::CAPACITY as usize - 2
-            }
-        )
-    }
-
-    /// The core piece for comparing two big integers in non-normal form. 
-    /// Checks the equality of 
-    /// ``
-    ///     left = Sum_{i=0..} left[i] * A^i, 
-    ///     right= Sum_{i=0..} right[i] * A^i,
-    /// `` 
-    /// given as equally long slices of limbs 
-    /// ``
-    ///     [left[0], left[1], ...], 
-    ///     [right[0], right[1], ...],
-    /// `` 
-    /// with each limb being length bounded by 
-    /// ``
-    ///     limb_size = bits_per_limb + surfeit.
-    /// `` 
-    /// Implements the grouping technique from [[Kosba et al]] to reduce the number of 
-    /// constraints for the carries. 
-=======
             "pre_add_reduce(): check() failed on input gadgets"
         );
 
@@ -530,23 +322,10 @@
     /// ``
     /// Implements the grouping technique from [[Kosba et al]] to reduce the number of
     /// constraints for the carries.
->>>>>>> d24012ec
     /// Assumes that
     /// ``
     ///     bits_per_limb + surfeit + 2 <= ConstraintF::CAPACITY,
     /// ``
-<<<<<<< HEAD
-    /// and `shift_per_limb >= 2`. 
-    /// 
-    /// [Kosba et al]: https://ieeexplore.ieee.org/document/8418647
-    /// 
-    // Costs
-    // ``
-    //      (num_groups - 1) * (1 + bits_per_limb + surfeit + 2 - shift_per_limb) + 2
-    // ``
-    // constraints, where `1 <= num_groups <= num_limbs` is the number of groups, determined
-    // by `num_groups = Ceil[num_limbs / S]` with 
-=======
     /// and `shift_per_limb >= 2`.
     ///
     /// [Kosba et al]: https://ieeexplore.ieee.org/document/8418647
@@ -557,7 +336,6 @@
     // ``
     // constraints, where `1 <= num_groups <= num_limbs` is the number of groups, determined
     // by `num_groups = Ceil[num_limbs / S]` with
->>>>>>> d24012ec
     // ``
     //  S - 1 = Floor[
     //          (ConstraintF::CAPACITY - 2 - (bits_per_limb + surfeit)) / shift_per_limb
@@ -570,11 +348,7 @@
         // The additional number of bits beyond `bits_per_limb`. Hence the current
         // limbsize is `bits_per_limb + surfeit`.
         surfeit: usize,
-<<<<<<< HEAD
-        // The number of bits  
-=======
         // The number of bits
->>>>>>> d24012ec
         bits_per_limb: usize,
         // defines arity of the limb representation, i.e. `A= 2^shift_per_limb`.
         // MUST be >= 2.
@@ -582,7 +356,6 @@
         left: &[FpGadget<ConstraintF>],
         right: &[FpGadget<ConstraintF>],
     ) -> Result<(), SynthesisError> {
-        
         let zero = FpGadget::<ConstraintF>::zero(cs.ns(|| "hardcode zero"))?;
 
         let mut limb_pairs = Vec::<(FpGadget<ConstraintF>, FpGadget<ConstraintF>)>::new();
@@ -590,36 +363,21 @@
         // ``
         //      group_total = limb[0] * 1 + limb[1] * A + ... + limb[S-1] * A^{S-1},
         // ``
-<<<<<<< HEAD
-        // within a single constraint field element. Assuming that `A >= 2` we have 
-        // `2 * A^i <= A^{i+1}` and therefore
-        // `` 
-=======
         // within a single constraint field element. Assuming that `A >= 2` we have
         // `2 * A^i <= A^{i+1}` and therefore
         // ``
->>>>>>> d24012ec
         //   limb[0] + limb[1] * A < 2 * A * 2^limb_size
         //   limb[0] + limb[1] * A + limb[2] * A^2 < 2 * A^2 * 2^limb_size
         //   ...
         //   limb[0] + limb[1] * A + ... + limb[S-1] * A^{S-1} <
         //                       < 2 * A^{S-1} * 2^limb_size.
         // ``
-<<<<<<< HEAD
-        // Hence `len(group_total) <= bits_per_group`, with 
-        // ``
-        //     bits_per_group = limb_size + 1 + (S - 1) * shift_per_limb.
-        // ``
-        // To assure that the following operations on the totals do not exceed the capacity, 
-        // it is sufficient to demand 
-=======
         // Hence `len(group_total) <= bits_per_group`, with
         // ``
         //     bits_per_group = limb_size + 1 + (S - 1) * shift_per_limb.
         // ``
         // To assure that the following operations on the totals do not exceed the capacity,
         // it is sufficient to demand
->>>>>>> d24012ec
         // ``
         //      bits_per_group + 1 <= ConstraintF::CAPACITY,
         // ``
@@ -635,26 +393,6 @@
         // ``
 
         if shift_per_limb < 2 {
-<<<<<<< HEAD
-            return Err(SynthesisError::Other(format!("shift_per_limb must be smaller than 2. Found: {}", shift_per_limb)));
-        }
-        
-        if ConstraintF::Params::CAPACITY as usize - 2 < surfeit + bits_per_limb 
-        {
-            return Err(SynthesisError::Other(format!("Security bound exceeded for group_and_check_equality. Max: {}, Actual: {}", ConstraintF::Params::CAPACITY as usize - 2, surfeit + bits_per_limb)));
-        }
-
-        // TODO: remove the following assert. Don't know why I put it there.
-        assert!(bits_per_limb >= shift_per_limb);  
-        
-        let num_limb_in_a_group = (ConstraintF::Params::CAPACITY as usize
-            - 2
-            - surfeit
-            - bits_per_limb)
-            / shift_per_limb
-            + 1;
-
-=======
             return Err(SynthesisError::Other(format!(
                 "shift_per_limb must be >=2. Found: {}",
                 shift_per_limb
@@ -676,7 +414,6 @@
             (ConstraintF::Params::CAPACITY as usize - 2 - surfeit - bits_per_limb) / shift_per_limb
                 + 1;
 
->>>>>>> d24012ec
         assert!(num_limb_in_a_group > 0);
 
         // Compute the powers of the arity for a group of limbs, i.e.
@@ -704,20 +441,12 @@
             let mut left_total_limb = zero.clone();
             let mut right_total_limb = zero.clone();
 
-<<<<<<< HEAD
-            // For each group `[limb[0],...limb[S-1]]`, where `S = num_limbs_per_group`, 
-=======
             // For each group `[limb[0],...limb[S-1]]`, where `S = num_limbs_per_group`,
->>>>>>> d24012ec
             // we compute the linear combination
             // ``
             //   group_total = limb[0] * 1 + limb[1] * A + ... limb[S-1] * A^{S-1}`.
             // ``
-<<<<<<< HEAD
-            // This is done for both left and right operands. 
-=======
             // This is done for both left and right operands.
->>>>>>> d24012ec
             // Costs no constraint.
             for (j, ((left_limb, right_limb), shift)) in limb_pairs_in_a_group
                 .iter()
@@ -746,24 +475,6 @@
             ));
         }
 
-<<<<<<< HEAD
-        // The equality of two `A`-ary representations `[L[0],L[1],..]` and `[R[0],R[1],..]` with 
-        // oversized limbs is proven by enforcing their *shifted* differences 
-        // ``
-        //      [L[0] + (- R[0] + shift_constant) , 
-        //          L[1] + (- R[1] + shift_constant), 
-        //              ..],
-        // `` 
-        // to represent 
-        // ``
-        //      Sum_{i>=0} shift_constant * A^i.
-        // ``
-        // The constant `shift_constant = 2^bits_per_group  - 1` is to circumvent underflows in a
-        // length-preserving manner. With this choice  
-        // ``
-        //     0 <=  shift_constant - R[i] < 2^bits_per_group,
-        // `` 
-=======
         // The equality of two `A`-ary representations `[L[0],L[1],..]` and `[R[0],R[1],..]` with
         // oversized limbs is proven by enforcing their *shifted* differences
         // ``
@@ -780,28 +491,10 @@
         // ``
         //     0 <=  shift_constant - R[i] < 2^bits_per_group,
         // ``
->>>>>>> d24012ec
         // and hence
         // ``
         //      L[i] + (shift_constant - R[i]) < 2^{bits_per_group + 1},
         // ``
-<<<<<<< HEAD
-        // Since the length of the carries are throughout `<= bits_per_limb + surfeit`, 
-        // we also have `carry[i-1] + L[i] < 2^bits_per_group`, and the overall sum 
-        // ``
-        //      carry[i-1] + L[i] + (shift_constant - R[i]) 
-        // `` 
-        // is still of length `<= bits_per_group + 1`.
-        
-        // Why carries don't effect the length bound: 
-        // Assuming `len(carry) <= bits_per_limb + surfeit`, which is shown in detail below, 
-        // `` 
-        //   carry + limb[0] + limb[1] * A < 2 * A * 2^limb_size
-        // ``
-        // and therefore 
-        // ``
-        //   carry + limb[0] + limb[1] * A + limb[2] * A^2 < 2 * A^2 * 2^limb_size  
-=======
         // Since the length of the carries are throughout `<= bits_per_limb + surfeit`,
         // we also have `carry[i-1] + L[i] < 2^bits_per_group`, and the overall sum
         // ``
@@ -817,22 +510,15 @@
         // and therefore
         // ``
         //   carry + limb[0] + limb[1] * A + limb[2] * A^2 < 2 * A^2 * 2^limb_size
->>>>>>> d24012ec
         //   ...
         //   carry + limb[0] + limb[1] * A + ... + limb[S-1] * A^{S-1} <
         //                       < 2 * A^{S-1} * 2^limb_size.
         // ``
         // Thus
         // ``
-<<<<<<< HEAD
-        //   len(carry + L[i]) <= 
-        //              limb_size + 1 + (S-1) * len(A) = bits_per_group.
-        // `` 
-=======
         //   len(carry + L[i]) <=
         //              limb_size + 1 + (S-1) * len(A) = bits_per_group.
         // ``
->>>>>>> d24012ec
 
         // The following code is ported from [[Bellman]].
         // [Bellman]: https://github.com/alex-ozdemir/bellman-bignat/blob/master/src/mp/bignat.rs#L567
@@ -844,33 +530,6 @@
         for (group_id, (left_total_limb, right_total_limb, num_limb_in_this_group)) in
             groupped_limb_pairs.iter().enumerate()
         {
-<<<<<<< HEAD
-            // Carry and remainder are subject to the following constraints: 
-            // The quotient-remainder constraint
-            // ``
-            //    carry_in + group_total_left + shift_constant - group_total_right 
-            //          == carry * A^S + 0 + (shift_constant % A^S),
-            // ``
-            // and the length restrictions for the carry
-            // ``
-            //        len(carry) <= bits_per_limb + surfeit + 2 - shift_per_limb       
-            // ``
-            // The length bound assures that no modular reduction takes place on both 
-            // sides of the quotient-remainder constraint.
-
-
-            // Why the carries are length bounded by `bits_per_limb + surfeit`: 
-            // By the length bound on the group totals, we have 
-            // ``
-            //      len(carry[i]) <= bits_per_group + 1 - shift_per_limb * S 
-            //          =  bits_per_limb + surfeit + 2 - shift_per_limb.
-            // `` 
-            
-            // Computing the shift constant `pad_limb`:
-            // ``
-            //   shift_constant = 2^bits_per_group - 1
-            //      = 2^{bits_per_limb + surfeit + 1 + (S-1) * shift_per_limb} - 1. 
-=======
             // Carry and remainder are subject to the following constraints:
             // The quotient-remainder constraint
             // ``
@@ -896,22 +555,14 @@
             // ``
             //   shift_constant = 2^bits_per_group - 1
             //      = 2^{bits_per_limb + surfeit + 1 + (S-1) * shift_per_limb} - 1.
->>>>>>> d24012ec
             // ``
             let mut pad_limb_repr: <ConstraintF as PrimeField>::BigInt =
                 ConstraintF::one().into_repr();
 
             pad_limb_repr.muln(
-<<<<<<< HEAD
-                (bits_per_limb + surfeit
-                + (num_limb_in_this_group - 1) * shift_per_limb
-                + 1) as u32
-                );
-=======
                 (bits_per_limb + surfeit + (num_limb_in_this_group - 1) * shift_per_limb + 1)
                     as u32,
             );
->>>>>>> d24012ec
             let pad_limb = ConstraintF::from_repr(pad_limb_repr) - ConstraintF::one();
 
             let left_total_limb_value = left_total_limb.get_value().unwrap_or_default();
@@ -931,13 +582,6 @@
                 || Ok(carry_value),
             )?;
 
-<<<<<<< HEAD
-            // We add the shift_constant to the accumulator
-            accumulated_extra += limbs_to_bigint(bits_per_limb, &[pad_limb]);
-
-            // accumulated_extra = A^S * new_accumulated_extra + remainder, 
-            // with remainder < A^S, or equivalently
-=======
             // Computing the normalized limb of `acc`: we add the previous carry
             // `accumulated_extra` to the current pad limb, and compute
             // ``
@@ -945,7 +589,6 @@
             // ``
             // with remainder < A^S  being the normalized limb.
             accumulated_extra += limbs_to_bigint(bits_per_limb, &[pad_limb]);
->>>>>>> d24012ec
             let (new_accumulated_extra, remainder) = accumulated_extra.div_rem(
                 &BigUint::from(2u64).pow((shift_per_limb * num_limb_in_this_group) as u32),
             );
@@ -1009,11 +652,7 @@
                 )?;
             } else {
                 // The length restriction for the carry
-<<<<<<< HEAD
-                // Costs `bits_per_limb + surfeit + 2 - shift_per_limb` many constraints.
-=======
                 // Costs `bits_per_limb + surfeit + 2 - shift_per_limb + 1` many constraints.
->>>>>>> d24012ec
                 Reducer::<SimulationF, ConstraintF>::limb_to_bits(
                     cs.ns(|| format!("carry_to_bits_{}", group_id)),
                     &carry,
