#![allow(unused_imports)]

use num_bigint::BigUint;
use num_traits::{One, Pow};
use serial_test::serial;

use algebra::{
    fields::{
        FpParameters, PrimeField,
    },
    BigInteger,
};

use r1cs_core::{
    ConstraintSystem, ConstraintSystemAbstract, ConstraintSystemDebugger, SynthesisMode,
    SynthesisError
};
use rand::{thread_rng, Rng, RngCore};
use std::marker::PhantomData;

use crate::{
    alloc::AllocGadget,
    bits::boolean::Boolean,
    eq::EqGadget,
    fields::{
        fp::FpGadget,
        nonnative::{
            nonnative_field_gadget::NonNativeFieldGadget,
            nonnative_field_mul_result_gadget::NonNativeFieldMulResultGadget,
            params::{SURFEIT, get_params, find_parameters},
            reduce::Reducer,
        },
        FieldGadget,
    },
<<<<<<< HEAD
    FromBitsGadget, FromGadget, ToBitsGadget, ToBytesGadget,
};
use algebra::{
    fields::{
        ed25519::{Fq as ed25519Fq, Fr as ed25519Fr},
        // secp256k1::{Fq as secp256k1Fq, Fr as secp256k1Fr},
        tweedle::{Fq as TweedleFq, Fr as TweedleFr},
        FpParameters,
        PrimeField,
    },
    BigInteger,
};

use r1cs_core::{
    ConstraintSystem, ConstraintSystemAbstract, ConstraintSystemDebugger, SynthesisMode,
};
use rand::{thread_rng, Rng, RngCore};
=======
    FromBitsGadget, FromGadget, ToBitsGadget, ToBytesGadget, ceil_log_2,
};

>>>>>>> c046f0d4

const TEST_COUNT: usize = 500;
const STRESS_TEST_COUNT: usize = 200;

<<<<<<< HEAD
fn allocation_test<SimulationF: PrimeField, ConstraintF: PrimeField, R: RngCore>(rng: &mut R) {
    let mut cs = ConstraintSystem::<ConstraintF>::new(SynthesisMode::Debug);
    let a_native = SimulationF::rand(rng);
    let a = NonNativeFieldGadget::<SimulationF, ConstraintF>::alloc(cs.ns(|| "alloc a"), || {
        Ok(a_native)
    })
    .unwrap();
=======
#[test]
fn ceil_log_2_biguint_test() {
    let rng = &mut thread_rng();
    for _ in 0..TEST_COUNT {
        let n = rng.gen_range(0..512);
        let mut x: BigUint = Pow::pow(BigUint::from(2usize), &n);
        let mut result = ceil_log_2!(x.clone());
        assert!(
            result == n,
            "ceil_log_2!() outputs wrong log on pure power of two."
        );
        x += 1u32;
        result = ceil_log_2!(x);
        assert!(
            result == n + 1,
            "ceil_log_2!() outputs wrong log on a power of two, plus one."
        );
    }
}
>>>>>>> c046f0d4

#[test]
fn get_params_test() {
    use crate::fields::nonnative::params::find_parameters;

    // from independent computation using Wolfram Mathematica.
    let test_vector_ins = vec![
        // Base Field 255 bit
        (255usize, 255usize), 
        (255, 256), 
        (255, 382),
        (255, 753),
        (255, 2048),
        (255, 4096),
        // Base field 382 bit
        (382, 255),
        (382, 256),
        (382, 382),
        (382, 753),
        (382, 2048),
        (382, 4096),
    ];
    let test_vector_out = vec![
        // Base Field 255 bit
        (6usize, 43usize, 748usize),
        (6, 43, 750), 
        (7, 55, 1216),
        (14, 54, 2663),
        (28, 74, 8473),
        (55, 75, 19941),
        // Base Field 382 bit
        (4, 64, 657),
        (4, 64, 659),
        (6, 64, 1044),
        (9, 84, 2255),
        (24, 86, 7001),
        (36, 114, 15853),
    ];

    let mut out = vec![];
    for (base_field_size, target_field_size) in test_vector_ins.iter() {
        let (num_limbs, bits_per_limb, constraints) = find_parameters(*base_field_size, *target_field_size);
        out.push((num_limbs, bits_per_limb, constraints));

        println!("base field size: {}", base_field_size);
        println!("target field size: {}", target_field_size);
        println!("num_limbs: {}", num_limbs);
        println!("bits_per_limb: {}", bits_per_limb);
        println!("constraints: {}", constraints);
    }

    assert_eq!(
        out,
        test_vector_out        
    );
}

/*************************************************************************************************
 * 
 * elementary arithemtic tests
 * 
 * ***********************************************************************************************/
 #[allow(dead_code)]
 fn constraint_count_test<SimulationF: PrimeField, ConstraintF: PrimeField, R: RngCore>(rng: &mut R) {
    let (_, _, constraints) = find_parameters(ConstraintF::size_in_bits(), SimulationF::size_in_bits());

    let mut cs = ConstraintSystem::<ConstraintF>::new(SynthesisMode::Debug);
    let a = NonNativeFieldGadget::<SimulationF, ConstraintF>::alloc_random(
        cs.ns(|| "alloc random a" ),
        rng, 
        SURFEIT as usize).unwrap();
    let b = NonNativeFieldGadget::<SimulationF, ConstraintF>::alloc_random(
        cs.ns(|| "alloc random b" ),
        rng, 
        SURFEIT as usize).unwrap();
    let _a_times_b = a.mul_without_prereduce(cs.ns(|| "a * b"), &b).unwrap().reduce(cs.ns(|| "reduce a * b")).unwrap();
    
    assert!(
        cs.num_constraints() == constraints,
        "constraints do not match. Expected: {}, Counted: {}",
        constraints,
        cs.num_constraints()
    );
}

fn elementary_test_allocation<SimulationF: PrimeField, ConstraintF: PrimeField, R: RngCore>(rng: &mut R) {
    for _ in 0..TEST_COUNT {
        let mut cs = ConstraintSystem::<ConstraintF>::new(SynthesisMode::Debug);
        let a_native = SimulationF::rand(rng);
        let a = NonNativeFieldGadget::<SimulationF, ConstraintF>::alloc(cs.ns(|| "alloc a"), || {
            Ok(a_native)
        })
        .unwrap();

        assert!(a.check());

        let a_actual = a.get_value().unwrap();
        let a_expected = a_native;
        assert!(
            a_actual.eq(&a_expected),
            "allocated value does not equal the expected value"
        );

        if !cs.is_satisfied() {
            println!("{:?}", cs.which_is_unsatisfied());
        }
        assert!(cs.is_satisfied());
    }
}

<<<<<<< HEAD
fn addition_test<SimulationF: PrimeField, ConstraintF: PrimeField, R: RngCore>(rng: &mut R) {
    let mut cs = ConstraintSystem::<ConstraintF>::new(SynthesisMode::Debug);
=======
fn elementary_test_alloc_random<SimulationF: PrimeField, ConstraintF: PrimeField, R: RngCore>(rng: &mut R) {
    for _ in 0..TEST_COUNT {
        let mut cs = ConstraintSystem::<ConstraintF>::new(SynthesisMode::Debug);
        
        let params = get_params(SimulationF::size_in_bits(), ConstraintF::size_in_bits());
        let surfeit = rng.gen_range(0..(ConstraintF::size_in_bits() - params.bits_per_limb - 1));
        
        println!("expected surfeit: {} ", surfeit);
>>>>>>> c046f0d4

        let a = NonNativeFieldGadget::<SimulationF, ConstraintF>::alloc_random(
            cs.ns(|| "alloc random" ),
            rng, 
            surfeit).unwrap();

        println!("actual surfeit: {} ", ceil_log_2!(&a.num_of_additions_over_normal_form + BigUint::one()));

        assert!(
            a.check(),
            "allocated random fails on check()"
        )
    }   
}

// fn group_and_check_equality_test<SimulationF: PrimeField, ConstraintF: PrimeField, R: RngCore>(rng: &mut R) {
//     for i in 0..TEST_COUNT {
//         let mut cs = ConstraintSystem::<ConstraintF>::new(SynthesisMode::Debug);
//         let params = get_params(SimulationF::size_in_bits(), ConstraintF::size_in_bits());
//         // ``
//         //     bits_per_limb + surfeit + 2 <= ConstraintF::CAPACITY,
//         // ``
//         let surfeit = 10usize;
//         // group_and_check_equality(
//         //     cs.ns(||"group and check equality"),
//         //     surfeit,

//         // );
        
//         if !cs.is_satisfied() {
//             println!("{:?}", cs.which_is_unsatisfied());
//         }
//         assert!(cs.is_satisfied());
//     }
// }


// Tests conditional_enforce_equal_without_prereduce() of a random non-native versus its normal form.
fn elementary_test_enforce_equal_without_prereduce<SimulationF: PrimeField, ConstraintF: PrimeField, R: RngCore>(rng: &mut R) {
    for i in 0..TEST_COUNT {
        let mut cs = ConstraintSystem::<ConstraintF>::new(SynthesisMode::Debug);
        let params = get_params(SimulationF::size_in_bits(), ConstraintF::size_in_bits());

        // enforce_equal() of a non-native versus its normal form assumes that  
        // ``
        //      bit_per_limb + 1 + log(num_adds + 3) <= CAPACITY - 2.
        // ``
        // Since alloc_random returns a non-native with `num_adds = 2^surfeit - 1`, we need
        // to assure that
        // ``
        //      2^surfeit + 2 <= 2^{CAPACITY - 3 - bits_per_limb},
        // ``
        // or
        // ``
        //      surfeit  <= floor_log_2(2^{CAPACITY - 3 - bits_per_limb} - 2).
        // ``
        // Notice that `floor_log_2(x) = len(x) - 1`.
        let surfeit_bound = (
            BigUint::from(2u32).pow(
                (ConstraintF::Params::CAPACITY as usize - 3 - params.bits_per_limb) as u32
            ) - BigUint::from(2u32)
        ).bits() as usize - 1;
        
        // every 10-th run we test the edge case
        let surfeit_a = if i%10 == 0 {
                surfeit_bound
            } else {
                rng.gen_range(0..surfeit_bound)
        };

        let a = NonNativeFieldGadget::<SimulationF, ConstraintF>::alloc_random(
            cs.ns(|| "alloc random a" ),
            rng, 
            surfeit_a).unwrap();
        assert!(
            a.check(), 
            "random allocated gadget fails on check()"
        );

        let a_value = a.get_value().unwrap();

        let a_normal_form = NonNativeFieldGadget::<SimulationF, ConstraintF>::alloc(
            cs.ns(|| "alloc random b" ),
            || {Ok(a_value)} ).unwrap();

        assert!(
            a_normal_form.check(), 
            "allocated normal form fails on check()"
        );

        a
            .conditional_enforce_equal_without_prereduce(cs.ns(|| "non-normal form == normal form"), 
                &a_normal_form, 
                &Boolean::constant(true)
            ).unwrap();
        a_normal_form
            .conditional_enforce_equal(cs.ns(|| "normal form == non-normal form"), 
                &a,
                &Boolean::constant(true)
            ).unwrap();
        a_normal_form
            .conditional_enforce_equal(cs.ns(|| "normal form == normal form"), 
                &a_normal_form,
                &Boolean::constant(true)
            ).unwrap();

        a
            .conditional_enforce_equal_without_prereduce(cs.ns(|| "ignore non-normal form == normal form"), 
                &a_normal_form, 
                &Boolean::constant(false)
            ).unwrap();
        
        if !cs.is_satisfied() {
            println!("{:?}", cs.which_is_unsatisfied());
        }
        assert!(cs.is_satisfied());
    }
}

<<<<<<< HEAD
fn multiplication_test<SimulationF: PrimeField, ConstraintF: PrimeField, R: RngCore>(rng: &mut R) {
    let mut cs = ConstraintSystem::<ConstraintF>::new(SynthesisMode::Debug);
    let a_native = SimulationF::rand(rng);
    let a = NonNativeFieldGadget::<SimulationF, ConstraintF>::alloc(cs.ns(|| "alloc a"), || {
        Ok(a_native)
    })
    .unwrap();
=======
fn elementary_test_reduce<SimulationF: PrimeField, ConstraintF: PrimeField, R: RngCore>(rng: &mut R) {
    for i in 0..TEST_COUNT {
        let mut cs = ConstraintSystem::<ConstraintF>::new(SynthesisMode::Debug);
        let params = get_params(SimulationF::size_in_bits(), ConstraintF::size_in_bits());

        // To sample a reducible non-native we need to assure that
        // ``
        //      surfeit  <= floor_log_2(2^{CAPACITY - 3 - bits_per_limb} - 2).
        // ``
        let surfeit_bound = (
            BigUint::from(2u32).pow(
                (ConstraintF::Params::CAPACITY as usize - 3 - params.bits_per_limb) as u32
            ) - BigUint::from(2u32)
        ).bits() as usize - 1;
        
        // every 10-th run we test the edge case
        let surfeit_a = if i%10 == 0 {
                surfeit_bound
            } else {
                rng.gen_range(0..surfeit_bound)
        };   

        let mut a = NonNativeFieldGadget::<SimulationF, ConstraintF>::alloc_random(
            cs.ns(|| "alloc random a" ),
            rng, 
            surfeit_a).unwrap();
        assert!(
            a.check(), 
            "random allocated gadget fails on check()"
        );
        let value = a.get_value().unwrap();
        
        Reducer::<SimulationF, ConstraintF>::reduce(cs.ns(|| "reduce gadget"), &mut a).unwrap();
        assert!(
            a.check(),
            "reduced gadget fails on check()"
        );
>>>>>>> c046f0d4

        assert!(
            value == a.get_value().unwrap(),
            "value of non-reduced and reduced gadgets differ."
        );
        
        if !cs.is_satisfied() {
            println!("{:?}", cs.which_is_unsatisfied());
        }
        assert!(cs.is_satisfied());
    }
}

fn elementary_test_add_without_prereduce<SimulationF: PrimeField, ConstraintF: PrimeField, R: RngCore>(rng: &mut R) {
    for i in 0..TEST_COUNT {
        let mut cs = ConstraintSystem::<ConstraintF>::new(SynthesisMode::Debug);
        let params = get_params(SimulationF::size_in_bits(), ConstraintF::size_in_bits());

        // We sample reducible nonnatives.        
        // ``
        //      2^surfeit + 2 <= 2^{CAPACITY - 3 - bits_per_limb}.
        // ``
        // Edge cases of add_without_prereduce() are characterized by
        // ``
        //     num_add(a) + num_add(b) + 4 <= 2^{CAPACITY - 3 - bits_per_limb},
        // `` 
        // or
        // ``
        //     2^surfeit_a + 2^surfeit_b + 2 <= 2^{CAPACITY - 3 - bits_per_limb}.
        // `` 
        let surfeit_bound = (
            BigUint::from(2u32).pow(
                (ConstraintF::Params::CAPACITY as usize - 3 - params.bits_per_limb) as u32
            ) - BigUint::from(2u32)
        ).bits() as usize - 1;
        
        // We sample `surfeit_a` so that the edge case for substraction is still possible,
        // i.e. `0 <= surfeit_a <= surfeit_bound - 1`.
        let surfeit_a = rng.gen_range(0..surfeit_bound);
        // every 10-th run we create an edge cases
        let surfeit_b = if i%10 == 0 {
            (
                BigUint::from(2u32).pow(
                    (ConstraintF::Params::CAPACITY as usize - 3 - params.bits_per_limb) as u32
                ) 
                - BigUint::from(2u32).pow(surfeit_a)
                - BigUint::from(2u32) 
            ).bits() as usize - 1
        } else {
            rng.gen_range(0..surfeit_bound)
        };

        let a = NonNativeFieldGadget::<SimulationF, ConstraintF>::alloc_random(
            cs.ns(|| "alloc random a" ),
            rng, 
            surfeit_a).unwrap();

        let a_native = a.get_value().unwrap();

        let b = NonNativeFieldGadget::<SimulationF, ConstraintF>::alloc_random(
            cs.ns(|| "alloc random b" ),
            rng, 
            surfeit_b).unwrap();

        let b_native = b.get_value().unwrap();

        let a_plus_b = a.add_without_prereduce(cs.ns(|| "a + b"), &b).unwrap();
        let b_plus_a = b.add_without_prereduce(cs.ns(|| "b + a"), &a).unwrap();
        assert!(
            a_plus_b.check()
        );
        assert!(
            b_plus_a.check()
        );

        let a_plus_b_actual = a_plus_b.get_value().unwrap();
        let a_plus_b_expected = a_native + &b_native;
        assert!(a_plus_b_actual.eq(&a_plus_b_expected), "a + b failed");
        let b_plus_a_actual = b_plus_a.get_value().unwrap();
        let b_plus_a_expected = b_native + &a_native;
        assert!(b_plus_a_actual.eq(&b_plus_a_expected), "b + a failed");

        if !cs.is_satisfied() {
            println!("{:?}", cs.which_is_unsatisfied());
        }
        assert!(cs.is_satisfied());
    }
}

<<<<<<< HEAD
/// Checks the `mul` of two randomly sampled non-natives against the expected
/// value as NonNativeFieldGadget in reduced form.
fn equality_test<SimulationF: PrimeField, ConstraintF: PrimeField, R: RngCore>(rng: &mut R) {
    let mut cs = ConstraintSystem::<ConstraintF>::new(SynthesisMode::Debug);
=======
fn elementary_test_addition<SimulationF: PrimeField, ConstraintF: PrimeField, R: RngCore>(rng: &mut R) {
    for _ in 0..TEST_COUNT {
        let mut cs = ConstraintSystem::<ConstraintF>::new(SynthesisMode::Debug);
        let params = get_params(SimulationF::size_in_bits(), ConstraintF::size_in_bits());

        // We sample reducible nonnatives.        
        // ``
        //      2^surfeit + 2 <= 2^{CAPACITY - 3 - bits_per_limb}.
        // ``
        // Edge cases of add_without_prereduce() are characterized by
        // ``
        //     num_add(a) + num_add(b) + 4 <= 2^{CAPACITY - 3 - bits_per_limb},
        // `` 
        // or
        // ``
        //     2^surfeit_a + 2^surfeit_b + 2 <= 2^{CAPACITY - 3 - bits_per_limb}.
        // `` 
        let surfeit_bound = (
            BigUint::from(2u32).pow(
                (ConstraintF::Params::CAPACITY as usize - 3 - params.bits_per_limb) as u32
            ) - BigUint::from(2u32)
        ).bits() as usize - 1;
        
        // We sample `surfeit_a` so that the edge case for substraction is still possible,
        // i.e. `0 <= surfeit_a <= surfeit_bound - 1`.
        let surfeit_a = rng.gen_range(0..surfeit_bound);
        // every 10-th run we create an edge cases
        let surfeit_b = rng.gen_range(0..surfeit_bound);

        let a = NonNativeFieldGadget::<SimulationF, ConstraintF>::alloc_random(
            cs.ns(|| "alloc random a" ),
            rng, 
            surfeit_a).unwrap();

        let a_native = a.get_value().unwrap();

        let b = NonNativeFieldGadget::<SimulationF, ConstraintF>::alloc_random(
            cs.ns(|| "alloc random b" ),
            rng, 
            surfeit_b).unwrap();

        let b_native = b.get_value().unwrap();

        let a_plus_b = a.add(cs.ns(|| "a + b"), &b).unwrap();
        let b_plus_a = b.add(cs.ns(|| "b + a"), &a).unwrap();
        assert!(
            a_plus_b.check()
        );
        assert!(
            b_plus_a.check()
        );
>>>>>>> c046f0d4

        let a_plus_b_actual = a_plus_b.get_value().unwrap();
        let a_plus_b_expected = a_native + &b_native;
        assert!(a_plus_b_actual.eq(&a_plus_b_expected), "a + b failed");
        let b_plus_a_actual = b_plus_a.get_value().unwrap();
        let b_plus_a_expected = b_native + &a_native;
        assert!(b_plus_a_actual.eq(&b_plus_a_expected), "b + a failed");

        if !cs.is_satisfied() {
            println!("{:?}", cs.which_is_unsatisfied());
        }
        assert!(cs.is_satisfied());
    }
}

fn elementary_test_sub_without_prereduce<SimulationF: PrimeField, ConstraintF: PrimeField, R: RngCore>(rng: &mut R) {
    for i in 0..TEST_COUNT {
        let mut cs = ConstraintSystem::<ConstraintF>::new(SynthesisMode::Debug);
        let params = get_params(SimulationF::size_in_bits(), ConstraintF::size_in_bits());
    
        // We sample reducible nonnatives.        
        // ``
        //      2^surfeit  + 2 <= 2^{CAPACITY - 3 - bits_per_limb}.
        // ``
        // The edge case of sub_without_prereduce() is whenever
        // ``
        //     num_add(a) + num_add(b) + 5 = 2^{CAPACITY - 3 - bits_per_limb},
        // `` 
        // or
        // ``
        //     2^surfeit_a + 2^surfeit_b + 3 = 2^{CAPACITY - 3 - bits_per_limb},
        // `` 
        let surfeit_bound_a = (
            BigUint::from(2u32).pow(
                (ConstraintF::Params::CAPACITY as usize - 3 - params.bits_per_limb) as u32
            ) - BigUint::from(2u32)
        ).bits() as usize - 1;
        
        let surfeit_bound_b = (
            BigUint::from(2u32).pow(
                (ConstraintF::Params::CAPACITY as usize - 3 - params.bits_per_limb) as u32
            ) 
            - BigUint::from(2u32).pow(surfeit_bound_a)
            - BigUint::from(3u32) 
        ).bits() as usize - 1;

        let surfeit_a = rng.gen_range(0..surfeit_bound_a);
        // every 10-th run we create an edge cases
        let surfeit_b = if i%10 == 0 {
            surfeit_bound_b
        } else {
            rng.gen_range(0..surfeit_bound_b)
        };

        let a = NonNativeFieldGadget::<SimulationF, ConstraintF>::alloc_random(
            cs.ns(|| "alloc random a" ),
            rng, 
            surfeit_a).unwrap();

        assert!(
            a.check(), 
            "random allocated a fails on check()"
        );

        let a_native = a.get_value().unwrap();

        let b = NonNativeFieldGadget::<SimulationF, ConstraintF>::alloc_random(
            cs.ns(|| "alloc random b" ),
            rng, 
            surfeit_b).unwrap();

        assert!(
            b.check(), 
            "random allocated b fails on check()"
        );

        let b_native = b.get_value().unwrap();

        let a_minus_b = a.sub_without_prereduce(cs.ns(|| "a - b"), &b).unwrap();
        let b_minus_a = b.sub_without_prereduce(cs.ns(|| "b - a"), &a).unwrap();
    
        assert!(
            a_minus_b.check()
        );
        assert!(
            b_minus_a.check()
        );

        let a_minus_b_actual = a_minus_b.get_value().unwrap();
        let a_minus_b_expected = a_native - &b_native;
        assert!(a_minus_b_actual.eq(&a_minus_b_expected), "a - b failed");

        let b_minus_a_actual = b_minus_a.get_value().unwrap();
        let b_minus_a_expected = b_native - &a_native;
        assert!(b_minus_a_actual.eq(&b_minus_a_expected), "b - a failed");

        if !cs.is_satisfied() {
            println!("{:?}", cs.which_is_unsatisfied());
        }
        assert!(cs.is_satisfied());
    }
}

fn elementary_test_substraction<SimulationF: PrimeField, ConstraintF: PrimeField, R: RngCore>(rng: &mut R) {
    for _ in 0..TEST_COUNT {
        let mut cs = ConstraintSystem::<ConstraintF>::new(SynthesisMode::Debug);
        let params = get_params(SimulationF::size_in_bits(), ConstraintF::size_in_bits());
    
        // We sample reducible nonnatives.        
        // ``
        //      2^surfeit  + 2 <= 2^{CAPACITY - 3 - bits_per_limb}.
        // ``
        let surfeit_bound = (
            BigUint::from(2u32).pow(
                (ConstraintF::Params::CAPACITY as usize - 3 - params.bits_per_limb) as u32
            ) - BigUint::from(2u32)
        ).bits() as usize - 1;

        let surfeit_a = rng.gen_range(0..=surfeit_bound);
        let surfeit_b = rng.gen_range(0..=surfeit_bound);
        
        let a = NonNativeFieldGadget::<SimulationF, ConstraintF>::alloc_random(
            cs.ns(|| "alloc random a" ),
            rng, 
            surfeit_a).unwrap();

        assert!(
            a.check(), 
            "random allocated a fails on check()"
        );

        let a_native = a.get_value().unwrap();

        let b = NonNativeFieldGadget::<SimulationF, ConstraintF>::alloc_random(
            cs.ns(|| "alloc random b" ),
            rng, 
            surfeit_b).unwrap();

        assert!(
            b.check(), 
            "random allocated b fails on check()"
        );

        let b_native = b.get_value().unwrap();

        let a_minus_b = a.sub(cs.ns(|| "a - b"), &b).unwrap();
        let b_minus_a = b.sub(cs.ns(|| "b - a"), &a).unwrap();
    
        assert!(
            a_minus_b.check()
        );
        assert!(
            b_minus_a.check()
        );

        let a_minus_b_actual = a_minus_b.get_value().unwrap();
        let a_minus_b_expected = a_native - &b_native;
        assert!(a_minus_b_actual.eq(&a_minus_b_expected), "a - b failed");

        let b_minus_a_actual = b_minus_a.get_value().unwrap();
        let b_minus_a_expected = b_native - &a_native;
        assert!(b_minus_a_actual.eq(&b_minus_a_expected), "b - a failed");

        if !cs.is_satisfied() {
            println!("{:?}", cs.which_is_unsatisfied());
        }
        assert!(cs.is_satisfied());
    }
}


fn elementary_test_negation<SimulationF: PrimeField, ConstraintF: PrimeField, R: RngCore>(rng: &mut R) {
    for i in 0..TEST_COUNT {
        let mut cs = ConstraintSystem::<ConstraintF>::new(SynthesisMode::Debug);
        let params = get_params(SimulationF::size_in_bits(), ConstraintF::size_in_bits());

        // We sample reducible nonnatives.        
        // ``
        //      surfeit  <= floor_log_2(2^{CAPACITY - 3 - bits_per_limb} - 2).
        // ``
        // Notice that `floor_log_2(x) = len(x) - 1`.
        let surfeit_bound = (
            BigUint::from(2u32).pow(
                (ConstraintF::Params::CAPACITY as usize - 3 - params.bits_per_limb) as u32
            ) - BigUint::from(2u32)
        ).bits() as usize - 1;
        
        // every 10-th run we test the edge case
        let surfeit_a = if i%10 == 0 {
                surfeit_bound
            } else {
                rng.gen_range(0..surfeit_bound)
        };

        let a = NonNativeFieldGadget::<SimulationF, ConstraintF>::alloc_random(
            cs.ns(|| "alloc random a" ),
            rng, 
            surfeit_a).unwrap();
        assert!(
            a.check(), 
            "random allocated a fails on check()"
        );

        let b = a.negate(cs.ns(|| "negate a")).unwrap();
        assert!(
            b.check(), 
            "negated a fails on check()"
        );

        assert!(
            b.get_value().unwrap() == -(a.get_value().unwrap()), 
            "a.negate() failed"
        );

        if !cs.is_satisfied() {
            println!("{:?}", cs.which_is_unsatisfied());
        }
        assert!(cs.is_satisfied());
    }
}

fn elementary_test_mul_without_prereduce<SimulationF: PrimeField, ConstraintF: PrimeField, R: RngCore>(rng: &mut R) {
    for i in 0..TEST_COUNT {
        let mut cs = ConstraintSystem::<ConstraintF>::new(SynthesisMode::Debug);
        let params = get_params(SimulationF::size_in_bits(), ConstraintF::size_in_bits());
    
        // We sample reducible nonnatives.  
        // ``
        //      2^surfeit  + 2 <= 2^{CAPACITY - 3 - bits_per_limb}.
        // ``
        // Edge cases of mul_without_prereduce() are characterized by
        // ``
        //    num_limbs * (1 + 2 * (num_add(L) + 1) * (num_add(R) + 1))  
        //                          = 2^{CAPACITY - 2 - 2*bits_per_limb},
        // ``
        // or
        // ``
        //    num_limbs * (1  + 2^{1 + surfeit_a + surfeit_b})
        //                          = 2^{CAPACITY - 2 - 2*bits_per_limb}.
        // ``
        let surfeit_bound = (
            BigUint::from(2u32).pow(
                (ConstraintF::Params::CAPACITY as usize - 2 - 2*params.bits_per_limb) as u32
                )
            / BigUint::from(params.num_limbs  as u32)
            - BigUint::one()
        ).bits() as usize - 1;
        
        let surfeit_a = rng.gen_range(0..surfeit_bound);
        // every 10-th run we create an edge case
        // `surfeit_a + surfeit_b = surfeit_bound - 1`
        let surfeit_b = if i%10 == 0 {
            surfeit_bound - 1 - surfeit_a
        } else {
            rng.gen_range(0..(surfeit_bound - surfeit_a))
        }; 

        let a = NonNativeFieldGadget::<SimulationF, ConstraintF>::alloc_random(
            cs.ns(|| "alloc random a" ),
            rng, 
            surfeit_a).unwrap();

        assert!(
            a.check(), 
            "random allocated a fails on check()"
        );

        let a_native = a.get_value().unwrap();

        let b = NonNativeFieldGadget::<SimulationF, ConstraintF>::alloc_random(
            cs.ns(|| "alloc random b" ),
            rng, 
            surfeit_b).unwrap();

        assert!(
            b.check(), 
            "random allocated b fails on check()"
        );

        let b_native = b.get_value().unwrap();

        let a_times_b = a.mul_without_prereduce(cs.ns(|| "a * b"), &b).unwrap().reduce(cs.ns(|| "reduce a * b")).unwrap();
        let b_times_a = b.mul_without_prereduce(cs.ns(|| "b * a"), &a).unwrap().reduce(cs.ns(|| "reduce b * a")).unwrap();

        let a_times_b_actual = a_times_b.get_value().unwrap();
        let a_times_b_expected = a_native * &b_native;
        let b_times_a_actual = b_times_a.get_value().unwrap();

        assert!(
            a_times_b_actual.eq(&a_times_b_expected),
            "a_times_b = {:?}, a_times_b_actual = {:?}, a_times_b_expected = {:?}",
            a_times_b,
            a_times_b_actual.into_repr().as_ref(),
            a_times_b_expected.into_repr().as_ref()
        );

        assert!(
            b_times_a_actual.eq(&a_times_b_expected),
            "b_times_a = {:?}, b_times_a_actual = {:?}, a_times_b_expected = {:?}",
            b_times_a,
            b_times_a_actual.into_repr().as_ref(),
            a_times_b_expected.into_repr().as_ref()
        );

        if !cs.is_satisfied() {
            println!("{:?}", cs.which_is_unsatisfied());
        }
        assert!(cs.is_satisfied());
    }
}

fn elementary_test_multiplication<SimulationF: PrimeField, ConstraintF: PrimeField, R: RngCore>(rng: &mut R) {
    for _ in 0..TEST_COUNT {
        let mut cs = ConstraintSystem::<ConstraintF>::new(SynthesisMode::Debug);
        let params = get_params(SimulationF::size_in_bits(), ConstraintF::size_in_bits());
    
        // We sample reducible nonnatives.  
        // ``
        //      2^surfeit  + 2 <= 2^{CAPACITY - 3 - bits_per_limb}.
        // ``
        let surfeit_bound = (
            BigUint::from(2u32).pow(
                (ConstraintF::Params::CAPACITY as usize - 3 - params.bits_per_limb) as u32
            ) - BigUint::from(2u32)
        ).bits() as usize - 1;
        
        let surfeit_a = rng.gen_range(0..=surfeit_bound);
        let surfeit_b = rng.gen_range(0..=surfeit_bound);
        
        let a = NonNativeFieldGadget::<SimulationF, ConstraintF>::alloc_random(
            cs.ns(|| "alloc random a" ),
            rng, 
            surfeit_a).unwrap();

        assert!(
            a.check(), 
            "random allocated a fails on check()"
        );

        let a_native = a.get_value().unwrap();

        let b = NonNativeFieldGadget::<SimulationF, ConstraintF>::alloc_random(
            cs.ns(|| "alloc random b" ),
            rng, 
            surfeit_b).unwrap();

        assert!(
            b.check(), 
            "random allocated b fails on check()"
        );

        let b_native = b.get_value().unwrap();

        let a_times_b = a.mul(cs.ns(|| "a * b"), &b).unwrap();
        let b_times_a = b.mul(cs.ns(|| "b * a"), &a).unwrap();

        let a_times_b_actual = a_times_b.get_value().unwrap();
        let a_times_b_expected = a_native * &b_native;
        let b_times_a_actual = b_times_a.get_value().unwrap();

        assert!(
            a_times_b_actual.eq(&a_times_b_expected),
            "a_times_b = {:?}, a_times_b_actual = {:?}, a_times_b_expected = {:?}",
            a_times_b,
            a_times_b_actual.into_repr().as_ref(),
            a_times_b_expected.into_repr().as_ref()
        );

        assert!(
            b_times_a_actual.eq(&a_times_b_expected),
            "b_times_a = {:?}, b_times_a_actual = {:?}, a_times_b_expected = {:?}",
            b_times_a,
            b_times_a_actual.into_repr().as_ref(),
            a_times_b_expected.into_repr().as_ref()
        );

        if !cs.is_satisfied() {
            println!("{:?}", cs.which_is_unsatisfied());
        }
        assert!(cs.is_satisfied());
    }
}

fn elementary_test_multiplication_by_constant<SimulationF: PrimeField, ConstraintF: PrimeField, R: RngCore>(rng: &mut R) {
    for i in 0..TEST_COUNT {
        let mut cs = ConstraintSystem::<ConstraintF>::new(SynthesisMode::Debug);
        let params = get_params(SimulationF::size_in_bits(), ConstraintF::size_in_bits());

        // We sample reducible nonnatives.        
        // ``
        //      2^surfeit + 2 <= 2^{CAPACITY - 3 - bits_per_limb}.
        // ``
        // Notice that `floor_log_2(x) = len(x) - 1`.
        // Edge cases of mul_without_prereduce() are characterized by
        // ``
        //    num_limbs^2 * (num_add + 1)  + 1  
        //                          <= 2^{CAPACITY - 2 - 2*bits_per_limb},
        // ``
        // or
        // ``
        //    num_limbs^2 * 2^surfeit_a  + 1  
        //                          <= 2^{CAPACITY - 2 - 2*bits_per_limb},
        // ``
        // We sample reducible nonnatives.  
        // ``
        //      2^surfeit  + 2 <= 2^{CAPACITY - 3 - bits_per_limb}.
        // ``
        let surfeit_bound = (
            BigUint::from(2u32).pow(
                (ConstraintF::Params::CAPACITY as usize - 3 - params.bits_per_limb) as u32
            ) - BigUint::from(2u32)
        ).bits() as usize - 1;
        
        // every 10-th run we assure that pre-reduction is used
        let surfeit_a = if i%10 == 0 {
            surfeit_bound
        } else {
            rng.gen_range(0..surfeit_bound)
        }; 

        let a = NonNativeFieldGadget::<SimulationF, ConstraintF>::alloc_random(
            cs.ns(|| "alloc random a" ),
            rng, 
            surfeit_a).unwrap();

        assert!(
            a.check(), 
            "random allocated a fails on check()"
        );

        let a_native = a.get_value().unwrap();
        let b_native = SimulationF::rand(rng);

        let a_times_b = a.mul_by_constant(cs.ns(|| "a * b"), &b_native).unwrap();

        let a_times_b_actual = a_times_b.get_value().unwrap();
        let a_times_b_expected = a_native * &b_native;

        assert!(
            a_times_b_actual.eq(&a_times_b_expected),
            "a_times_b = {:?}, a_times_b_actual = {:?}, a_times_b_expected = {:?}",
            a_times_b,
            a_times_b_actual.into_repr().as_ref(),
            a_times_b_expected.into_repr().as_ref()
        );

        if !cs.is_satisfied() {
            println!("{:?}", cs.which_is_unsatisfied());
        }
        assert!(cs.is_satisfied());
    }
}

/// Tests all combinations of `add` and `mul` of a randomly sampled non-native
/// with the neutral elements of non-native field arithmetics.
<<<<<<< HEAD
fn edge_cases_test<SimulationF: PrimeField, ConstraintF: PrimeField, R: RngCore>(rng: &mut R) {
    let mut cs = ConstraintSystem::<ConstraintF>::new(SynthesisMode::Debug);

    let zero_native = SimulationF::zero();
    let zero =
        NonNativeFieldGadget::<SimulationF, ConstraintF>::zero(cs.ns(|| "alloc zero")).unwrap();
    let one = NonNativeFieldGadget::<SimulationF, ConstraintF>::one(cs.ns(|| "alloc one")).unwrap();

    let a_native = SimulationF::rand(rng);
    let minus_a_native = SimulationF::zero() - &a_native;
    let a = NonNativeFieldGadget::<SimulationF, ConstraintF>::alloc(cs.ns(|| "alloc a"), || {
        Ok(a_native)
    })
    .unwrap();
=======
fn elementary_test_edge_cases<SimulationF: PrimeField, ConstraintF: PrimeField, R: RngCore>(rng: &mut R) {
    for _ in 0..TEST_COUNT {
        let mut cs = ConstraintSystem::<ConstraintF>::new(SynthesisMode::Debug);
>>>>>>> c046f0d4

        let zero_native = SimulationF::zero();
        let zero =
            NonNativeFieldGadget::<SimulationF, ConstraintF>::zero(cs.ns(|| "alloc zero")).unwrap();
        let one = NonNativeFieldGadget::<SimulationF, ConstraintF>::one(cs.ns(|| "alloc one")).unwrap();

        let a_native = SimulationF::rand(rng);
        let minus_a_native = SimulationF::zero() - &a_native;
        let a = NonNativeFieldGadget::<SimulationF, ConstraintF>::alloc(cs.ns(|| "alloc a"), || {
            Ok(a_native)
        })
        .unwrap();

        let a_plus_zero = a.add(cs.ns(|| "a + 0"), &zero).unwrap();
        let a_minus_zero = a.sub(cs.ns(|| "a - 0"), &zero).unwrap();
        let zero_minus_a = zero.sub(cs.ns(|| "0 - a"), &a).unwrap();
        let a_times_zero = a.mul(cs.ns(|| "a * 0"), &zero).unwrap();

        let zero_plus_a = zero.add(cs.ns(|| "0 + a"), &a).unwrap();
        let zero_times_a = zero.mul(cs.ns(|| "0 * a"), &a).unwrap();

        let a_times_one = a.mul(cs.ns(|| "a * 1"), &one).unwrap();
        let one_times_a = one.mul(cs.ns(|| "1 * a"), &a).unwrap();

        let a_plus_zero_native = a_plus_zero.get_value().unwrap();
        let a_minus_zero_native = a_minus_zero.get_value().unwrap();
        let zero_minus_a_native = zero_minus_a.get_value().unwrap();
        let a_times_zero_native = a_times_zero.get_value().unwrap();
        let zero_plus_a_native = zero_plus_a.get_value().unwrap();
        let zero_times_a_native = zero_times_a.get_value().unwrap();
        let a_times_one_native = a_times_one.get_value().unwrap();
        let one_times_a_native = one_times_a.get_value().unwrap();

        assert!(
            a_plus_zero_native.eq(&a_native),
            "a_plus_zero = {:?}, a = {:?}",
            a_plus_zero_native.into_repr().as_ref(),
            a_native.into_repr().as_ref()
        );
        assert!(
            a_minus_zero_native.eq(&a_native),
            "a_minus_zero = {:?}, a = {:?}",
            a_minus_zero_native.into_repr().as_ref(),
            a_native.into_repr().as_ref()
        );
        assert!(
            zero_minus_a_native.eq(&minus_a_native),
            "zero_minus_a = {:?}, minus_a = {:?}",
            zero_minus_a_native.into_repr().as_ref(),
            minus_a_native.into_repr().as_ref()
        );
        assert!(
            a_times_zero_native.eq(&zero_native),
            "a_times_zero = {:?}, zero = {:?}",
            a_times_zero_native.into_repr().as_ref(),
            zero_native.into_repr().as_ref()
        );
        assert!(
            zero_plus_a_native.eq(&a_native),
            "zero_plus_a = {:?}, a = {:?}",
            zero_plus_a_native.into_repr().as_ref(),
            a_native.into_repr().as_ref()
        );
        assert!(
            zero_times_a_native.eq(&zero_native),
            "zero_times_a = {:?}, zero = {:?}",
            zero_times_a_native.into_repr().as_ref(),
            zero_native.into_repr().as_ref()
        );
        assert!(
            a_times_one_native.eq(&a_native),
            "a_times_one = {:?}, a = {:?}",
            a_times_one_native.into_repr().as_ref(),
            a_native.into_repr().as_ref()
        );
        assert!(
            one_times_a_native.eq(&a_native),
            "one_times_a = {:?}, a = {:?}",
            one_times_a_native.into_repr().as_ref(),
            a_native.into_repr().as_ref()
        );

        if !cs.is_satisfied() {
            println!("{:?}", cs.which_is_unsatisfied());
        }
        assert!(cs.is_satisfied());
    }
}

/// Checks the validity of the distributive law `(a+b)*c= a*c + b*c` on randomly
/// sampled `a`, `b`, and `c`.
fn elementary_test_distribution_law<SimulationF: PrimeField, ConstraintF: PrimeField, R: RngCore>(
    rng: &mut R,
) {
<<<<<<< HEAD
    let mut cs = ConstraintSystem::<ConstraintF>::new(SynthesisMode::Debug);
    let a_native = SimulationF::rand(rng);
    let b_native = SimulationF::rand(rng);
    let c_native = SimulationF::rand(rng);
=======
    for _ in 0..TEST_COUNT {
        let mut cs = ConstraintSystem::<ConstraintF>::new(SynthesisMode::Debug);
        let a_native = SimulationF::rand(rng);
        let b_native = SimulationF::rand(rng);
        let c_native = SimulationF::rand(rng);
>>>>>>> c046f0d4

        let a_plus_b_native = a_native + &b_native;
        let a_times_c_native = a_native * &c_native;
        let b_times_c_native = b_native * &c_native;
        let a_plus_b_times_c_native = a_plus_b_native * &c_native;
        let a_times_c_plus_b_times_c_native = a_times_c_native + &b_times_c_native;

        assert!(
            a_plus_b_times_c_native.eq(&a_times_c_plus_b_times_c_native),
            "(a + b) * c doesn't equal (a * c) + (b * c)"
        );

        let a = NonNativeFieldGadget::<SimulationF, ConstraintF>::alloc(cs.ns(|| "a"), || Ok(a_native))
            .unwrap();
        let b = NonNativeFieldGadget::<SimulationF, ConstraintF>::alloc(cs.ns(|| "b"), || Ok(b_native))
            .unwrap();
        let c = NonNativeFieldGadget::<SimulationF, ConstraintF>::alloc(cs.ns(|| "c"), || Ok(c_native))
            .unwrap();

        let a_plus_b = a.add(cs.ns(|| "a + b"), &b).unwrap();
        let a_times_c = a.mul(cs.ns(|| "a * c"), &c).unwrap();
        let b_times_c = b.mul(cs.ns(|| "b * c"), &c).unwrap();
        let a_plus_b_times_c = a_plus_b.mul(cs.ns(|| "(a + b) * c"), &c).unwrap();
        let a_times_c_plus_b_times_c = a_times_c.add(cs.ns(|| "ac + bc"), &b_times_c).unwrap();

        assert!(
            a_plus_b.get_value().unwrap().eq(&a_plus_b_native),
            "a + b doesn't match"
        );
        assert!(
            a_times_c.get_value().unwrap().eq(&a_times_c_native),
            "a * c doesn't match"
        );
        assert!(
            b_times_c.get_value().unwrap().eq(&b_times_c_native),
            "b * c doesn't match"
        );
        assert!(
            a_plus_b_times_c
                .get_value()
                .unwrap()
                .eq(&a_plus_b_times_c_native),
            "(a + b) * c doesn't match"
        );
        assert!(
            a_times_c_plus_b_times_c
                .get_value()
                .unwrap()
                .eq(&a_times_c_plus_b_times_c_native),
            "(a * c) + (b * c) doesn't match"
        );
        assert!(
            a_plus_b_times_c_native.eq(&a_times_c_plus_b_times_c_native),
            "(a + b) * c != (a * c) + (b * c)"
        );
        assert!(cs.is_satisfied());
        if !cs.is_satisfied() {
            println!("{:?}", cs.which_is_unsatisfied());
        }
    }
}

<<<<<<< HEAD
/// Tests correctness of `add_in_place`, `sub_in_place` and `mul_in_place` on randomly sampled
/// non-natives.
fn randomized_arithmetic_test<SimulationF: PrimeField, ConstraintF: PrimeField, R: RngCore>(
    rng: &mut R,
) {
    use rand::prelude::SliceRandom;

    let mut cs = ConstraintSystem::<ConstraintF>::new(SynthesisMode::Debug);
=======
/*************************************************************************************************
 * 
 * stress tests
 * 
 * ***********************************************************************************************/
>>>>>>> c046f0d4

/// Tests correctness of `STRESS_TEST_COUNT` many `add_in_place` on a random instance.
fn addition_stress_test<SimulationF: PrimeField, ConstraintF: PrimeField, R: RngCore>(rng: &mut R) {
    let mut cs = ConstraintSystem::<ConstraintF>::new(SynthesisMode::Debug);

    let mut num_native = SimulationF::rand(rng);
    let mut num = NonNativeFieldGadget::alloc(cs.ns(|| "initial num"), || Ok(num_native)).unwrap();
    for i in 0..STRESS_TEST_COUNT {
        let next_native = SimulationF::rand(rng);
        let next = NonNativeFieldGadget::<SimulationF, ConstraintF>::alloc(
            cs.ns(|| format!("next num for repetition {}", i)),
            || Ok(next_native),
        )
        .unwrap();
        num_native += &next_native;
        num.add_in_place(cs.ns(|| format!("num += next {}", i)), &next)
            .unwrap();

        assert!(num.get_value().unwrap().eq(&num_native));
    }

    if !cs.is_satisfied() {
        println!("{:?}", cs.which_is_unsatisfied());
    }
    assert!(cs.is_satisfied());
}

<<<<<<< HEAD
/// Tests correctness of `TEST_COUNT` many `add_in_place` on a random instance.
fn addition_stress_test<SimulationF: PrimeField, ConstraintF: PrimeField, R: RngCore>(rng: &mut R) {
=======
/// Tests correctness of `STRESS_TEST_COUNT` many `sub_in_place` on a random instance.
fn substraction_stress_test<SimulationF: PrimeField, ConstraintF: PrimeField, R: RngCore>(rng: &mut R) {
>>>>>>> c046f0d4
    let mut cs = ConstraintSystem::<ConstraintF>::new(SynthesisMode::Debug);

    let mut num_native = SimulationF::rand(rng);
    let mut num = NonNativeFieldGadget::alloc(cs.ns(|| "initial num"), || Ok(num_native)).unwrap();
    for i in 0..STRESS_TEST_COUNT {
        let next_native = SimulationF::rand(rng);
        let next = NonNativeFieldGadget::<SimulationF, ConstraintF>::alloc(
            cs.ns(|| format!("next num for repetition {}", i)),
            || Ok(next_native),
        )
        .unwrap();
        num_native -= &next_native;
        let neg_next = next.negate(
            cs.ns(||format!("nex num negate {}",i))
        ).unwrap();

        num = num.add(
            cs.ns(|| format!("num -= next {}", i)), &neg_next
            ).unwrap();

        assert!(num.get_value().unwrap().eq(&num_native));
    }

    if !cs.is_satisfied() {
        println!("{:?}", cs.which_is_unsatisfied());
    }
    assert!(cs.is_satisfied());
}

fn negation_stress_test<SimulationF: PrimeField, ConstraintF: PrimeField, R: RngCore>(rng: &mut R) {
    let mut cs = ConstraintSystem::<ConstraintF>::new(SynthesisMode::Debug);

    let num_native = SimulationF::rand(rng);
    let mut num = NonNativeFieldGadget::alloc(cs.ns(|| "initial num"), || Ok(num_native)).unwrap();
    for i in 0..STRESS_TEST_COUNT {
        num = num.negate(
            cs.ns(
                || format!("negate num {}", i)
            )
        ).unwrap();
        let num_val = num.get_value().unwrap();
        if i%2 == 0 {
            assert!(
                num_val.eq(&(-num_native)),
                "num should be minus initial value"
            )
        } else {
            assert!(
                num_val.eq(&num_native),
                "num should be initial value"
            )
        }
    }

    if !cs.is_satisfied() {
        println!("{:?}", cs.which_is_unsatisfied());
    }
    assert!(cs.is_satisfied());
}

/// Tests correctness of `STRESS_TEST_COUNT` many `mul_in_place` on a random instance.
fn multiplication_stress_test<SimulationF: PrimeField, ConstraintF: PrimeField, R: RngCore>(
    rng: &mut R,
) {
    let mut cs = ConstraintSystem::<ConstraintF>::new(SynthesisMode::Debug);

    let mut num_native = SimulationF::rand(rng);
    let mut num =
        NonNativeFieldGadget::<SimulationF, ConstraintF>::alloc(cs.ns(|| "initial num"), || {
            Ok(num_native)
        })
        .unwrap();
    for i in 0..STRESS_TEST_COUNT {
        let next_native = SimulationF::rand(rng);
        let next = NonNativeFieldGadget::<SimulationF, ConstraintF>::alloc(
            cs.ns(|| format!("next num for repetition {}", i)),
            || Ok(next_native),
        )
        .unwrap();
        num_native *= &next_native;
        num.mul_in_place(cs.ns(|| format!("num *= next {}", i)), &next)
            .unwrap();

        assert!(num.get_value().unwrap().eq(&num_native));
    }

    if !cs.is_satisfied() {
        println!("{:?}", cs.which_is_unsatisfied());
    }
    assert!(cs.is_satisfied());
}

/// Tests correctness of `STRESS_TEST_COUNT` many `mul_in_place` on a random instance.
fn multiplication_by_constant_stress_test<SimulationF: PrimeField, ConstraintF: PrimeField, R: RngCore>(
    rng: &mut R,
) {
    let mut cs = ConstraintSystem::<ConstraintF>::new(SynthesisMode::Debug);

    let mut num_native = SimulationF::rand(rng);
    let mut num =
        NonNativeFieldGadget::<SimulationF, ConstraintF>::alloc(cs.ns(|| "initial num"), || {
            Ok(num_native)
        })
        .unwrap();
    for i in 0..STRESS_TEST_COUNT {
        let next_native = SimulationF::rand(rng);
        num_native *= &next_native;
        num = num.mul_by_constant(cs.ns(|| format!("num *= next {}", i)), &next_native)
            .unwrap();

        assert!(num.get_value().unwrap().eq(&num_native));
    }

    if !cs.is_satisfied() {
        println!("{:?}", cs.which_is_unsatisfied());
    }
    assert!(cs.is_satisfied());
}

/// Tests correctness of `STRESS_TEST_COUNT` many steps of the randomized recursion
/// `x <- b*x + a`, starting with a random non-native `x`.
fn mul_and_add_stress_test<SimulationF: PrimeField, ConstraintF: PrimeField, R: RngCore>(
    rng: &mut R,
) {
    let mut cs = ConstraintSystem::<ConstraintF>::new(SynthesisMode::Debug);

    let mut num_native = SimulationF::rand(rng);
    let mut num =
        NonNativeFieldGadget::<SimulationF, ConstraintF>::alloc(cs.ns(|| "initial num"), || {
            Ok(num_native)
        })
        .unwrap();
    for i in 0..STRESS_TEST_COUNT {
        let next_add_native = SimulationF::rand(rng);
        let next_add = NonNativeFieldGadget::<SimulationF, ConstraintF>::alloc(
            cs.ns(|| format!("next to add num for repetition {}", i)),
            || Ok(next_add_native),
        )
        .unwrap();
        let next_mul_native = SimulationF::rand(rng);
        let next_mul = NonNativeFieldGadget::<SimulationF, ConstraintF>::alloc(
            cs.ns(|| format!("next to mul num for repetition {}", i)),
            || Ok(next_mul_native),
        )
        .unwrap();

        num_native = num_native * &next_mul_native + &next_add_native;
        num = num
            .mul(cs.ns(|| format!("num * next_mul {}", i)), &next_mul)
            .unwrap()
            .add(
                cs.ns(|| format!("num * next_mul + next_add {}", i)),
                &next_add,
            )
            .unwrap();

        assert!(num.get_value().unwrap().eq(&num_native));
    }

    if !cs.is_satisfied() {
        println!("{:?}", cs.which_is_unsatisfied());
    }
    assert!(cs.is_satisfied());
}

/// Tests correctness of `STRESS_TEST_COUNT` many steps of the randomized recursion
/// `x <- x*x*b + a`, starting with a random non-native `x`.
fn square_mul_add_stress_test<SimulationF: PrimeField, ConstraintF: PrimeField, R: RngCore>(
    rng: &mut R,
) {
    let mut cs = ConstraintSystem::<ConstraintF>::new(SynthesisMode::Debug);

    let mut num_native = SimulationF::rand(rng);
    let mut num =
        NonNativeFieldGadget::<SimulationF, ConstraintF>::alloc(cs.ns(|| "initial num"), || {
            Ok(num_native)
        })
        .unwrap();
    for i in 0..STRESS_TEST_COUNT {
        let next_add_native = SimulationF::rand(rng);
        let next_add = NonNativeFieldGadget::<SimulationF, ConstraintF>::alloc(
            cs.ns(|| format!("next to add num for repetition {}", i)),
            || Ok(next_add_native),
        )
        .unwrap();
        let next_mul_native = SimulationF::rand(rng);
        let next_mul = NonNativeFieldGadget::<SimulationF, ConstraintF>::alloc(
            cs.ns(|| format!("next to mul num for repetition {}", i)),
            || Ok(next_mul_native),
        )
        .unwrap();

        num_native = num_native * &num_native * &next_mul_native + &next_add_native;
        num = num
            .mul(cs.ns(|| format!("num * num {}", i)), &num)
            .unwrap()
            .mul(cs.ns(|| format!("num * num * next_mul {}", i)), &next_mul)
            .unwrap()
            .add(
                cs.ns(|| format!("num * num* next_mul + next_add {}", i)),
                &next_add,
            )
            .unwrap();

        assert!(num.get_value().unwrap().eq(&num_native));
    }

    if !cs.is_satisfied() {
        println!("{:?}", cs.which_is_unsatisfied());
    }
    assert!(cs.is_satisfied());
}

/// Tests correctness of `add_in_place`, `sub_in_place` and `mul_in_place` on randomly sampled
/// non-natives.
fn randomized_arithmetic_stress_test<SimulationF: PrimeField, ConstraintF: PrimeField, R: RngCore>(
    rng: &mut R,
) {
    use rand::prelude::SliceRandom;
    
    let mut cs = ConstraintSystem::<ConstraintF>::new(SynthesisMode::Debug);

    // Sample random operations to perform
    let mut operations = (0..=2)
        .flat_map(|op| vec![op; STRESS_TEST_COUNT])
        .collect::<Vec<_>>();
    operations.shuffle(rng);

    let mut num_native = SimulationF::rand(rng);
    let mut num =
        NonNativeFieldGadget::<SimulationF, ConstraintF>::alloc(cs.ns(|| "initial num"), || {
            Ok(num_native)
        })
        .unwrap();
    for (i, op) in operations.iter().enumerate() {
        let next_native = SimulationF::rand(rng);
        let next = NonNativeFieldGadget::<SimulationF, ConstraintF>::alloc(
            cs.ns(|| format!("next num for repetition {}", i)),
            || Ok(next_native),
        )
        .unwrap();
        match op {
            0 => {
                num_native += &next_native;
                num.add_in_place(cs.ns(|| format!("num += next {}", i)), &next)
                    .unwrap();
            }
            1 => {
                num_native *= &next_native;
                num.mul_in_place(cs.ns(|| format!("num *= next {}", i)), &next)
                    .unwrap();
                assert!(num.get_value().unwrap().eq(&num_native));
                println!("i: {}", i);
                println!("mul:{}", num.get_value().unwrap().eq(&num_native));
            }
            2 => {
                num_native -= &next_native;
                num.sub_in_place(cs.ns(|| format!("num -= next {}", i)), &next)
                    .unwrap();
                assert!(num.get_value().unwrap().eq(&num_native));
                println!("i: {}", i);
                println!("sub:{}", num.get_value().unwrap().eq(&num_native));
            }
            _ => (),
        };

        assert!(
            num.get_value().unwrap().eq(&num_native),
            "randomized arithmetic failed:"
        );
    }

    if !cs.is_satisfied() {
        println!("{:?}", cs.which_is_unsatisfied());
    }
    assert!(cs.is_satisfied());
}

/// Tests correctness of `STRESS_TEST_COUNT` many steps of the recursion
/// `x <- x+x`, starting with a random non-native `x`.
fn double_stress_test_1<SimulationF: PrimeField, ConstraintF: PrimeField, R: RngCore>(rng: &mut R) {
    let mut cs = ConstraintSystem::<ConstraintF>::new(SynthesisMode::Debug);

    let mut num_native = SimulationF::rand(rng);
    let mut num =
        NonNativeFieldGadget::<SimulationF, ConstraintF>::alloc(cs.ns(|| "initial num"), || {
            Ok(num_native)
        })
        .unwrap();
    // Add to at least STRESS_TEST_COUNT to ensure that we treat the overflowing
    for i in 0..STRESS_TEST_COUNT {
        // double
        num_native = num_native + &num_native;
        num = num.add(cs.ns(|| format!("num + num {}", i)), &num).unwrap();

        assert!(num.get_value().unwrap().eq(&num_native), "result incorrect");
        let _neg_num = num.negate(cs.ns(||format!("negate num {}", i))).unwrap();
    }

    if !cs.is_satisfied() {
        println!("{:?}", cs.which_is_unsatisfied());
    }
    assert!(cs.is_satisfied());
}

/// Tests correctness of `STRESS_TEST_COUNT` many steps of the recursion
/// `x <- x+x`, starting with a random non-native `x`, 
fn double_stress_test_2<SimulationF: PrimeField, ConstraintF: PrimeField, R: RngCore>(rng: &mut R) {
    let mut cs = ConstraintSystem::<ConstraintF>::new(SynthesisMode::Debug);

    let mut num_native = SimulationF::rand(rng);
    let mut num =
        NonNativeFieldGadget::<SimulationF, ConstraintF>::alloc(cs.ns(|| "initial num"), || {
            Ok(num_native)
        })
        .unwrap();
    for i in 0..STRESS_TEST_COUNT {
        // double
        num_native = num_native + &num_native;
        num = num.add(cs.ns(|| format!("num + num {}", i)), &num).unwrap();

        assert!(num.get_value().unwrap().eq(&num_native));

        // square
        let num_square_native = num_native * &num_native;
        let num_square = num.mul(cs.ns(|| format!("num * num {}", i)), &num).unwrap();
        debug_assert!(
            num_square.check(),
            "num_square fails on check()"
        );
        let value = num_square.get_value().unwrap();
        assert!(value.eq(&num_square_native));
    }

    if !cs.is_satisfied() {
        println!("{:?}", cs.which_is_unsatisfied());
    }
    assert!(cs.is_satisfied());
}

/// Tests correctness of `STRESS_TEST_COUNT` many steps of the recursion
/// `x <- (x+x)*(x+x)`, starting with a random non-native `x`.  
fn double_stress_test_3<SimulationF: PrimeField, ConstraintF: PrimeField, R: RngCore>(rng: &mut R) {
    let mut cs = ConstraintSystem::<ConstraintF>::new(SynthesisMode::Debug);

    let mut num_native = SimulationF::rand(rng);
    let mut num =
        NonNativeFieldGadget::<SimulationF, ConstraintF>::alloc(cs.ns(|| "initial num"), || {
            Ok(num_native)
        })
        .unwrap();
    for i in 0..STRESS_TEST_COUNT{
        // double
        num_native = num_native + &num_native;
        num = num.add(cs.ns(|| format!("num + num {}", i)), &num).unwrap();

        assert!(num.get_value().unwrap().eq(&num_native));

        // square
        let num_square_native = num_native * &num_native;
        let num_square = num.mul(cs.ns(|| format!("num * num {}", i)), &num).unwrap();
        assert!(num_square.get_value().unwrap().eq(&num_square_native));

        let num_square_native_gadget = NonNativeFieldGadget::<SimulationF, ConstraintF>::alloc(
            cs.ns(|| format!("repetition: alloc_native num {}", i)),
            || Ok(num_square_native),
        )
        .unwrap();

        num_square
            .enforce_equal(
                cs.ns(|| format!("enforce square {}", i)),
                &num_square_native_gadget,
            )
            .unwrap();
    }

    if !cs.is_satisfied() {
        println!("{:?}", cs.which_is_unsatisfied());
    }
    assert!(cs.is_satisfied());
}

/// Tests correctness of inverse on `STRESS_TEST_COUNT` many random instances.
fn inverse_stress_test<SimulationF: PrimeField, ConstraintF: PrimeField, R: RngCore>(rng: &mut R) {
    let mut cs = ConstraintSystem::<ConstraintF>::new(SynthesisMode::Debug);

    for i in 0..STRESS_TEST_COUNT {
        let num_native = SimulationF::rand(rng);
        let num = NonNativeFieldGadget::<SimulationF, ConstraintF>::alloc(
            cs.ns(|| format!("num {}", i)),
            || Ok(num_native),
        )
        .unwrap();

        if num_native == SimulationF::zero() {
            continue;
        }

        let num_native_inverse = num_native.inverse().unwrap();
        let num_inverse = num.inverse(cs.ns(|| format!("inverse {}", i))).unwrap();

        assert!(num_inverse.get_value().unwrap().eq(&num_native_inverse));
    }

    if !cs.is_satisfied() {
        println!("{:?}", cs.which_is_unsatisfied());
    }
    assert!(cs.is_satisfied());
}

fn even_odd_stress_test<SimulationF: PrimeField, ConstraintF: PrimeField, R: RngCore>(rng: &mut R) {
    let mut cs = ConstraintSystem::<ConstraintF>::new(SynthesisMode::Debug);

    let one = NonNativeFieldGadget::<SimulationF, ConstraintF>::one(cs.ns(|| "one")).unwrap();
    let two = one.double(cs.ns(|| "two")).unwrap();

    assert!(one
        .is_odd(cs.ns(|| "one is odd"))
        .unwrap()
        .get_value()
        .unwrap());
    assert!(!two
        .is_odd(cs.ns(|| "two is not odd"))
        .unwrap()
        .get_value()
        .unwrap());

    for i in 0..STRESS_TEST_COUNT {
        let mut iter_cs = cs.ns(|| format!("iter_{}", i));

        let random_native = SimulationF::rand(rng);
        let random = NonNativeFieldGadget::<SimulationF, ConstraintF>::alloc(
            iter_cs.ns(|| "alloc random"),
            || Ok(random_native),
        )
        .unwrap();

        assert_eq!(
            random_native.is_odd(),
            random
                .is_odd(iter_cs.ns(|| "is random odd"))
                .unwrap()
                .get_value()
                .unwrap()
        );
    }
    assert!(cs.is_satisfied());
}

/*************************************************************************************************
 * 
 * other tests
 * 
 * ***********************************************************************************************/

/// Test basic correctness of from_bits for NonNativeFieldGadget over TEST_COUNT many random instances.
fn elementary_test_from_bits<SimulationF: PrimeField, ConstraintF: PrimeField, R: Rng>(rng: &mut R) {
    let num_bits_modulus = SimulationF::size_in_bits();

    let test_case = |val: SimulationF, val_bits: Vec<bool>, rng: &mut R| {
        let mut cs = ConstraintSystem::<ConstraintF>::new(SynthesisMode::Debug);

        let bits =
            Vec::<Boolean>::alloc(cs.ns(|| "alloc val bits"), || Ok(val_bits.as_slice())).unwrap();
        let val_g = NonNativeFieldGadget::<SimulationF, ConstraintF>::from_bits(
            cs.ns(|| "pack bits"),
            bits.as_slice(),
        )
        .unwrap();
        assert_eq!(val, val_g.get_value().unwrap());
        assert!(cs.is_satisfied());

        //Let's alter one random bit and check that the cs is not satisfied anymore
        let random_bit: usize = rng.gen_range(0..bits.len());
        let prev_value = bits[random_bit].get_value().unwrap();
        let new_value = if prev_value {
            ConstraintF::zero()
        } else {
            ConstraintF::one()
        };
        cs.set(
            format!("alloc val bits/value_{}/boolean", random_bit).as_ref(),
            new_value,
        );
        assert!(!cs.is_satisfied());
        // TODO: Compute correct limb expected to fail
        let expected_fail = "pack bits/packing bits to limb".to_string();
        let actual_fail = cs.which_is_unsatisfied().unwrap().to_owned();
        assert!(
            actual_fail.contains(expected_fail.as_str()),
            "Expected {}, Found: {}",
            expected_fail,
            actual_fail
        );
    };

    for _ in 0..TEST_COUNT {
        // Case 1: bits.len() == SimulationF::MODULUS_BITS
        {
            let val = SimulationF::rand(rng);
            test_case(val, val.write_bits(), rng);
        }

        // Case 2: bits.len() < SimulationF::MODULUS_BITS
        {
            let truncate_at = rng.gen_range(1..num_bits_modulus);
            let val_temp = SimulationF::rand(rng);
            let val_bits = (&val_temp.write_bits()[truncate_at..]).to_vec();
            let val = SimulationF::read_bits(val_bits.clone()).unwrap();
            test_case(val, val_bits, rng);
        }

        // Case 3: bits_val >= SimulationF::MODULUS
        {
            // for simplicity, we take the maximum possible value
            let val_bits = vec![true; num_bits_modulus];
            let val = {
                let mut bi = <SimulationF::BigInt as BigInteger>::from_bits(val_bits.as_slice());
                bi.sub_noborrow(&SimulationF::Params::MODULUS);
                SimulationF::from_repr(bi)
            };
            test_case(val, val_bits, rng);
        }
    }
}

fn elementary_test_from<SimulationF: PrimeField, ConstraintF: PrimeField, R: Rng>(rng: &mut R) {
    for _ in 0..TEST_COUNT {
        let mut cs = ConstraintSystem::<ConstraintF>::new(SynthesisMode::Debug);

        let f = SimulationF::rand(rng);

        let f_var = NonNativeFieldGadget::<SimulationF, ConstraintF>::alloc_input(
            cs.ns(|| "alloc input f"),
            || Ok(f),
        )
        .unwrap();
        let f_var_converted: NonNativeFieldMulResultGadget<SimulationF, ConstraintF> =
            FromGadget::from(&f_var, cs.ns(|| "convert f")).unwrap();
        let f_var_converted_reduced = f_var_converted
            .reduce(cs.ns(|| "reduce f_var_converted"))
            .unwrap();

        let f_var_value = f_var.get_value().unwrap();
        let f_var_converted_reduced_value = f_var_converted_reduced.get_value().unwrap();

        assert_eq!(f, f_var_value);
        assert_eq!(f_var_value, f_var_converted_reduced_value);

        if !cs.is_satisfied() {
            println!("{:?}", cs.which_is_unsatisfied());
        }
        assert!(cs.is_satisfied());
    }
}

fn elementary_test_to_bits<SimulationF: PrimeField, ConstraintF: PrimeField, R: Rng>(rng: &mut R) {
    for _ in 0..TEST_COUNT {
        let mut cs = ConstraintSystem::<ConstraintF>::new(SynthesisMode::Debug);
        let f = SimulationF::rand(rng);
        let f_bits = f.write_bits();

        let f_var = NonNativeFieldGadget::<SimulationF, ConstraintF>::alloc_input(
            cs.ns(|| "alloc input f"),
            || Ok(f),
        )
        .unwrap();

        let f_var_bits = f_var
            .to_bits_strict(cs.ns(|| "f to bits strict"))
            .unwrap()
            .into_iter()
            .map(|b| b.get_value().unwrap())
            .collect::<Vec<bool>>();

        assert_eq!(f_bits, f_var_bits);
        if !cs.is_satisfied() {
            println!("{:?}", cs.which_is_unsatisfied());
        }
        assert!(cs.is_satisfied());
    }
}

fn elementary_test_to_bytes<SimulationF: PrimeField, ConstraintF: PrimeField, R: Rng>(rng: &mut R) {
    use algebra::CanonicalSerialize;

    let mut cs = ConstraintSystem::<ConstraintF>::new(SynthesisMode::Debug);

    let target_test_elem = SimulationF::from(123456u128);
    let target_test_gadget = NonNativeFieldGadget::<SimulationF, ConstraintF>::alloc(
        cs.ns(|| "alloc target test gadget"),
        || Ok(target_test_elem),
    )
    .unwrap();

    let target_to_bytes: Vec<u8> = target_test_gadget
        .to_bytes_strict(cs.ns(|| "target_test_gadget to bytes strict"))
        .unwrap()
        .iter()
        .map(|v| v.get_value().unwrap())
        .collect();

    println!("byte[0]: {}", target_to_bytes[0]);
    println!("byte[1]: {}", target_to_bytes[1]);
    println!("byte[2]: {}", target_to_bytes[2]);

    // 123456 = 1 * 2^16 + 226 * 2^8 + 64
    assert_eq!(target_to_bytes[0], 64);
    assert_eq!(target_to_bytes[1], 226);
    assert_eq!(target_to_bytes[2], 1);

    for byte in target_to_bytes.iter().skip(3) {
        assert_eq!(*byte, 0);
    }

    if !cs.is_satisfied() {
        println!("{:?}", cs.which_is_unsatisfied());
    }
    assert!(cs.is_satisfied());

    for _ in 0..TEST_COUNT {
        let mut cs = ConstraintSystem::<ConstraintF>::new(SynthesisMode::Debug);
        let f = SimulationF::rand(rng);
        let mut f_bytes = Vec::with_capacity(f.serialized_size());
        CanonicalSerialize::serialize(&f, &mut f_bytes).unwrap();
        // in some cases, e.g. secp256k1, the current implementation of serialize produces an 
        // extra u64 limb.
        f_bytes.truncate(
            (SimulationF::size_in_bits() + 7)/8
        );

        let f_var = NonNativeFieldGadget::<SimulationF, ConstraintF>::alloc_input(
            cs.ns(|| "alloc input f"),
            || Ok(f),
        )
        .unwrap();

        let f_var_bytes = f_var
            .to_bytes_strict(cs.ns(|| "f to bytes strict"))
            .unwrap()
            .into_iter()
            .map(|b| b.get_value().unwrap())
            .collect::<Vec<u8>>();

        assert_eq!(f_bytes, f_var_bytes);
        if !cs.is_satisfied() {
            println!("{:?}", cs.which_is_unsatisfied());
        }
        assert!(cs.is_satisfied());
    }
}



/*************************************************************************************************
 *
 *   Macros for implementing above tests on non-native arithmetics
 * 
**************************************************************************************************/
macro_rules! elementary_test {
    ($test_method:ident, $test_name:ident, $test_simulation_field:ty, $test_constraint_field:ty) => {
        paste::item! {
            #[test]
            fn [<$test_method _ $test_name:lower>]() {
                let rng = &mut thread_rng();
                $test_method::<$test_simulation_field, $test_constraint_field, _>(rng);
            }
        }
    };
}

macro_rules! stress_test {
    ($test_method:ident, $test_name:ident, $test_simulation_field:ty, $test_constraint_field:ty) => {
        paste::item! {
            #[test]
            #[serial]
            fn [<$test_method _ $test_name:lower>]() {
                let rng = &mut thread_rng();
                $test_method::<$test_simulation_field, $test_constraint_field, _>(rng);
            }
        }
    };
}

macro_rules! nonnative_test {
    ($test_name:ident, $test_simulation_field:ty, $test_constraint_field:ty) => {
        // Commented out as the estimated number of constraints from `find_paramaters`
        // slightly differ from the measured ones.
        //
        // elementary_test!(
        //     constraint_count_test,
        //     $test_name,
        //     $test_simulation_field,
        //     $test_constraint_field
        // );

        /* elementary tests
        */
        elementary_test!(
            elementary_test_allocation,
            $test_name,
            $test_simulation_field,
            $test_constraint_field
        );
        elementary_test!(
            elementary_test_alloc_random,
            $test_name,
            $test_simulation_field,
            $test_constraint_field
        );
        elementary_test!(
            elementary_test_enforce_equal_without_prereduce,
            $test_name,
            $test_simulation_field,
            $test_constraint_field
        );
        elementary_test!(
            elementary_test_reduce,
            $test_name,
            $test_simulation_field,
            $test_constraint_field
        );
        elementary_test!(
            elementary_test_add_without_prereduce,
            $test_name,
            $test_simulation_field,
            $test_constraint_field
        );
        elementary_test!(
            elementary_test_addition,
            $test_name,
            $test_simulation_field,
            $test_constraint_field
        );
        elementary_test!(
            elementary_test_sub_without_prereduce,
            $test_name,
            $test_simulation_field,
            $test_constraint_field
        );
        elementary_test!(
            elementary_test_substraction,
            $test_name,
            $test_simulation_field,
            $test_constraint_field
        );
        elementary_test!(
            elementary_test_negation,
            $test_name,
            $test_simulation_field,
            $test_constraint_field
        );
        elementary_test!(
            elementary_test_mul_without_prereduce,
            $test_name,
            $test_simulation_field,
            $test_constraint_field
        );
        elementary_test!(
            elementary_test_multiplication,
            $test_name,
            $test_simulation_field,
            $test_constraint_field
        );
        elementary_test!(
            elementary_test_multiplication_by_constant,
            $test_name,
            $test_simulation_field,
            $test_constraint_field
        );
        elementary_test!(
            elementary_test_edge_cases,
            $test_name,
            $test_simulation_field,
            $test_constraint_field
        );
        elementary_test!(
            elementary_test_distribution_law,
            $test_name,
            $test_simulation_field,
            $test_constraint_field
        );

        /* Stress tests
        */
        stress_test!(
            addition_stress_test,
            $test_name,
            $test_simulation_field,
            $test_constraint_field
        );
        stress_test!(
            substraction_stress_test,
            $test_name,
            $test_simulation_field,
            $test_constraint_field
        );
        stress_test!(
            negation_stress_test,
            $test_name,
            $test_simulation_field,
            $test_constraint_field
        );
        stress_test!(
            randomized_arithmetic_stress_test,
            $test_name,
            $test_simulation_field,
            $test_constraint_field
        );
        stress_test!(
            double_stress_test_1,
            $test_name,
            $test_simulation_field,
            $test_constraint_field
        );
        stress_test!(
            double_stress_test_2,
            $test_name,
            $test_simulation_field,
            $test_constraint_field
        );
        stress_test!(
            double_stress_test_3,
            $test_name,
            $test_simulation_field,
            $test_constraint_field
        );
        stress_test!(
            multiplication_stress_test,
            $test_name,
            $test_simulation_field,
            $test_constraint_field
        );
        stress_test!(
            multiplication_by_constant_stress_test,
            $test_name,
            $test_simulation_field,
            $test_constraint_field
        );
        stress_test!(
            mul_and_add_stress_test,
            $test_name,
            $test_simulation_field,
            $test_constraint_field
        );
        stress_test!(
            square_mul_add_stress_test,
            $test_name,
            $test_simulation_field,
            $test_constraint_field
        );
        stress_test!(
            inverse_stress_test,
            $test_name,
            $test_simulation_field,
            $test_constraint_field
        );
        stress_test!(
            even_odd_stress_test,
            $test_name,
            $test_simulation_field,
            $test_constraint_field
        );

        /* auxiliary tests
        */
        elementary_test!(
            elementary_test_from_bits,
            $test_name,
            $test_simulation_field,
            $test_constraint_field
        );
        elementary_test!(
            elementary_test_from,
            $test_name,
            $test_simulation_field,
            $test_constraint_field
        );
        elementary_test!(
            elementary_test_to_bits,
            $test_name,
            $test_simulation_field,
            $test_constraint_field
        );
        elementary_test!(
            elementary_test_to_bytes,
            $test_name,
            $test_simulation_field,
            $test_constraint_field
        );
    };
}

<<<<<<< HEAD
// Implementation of the above non-native arithmetic tests for different curves
nonnative_test!(TweedleFqFr, TweedleFq, TweedleFr);
nonnative_test!(TweedleFrFq, TweedleFr, TweedleFq);
//TODO: Doesn't work if "density-optimized" feature is not enabled. Discover why.
#[cfg(feature = "density-optimized")]
nonnative_test!(TweedleFred25519Fq, TweedleFr, ed25519Fq);
//TODO: Doesn't work if "density-optimized" feature is not enabled. Discover why.
#[cfg(feature = "density-optimized")]
nonnative_test!(TweedleFred25519Fr, TweedleFr, ed25519Fr);
// TODO: This test, along with some others, seems to cause troubles
//       with the enforce_in_field gadget. It doesn't work either in density-optimized or constraint-optimized mode. Fix it.
/*nonnative_test!(
    TweedleFqBn382Fr,
    TweedleFq,
    Bn382Fr
);*/
=======
/*******************************************************************************
 * 
 *  Implementation of the above non-native arithmetic tests for different curves
 * 
 * *****************************************************************************/

 #[cfg(feature = "bn_382")]
 use algebra::fields::bn_382::{Fq as Bn382Fq, Fr as Bn382Fr};
 
 #[cfg(feature = "ed25519")]
 use algebra::fields::ed25519::{fq::Fq as ed25519Fq, fr::Fr as ed25519Fr};
 
 #[cfg(feature = "secp256k1")]
 use algebra::fields::secp256k1::{Fq as secp256k1Fq, Fr as secp256k1Fr};
 
 #[cfg(feature = "tweedle")]
 use algebra::fields::tweedle::{Fq as TweedleFq, Fr as TweedleFr};
 
 #[cfg(feature = "mnt4_753")]
 use algebra::fields::mnt4753::{Fq as Mnt4753Fq, Fr as Mnt4753Fr};

 #[cfg(feature = "bls12_377")]
 use algebra::fields::bls12_377::{Fq as Bls12377Fq, Fr as Bls12377Fr};

// tests over tweedle Fr

#[cfg(feature = "tweedle")]
nonnative_test!(TweedleFq_over_Fr, TweedleFq, TweedleFr);

#[cfg(all(feature = "tweedle", feature = "ed25519"))]
nonnative_test!(ed25519Fq_over_TweedleFr, ed25519Fq, TweedleFr);

#[cfg(all(feature = "tweedle", feature = "secp256k1"))]
nonnative_test!(secp256k1_over_TweedleFr, secp256k1Fq, TweedleFr);

#[cfg(all(feature = "tweedle", feature = "bn_382"))]
nonnative_test!(Bn382Fr_over_TweedleFr, Bn382Fr, TweedleFr);

#[cfg(all(feature = "tweedle", feature = "mnt4_753"))]
nonnative_test!(Mnt4753Fq_over_TweedleFr, Mnt4753Fq, TweedleFr);

// tests over tweedle Fq

#[cfg(feature = "tweedle")]
nonnative_test!(TweedleFr_over_Fq, TweedleFr, TweedleFq);

// tests over bls12_377 fr

#[cfg(feature = "bls12_377")]
nonnative_test!(Bls12377Fq_over_Fr, Bls12377Fq, Bls12377Fr);

#[cfg(all(feature = "secp256k1", feature = "bls12_377"))]
nonnative_test!(secp256k1Fq_over_Bls12377Fr, secp256k1Fq, Bls12377Fr);

// tests over bn382 fr

#[cfg(feature = "bn_382")]
nonnative_test!(Bn382Fq_over_Fr, Bn382Fq, Bn382Fr);

#[cfg(all(feature = "tweedle", feature = "bn_382"))]
nonnative_test!(TweedleFq_over_Bn382Fr, TweedleFq, Bn382Fr);

#[cfg(all(feature = "bn_382", feature = "secp256k1"))]
nonnative_test!(secp256k1Fq_over_Bn382Fr, secp256k1Fq, Bn382Fr);

#[cfg(all(feature = "tweedle", feature = "mnt4_753"))]
nonnative_test!(Mnt4753Fq_over_Bn382Fr, Mnt4753Fq, Bn382Fr);

// tests over bn382 fq

#[cfg(feature = "bn_382")]
nonnative_test!(Bn382Fr_over_Fq, Bn382Fr, Bn382Fq);

// tests over mnt4_753 Fr

#[cfg(all(feature = "tweedle", feature = "mnt4_753"))]
nonnative_test!(TweedleFr_over_Mnt4753Fr, TweedleFr, Mnt4753Fr);

#[cfg(all(feature = "bn_382", feature = "mnt4_753"))]
nonnative_test!(Bn382Fq_over_Mnt4753Fr, Bn382Fq, Mnt4753Fr);
>>>>>>> c046f0d4
<|MERGE_RESOLUTION|>--- conflicted
+++ resolved
@@ -5,15 +5,13 @@
 use serial_test::serial;
 
 use algebra::{
-    fields::{
-        FpParameters, PrimeField,
-    },
+    fields::{FpParameters, PrimeField},
     BigInteger,
 };
 
 use r1cs_core::{
-    ConstraintSystem, ConstraintSystemAbstract, ConstraintSystemDebugger, SynthesisMode,
-    SynthesisError
+    ConstraintSystem, ConstraintSystemAbstract, ConstraintSystemDebugger, SynthesisError,
+    SynthesisMode,
 };
 use rand::{thread_rng, Rng, RngCore};
 use std::marker::PhantomData;
@@ -21,53 +19,24 @@
 use crate::{
     alloc::AllocGadget,
     bits::boolean::Boolean,
+    ceil_log_2,
     eq::EqGadget,
     fields::{
         fp::FpGadget,
         nonnative::{
             nonnative_field_gadget::NonNativeFieldGadget,
             nonnative_field_mul_result_gadget::NonNativeFieldMulResultGadget,
-            params::{SURFEIT, get_params, find_parameters},
+            params::{find_parameters, get_params, SURFEIT},
             reduce::Reducer,
         },
         FieldGadget,
     },
-<<<<<<< HEAD
     FromBitsGadget, FromGadget, ToBitsGadget, ToBytesGadget,
 };
-use algebra::{
-    fields::{
-        ed25519::{Fq as ed25519Fq, Fr as ed25519Fr},
-        // secp256k1::{Fq as secp256k1Fq, Fr as secp256k1Fr},
-        tweedle::{Fq as TweedleFq, Fr as TweedleFr},
-        FpParameters,
-        PrimeField,
-    },
-    BigInteger,
-};
-
-use r1cs_core::{
-    ConstraintSystem, ConstraintSystemAbstract, ConstraintSystemDebugger, SynthesisMode,
-};
-use rand::{thread_rng, Rng, RngCore};
-=======
-    FromBitsGadget, FromGadget, ToBitsGadget, ToBytesGadget, ceil_log_2,
-};
-
->>>>>>> c046f0d4
 
 const TEST_COUNT: usize = 500;
 const STRESS_TEST_COUNT: usize = 200;
 
-<<<<<<< HEAD
-fn allocation_test<SimulationF: PrimeField, ConstraintF: PrimeField, R: RngCore>(rng: &mut R) {
-    let mut cs = ConstraintSystem::<ConstraintF>::new(SynthesisMode::Debug);
-    let a_native = SimulationF::rand(rng);
-    let a = NonNativeFieldGadget::<SimulationF, ConstraintF>::alloc(cs.ns(|| "alloc a"), || {
-        Ok(a_native)
-    })
-    .unwrap();
-=======
 #[test]
 fn ceil_log_2_biguint_test() {
     let rng = &mut thread_rng();
@@ -87,7 +56,6 @@
         );
     }
 }
->>>>>>> c046f0d4
 
 #[test]
 fn get_params_test() {
@@ -96,8 +64,8 @@
     // from independent computation using Wolfram Mathematica.
     let test_vector_ins = vec![
         // Base Field 255 bit
-        (255usize, 255usize), 
-        (255, 256), 
+        (255usize, 255usize),
+        (255, 256),
         (255, 382),
         (255, 753),
         (255, 2048),
@@ -113,7 +81,7 @@
     let test_vector_out = vec![
         // Base Field 255 bit
         (6usize, 43usize, 748usize),
-        (6, 43, 750), 
+        (6, 43, 750),
         (7, 55, 1216),
         (14, 54, 2663),
         (28, 74, 8473),
@@ -129,7 +97,8 @@
 
     let mut out = vec![];
     for (base_field_size, target_field_size) in test_vector_ins.iter() {
-        let (num_limbs, bits_per_limb, constraints) = find_parameters(*base_field_size, *target_field_size);
+        let (num_limbs, bits_per_limb, constraints) =
+            find_parameters(*base_field_size, *target_field_size);
         out.push((num_limbs, bits_per_limb, constraints));
 
         println!("base field size: {}", base_field_size);
@@ -139,32 +108,40 @@
         println!("constraints: {}", constraints);
     }
 
-    assert_eq!(
-        out,
-        test_vector_out        
-    );
+    assert_eq!(out, test_vector_out);
 }
 
 /*************************************************************************************************
- * 
+ *
  * elementary arithemtic tests
- * 
+ *
  * ***********************************************************************************************/
- #[allow(dead_code)]
- fn constraint_count_test<SimulationF: PrimeField, ConstraintF: PrimeField, R: RngCore>(rng: &mut R) {
-    let (_, _, constraints) = find_parameters(ConstraintF::size_in_bits(), SimulationF::size_in_bits());
+#[allow(dead_code)]
+fn constraint_count_test<SimulationF: PrimeField, ConstraintF: PrimeField, R: RngCore>(
+    rng: &mut R,
+) {
+    let (_, _, constraints) =
+        find_parameters(ConstraintF::size_in_bits(), SimulationF::size_in_bits());
 
     let mut cs = ConstraintSystem::<ConstraintF>::new(SynthesisMode::Debug);
     let a = NonNativeFieldGadget::<SimulationF, ConstraintF>::alloc_random(
-        cs.ns(|| "alloc random a" ),
-        rng, 
-        SURFEIT as usize).unwrap();
+        cs.ns(|| "alloc random a"),
+        rng,
+        SURFEIT as usize,
+    )
+    .unwrap();
     let b = NonNativeFieldGadget::<SimulationF, ConstraintF>::alloc_random(
-        cs.ns(|| "alloc random b" ),
-        rng, 
-        SURFEIT as usize).unwrap();
-    let _a_times_b = a.mul_without_prereduce(cs.ns(|| "a * b"), &b).unwrap().reduce(cs.ns(|| "reduce a * b")).unwrap();
-    
+        cs.ns(|| "alloc random b"),
+        rng,
+        SURFEIT as usize,
+    )
+    .unwrap();
+    let _a_times_b = a
+        .mul_without_prereduce(cs.ns(|| "a * b"), &b)
+        .unwrap()
+        .reduce(cs.ns(|| "reduce a * b"))
+        .unwrap();
+
     assert!(
         cs.num_constraints() == constraints,
         "constraints do not match. Expected: {}, Counted: {}",
@@ -173,14 +150,17 @@
     );
 }
 
-fn elementary_test_allocation<SimulationF: PrimeField, ConstraintF: PrimeField, R: RngCore>(rng: &mut R) {
+fn elementary_test_allocation<SimulationF: PrimeField, ConstraintF: PrimeField, R: RngCore>(
+    rng: &mut R,
+) {
     for _ in 0..TEST_COUNT {
         let mut cs = ConstraintSystem::<ConstraintF>::new(SynthesisMode::Debug);
         let a_native = SimulationF::rand(rng);
-        let a = NonNativeFieldGadget::<SimulationF, ConstraintF>::alloc(cs.ns(|| "alloc a"), || {
-            Ok(a_native)
-        })
-        .unwrap();
+        let a =
+            NonNativeFieldGadget::<SimulationF, ConstraintF>::alloc(cs.ns(|| "alloc a"), || {
+                Ok(a_native)
+            })
+            .unwrap();
 
         assert!(a.check());
 
@@ -198,32 +178,31 @@
     }
 }
 
-<<<<<<< HEAD
-fn addition_test<SimulationF: PrimeField, ConstraintF: PrimeField, R: RngCore>(rng: &mut R) {
-    let mut cs = ConstraintSystem::<ConstraintF>::new(SynthesisMode::Debug);
-=======
-fn elementary_test_alloc_random<SimulationF: PrimeField, ConstraintF: PrimeField, R: RngCore>(rng: &mut R) {
+fn elementary_test_alloc_random<SimulationF: PrimeField, ConstraintF: PrimeField, R: RngCore>(
+    rng: &mut R,
+) {
     for _ in 0..TEST_COUNT {
         let mut cs = ConstraintSystem::<ConstraintF>::new(SynthesisMode::Debug);
-        
+
         let params = get_params(SimulationF::size_in_bits(), ConstraintF::size_in_bits());
         let surfeit = rng.gen_range(0..(ConstraintF::size_in_bits() - params.bits_per_limb - 1));
-        
+
         println!("expected surfeit: {} ", surfeit);
->>>>>>> c046f0d4
 
         let a = NonNativeFieldGadget::<SimulationF, ConstraintF>::alloc_random(
-            cs.ns(|| "alloc random" ),
-            rng, 
-            surfeit).unwrap();
-
-        println!("actual surfeit: {} ", ceil_log_2!(&a.num_of_additions_over_normal_form + BigUint::one()));
-
-        assert!(
-            a.check(),
-            "allocated random fails on check()"
-        )
-    }   
+            cs.ns(|| "alloc random"),
+            rng,
+            surfeit,
+        )
+        .unwrap();
+
+        println!(
+            "actual surfeit: {} ",
+            ceil_log_2!(&a.num_of_additions_over_normal_form + BigUint::one())
+        );
+
+        assert!(a.check(), "allocated random fails on check()")
+    }
 }
 
 // fn group_and_check_equality_test<SimulationF: PrimeField, ConstraintF: PrimeField, R: RngCore>(rng: &mut R) {
@@ -239,7 +218,7 @@
 //         //     surfeit,
 
 //         // );
-        
+
 //         if !cs.is_satisfied() {
 //             println!("{:?}", cs.which_is_unsatisfied());
 //         }
@@ -247,14 +226,19 @@
 //     }
 // }
 
-
 // Tests conditional_enforce_equal_without_prereduce() of a random non-native versus its normal form.
-fn elementary_test_enforce_equal_without_prereduce<SimulationF: PrimeField, ConstraintF: PrimeField, R: RngCore>(rng: &mut R) {
+fn elementary_test_enforce_equal_without_prereduce<
+    SimulationF: PrimeField,
+    ConstraintF: PrimeField,
+    R: RngCore,
+>(
+    rng: &mut R,
+) {
     for i in 0..TEST_COUNT {
         let mut cs = ConstraintSystem::<ConstraintF>::new(SynthesisMode::Debug);
         let params = get_params(SimulationF::size_in_bits(), ConstraintF::size_in_bits());
 
-        // enforce_equal() of a non-native versus its normal form assumes that  
+        // enforce_equal() of a non-native versus its normal form assumes that
         // ``
         //      bit_per_limb + 1 + log(num_adds + 3) <= CAPACITY - 2.
         // ``
@@ -268,61 +252,68 @@
         //      surfeit  <= floor_log_2(2^{CAPACITY - 3 - bits_per_limb} - 2).
         // ``
         // Notice that `floor_log_2(x) = len(x) - 1`.
-        let surfeit_bound = (
-            BigUint::from(2u32).pow(
-                (ConstraintF::Params::CAPACITY as usize - 3 - params.bits_per_limb) as u32
-            ) - BigUint::from(2u32)
-        ).bits() as usize - 1;
-        
+        let surfeit_bound = (BigUint::from(2u32)
+            .pow((ConstraintF::Params::CAPACITY as usize - 3 - params.bits_per_limb) as u32)
+            - BigUint::from(2u32))
+        .bits() as usize
+            - 1;
+
         // every 10-th run we test the edge case
-        let surfeit_a = if i%10 == 0 {
-                surfeit_bound
-            } else {
-                rng.gen_range(0..surfeit_bound)
+        let surfeit_a = if i % 10 == 0 {
+            surfeit_bound
+        } else {
+            rng.gen_range(0..surfeit_bound)
         };
 
         let a = NonNativeFieldGadget::<SimulationF, ConstraintF>::alloc_random(
-            cs.ns(|| "alloc random a" ),
-            rng, 
-            surfeit_a).unwrap();
-        assert!(
-            a.check(), 
-            "random allocated gadget fails on check()"
-        );
+            cs.ns(|| "alloc random a"),
+            rng,
+            surfeit_a,
+        )
+        .unwrap();
+        assert!(a.check(), "random allocated gadget fails on check()");
 
         let a_value = a.get_value().unwrap();
 
         let a_normal_form = NonNativeFieldGadget::<SimulationF, ConstraintF>::alloc(
-            cs.ns(|| "alloc random b" ),
-            || {Ok(a_value)} ).unwrap();
-
-        assert!(
-            a_normal_form.check(), 
+            cs.ns(|| "alloc random b"),
+            || Ok(a_value),
+        )
+        .unwrap();
+
+        assert!(
+            a_normal_form.check(),
             "allocated normal form fails on check()"
         );
 
-        a
-            .conditional_enforce_equal_without_prereduce(cs.ns(|| "non-normal form == normal form"), 
-                &a_normal_form, 
-                &Boolean::constant(true)
-            ).unwrap();
+        a.conditional_enforce_equal_without_prereduce(
+            cs.ns(|| "non-normal form == normal form"),
+            &a_normal_form,
+            &Boolean::constant(true),
+        )
+        .unwrap();
         a_normal_form
-            .conditional_enforce_equal(cs.ns(|| "normal form == non-normal form"), 
+            .conditional_enforce_equal(
+                cs.ns(|| "normal form == non-normal form"),
                 &a,
-                &Boolean::constant(true)
-            ).unwrap();
+                &Boolean::constant(true),
+            )
+            .unwrap();
         a_normal_form
-            .conditional_enforce_equal(cs.ns(|| "normal form == normal form"), 
+            .conditional_enforce_equal(
+                cs.ns(|| "normal form == normal form"),
                 &a_normal_form,
-                &Boolean::constant(true)
-            ).unwrap();
-
-        a
-            .conditional_enforce_equal_without_prereduce(cs.ns(|| "ignore non-normal form == normal form"), 
-                &a_normal_form, 
-                &Boolean::constant(false)
-            ).unwrap();
-        
+                &Boolean::constant(true),
+            )
+            .unwrap();
+
+        a.conditional_enforce_equal_without_prereduce(
+            cs.ns(|| "ignore non-normal form == normal form"),
+            &a_normal_form,
+            &Boolean::constant(false),
+        )
+        .unwrap();
+
         if !cs.is_satisfied() {
             println!("{:?}", cs.which_is_unsatisfied());
         }
@@ -330,16 +321,9 @@
     }
 }
 
-<<<<<<< HEAD
-fn multiplication_test<SimulationF: PrimeField, ConstraintF: PrimeField, R: RngCore>(rng: &mut R) {
-    let mut cs = ConstraintSystem::<ConstraintF>::new(SynthesisMode::Debug);
-    let a_native = SimulationF::rand(rng);
-    let a = NonNativeFieldGadget::<SimulationF, ConstraintF>::alloc(cs.ns(|| "alloc a"), || {
-        Ok(a_native)
-    })
-    .unwrap();
-=======
-fn elementary_test_reduce<SimulationF: PrimeField, ConstraintF: PrimeField, R: RngCore>(rng: &mut R) {
+fn elementary_test_reduce<SimulationF: PrimeField, ConstraintF: PrimeField, R: RngCore>(
+    rng: &mut R,
+) {
     for i in 0..TEST_COUNT {
         let mut cs = ConstraintSystem::<ConstraintF>::new(SynthesisMode::Debug);
         let params = get_params(SimulationF::size_in_bits(), ConstraintF::size_in_bits());
@@ -348,41 +332,36 @@
         // ``
         //      surfeit  <= floor_log_2(2^{CAPACITY - 3 - bits_per_limb} - 2).
         // ``
-        let surfeit_bound = (
-            BigUint::from(2u32).pow(
-                (ConstraintF::Params::CAPACITY as usize - 3 - params.bits_per_limb) as u32
-            ) - BigUint::from(2u32)
-        ).bits() as usize - 1;
-        
+        let surfeit_bound = (BigUint::from(2u32)
+            .pow((ConstraintF::Params::CAPACITY as usize - 3 - params.bits_per_limb) as u32)
+            - BigUint::from(2u32))
+        .bits() as usize
+            - 1;
+
         // every 10-th run we test the edge case
-        let surfeit_a = if i%10 == 0 {
-                surfeit_bound
-            } else {
-                rng.gen_range(0..surfeit_bound)
-        };   
+        let surfeit_a = if i % 10 == 0 {
+            surfeit_bound
+        } else {
+            rng.gen_range(0..surfeit_bound)
+        };
 
         let mut a = NonNativeFieldGadget::<SimulationF, ConstraintF>::alloc_random(
-            cs.ns(|| "alloc random a" ),
-            rng, 
-            surfeit_a).unwrap();
-        assert!(
-            a.check(), 
-            "random allocated gadget fails on check()"
-        );
+            cs.ns(|| "alloc random a"),
+            rng,
+            surfeit_a,
+        )
+        .unwrap();
+        assert!(a.check(), "random allocated gadget fails on check()");
         let value = a.get_value().unwrap();
-        
+
         Reducer::<SimulationF, ConstraintF>::reduce(cs.ns(|| "reduce gadget"), &mut a).unwrap();
-        assert!(
-            a.check(),
-            "reduced gadget fails on check()"
-        );
->>>>>>> c046f0d4
+        assert!(a.check(), "reduced gadget fails on check()");
 
         assert!(
             value == a.get_value().unwrap(),
             "value of non-reduced and reduced gadgets differ."
         );
-        
+
         if !cs.is_satisfied() {
             println!("{:?}", cs.which_is_unsatisfied());
         }
@@ -390,67 +369,72 @@
     }
 }
 
-fn elementary_test_add_without_prereduce<SimulationF: PrimeField, ConstraintF: PrimeField, R: RngCore>(rng: &mut R) {
+fn elementary_test_add_without_prereduce<
+    SimulationF: PrimeField,
+    ConstraintF: PrimeField,
+    R: RngCore,
+>(
+    rng: &mut R,
+) {
     for i in 0..TEST_COUNT {
         let mut cs = ConstraintSystem::<ConstraintF>::new(SynthesisMode::Debug);
         let params = get_params(SimulationF::size_in_bits(), ConstraintF::size_in_bits());
 
-        // We sample reducible nonnatives.        
+        // We sample reducible nonnatives.
         // ``
         //      2^surfeit + 2 <= 2^{CAPACITY - 3 - bits_per_limb}.
         // ``
         // Edge cases of add_without_prereduce() are characterized by
         // ``
         //     num_add(a) + num_add(b) + 4 <= 2^{CAPACITY - 3 - bits_per_limb},
-        // `` 
+        // ``
         // or
         // ``
         //     2^surfeit_a + 2^surfeit_b + 2 <= 2^{CAPACITY - 3 - bits_per_limb}.
-        // `` 
-        let surfeit_bound = (
-            BigUint::from(2u32).pow(
-                (ConstraintF::Params::CAPACITY as usize - 3 - params.bits_per_limb) as u32
-            ) - BigUint::from(2u32)
-        ).bits() as usize - 1;
-        
+        // ``
+        let surfeit_bound = (BigUint::from(2u32)
+            .pow((ConstraintF::Params::CAPACITY as usize - 3 - params.bits_per_limb) as u32)
+            - BigUint::from(2u32))
+        .bits() as usize
+            - 1;
+
         // We sample `surfeit_a` so that the edge case for substraction is still possible,
         // i.e. `0 <= surfeit_a <= surfeit_bound - 1`.
         let surfeit_a = rng.gen_range(0..surfeit_bound);
         // every 10-th run we create an edge cases
-        let surfeit_b = if i%10 == 0 {
-            (
-                BigUint::from(2u32).pow(
-                    (ConstraintF::Params::CAPACITY as usize - 3 - params.bits_per_limb) as u32
-                ) 
-                - BigUint::from(2u32).pow(surfeit_a)
-                - BigUint::from(2u32) 
-            ).bits() as usize - 1
+        let surfeit_b = if i % 10 == 0 {
+            (BigUint::from(2u32)
+                .pow((ConstraintF::Params::CAPACITY as usize - 3 - params.bits_per_limb) as u32)
+                - BigUint::from(2u32).pow(surfeit_a as u32)
+                - BigUint::from(2u32))
+            .bits() as usize
+                - 1
         } else {
             rng.gen_range(0..surfeit_bound)
         };
 
         let a = NonNativeFieldGadget::<SimulationF, ConstraintF>::alloc_random(
-            cs.ns(|| "alloc random a" ),
-            rng, 
-            surfeit_a).unwrap();
+            cs.ns(|| "alloc random a"),
+            rng,
+            surfeit_a,
+        )
+        .unwrap();
 
         let a_native = a.get_value().unwrap();
 
         let b = NonNativeFieldGadget::<SimulationF, ConstraintF>::alloc_random(
-            cs.ns(|| "alloc random b" ),
-            rng, 
-            surfeit_b).unwrap();
+            cs.ns(|| "alloc random b"),
+            rng,
+            surfeit_b,
+        )
+        .unwrap();
 
         let b_native = b.get_value().unwrap();
 
         let a_plus_b = a.add_without_prereduce(cs.ns(|| "a + b"), &b).unwrap();
         let b_plus_a = b.add_without_prereduce(cs.ns(|| "b + a"), &a).unwrap();
-        assert!(
-            a_plus_b.check()
-        );
-        assert!(
-            b_plus_a.check()
-        );
+        assert!(a_plus_b.check());
+        assert!(b_plus_a.check());
 
         let a_plus_b_actual = a_plus_b.get_value().unwrap();
         let a_plus_b_expected = a_native + &b_native;
@@ -466,35 +450,31 @@
     }
 }
 
-<<<<<<< HEAD
-/// Checks the `mul` of two randomly sampled non-natives against the expected
-/// value as NonNativeFieldGadget in reduced form.
-fn equality_test<SimulationF: PrimeField, ConstraintF: PrimeField, R: RngCore>(rng: &mut R) {
-    let mut cs = ConstraintSystem::<ConstraintF>::new(SynthesisMode::Debug);
-=======
-fn elementary_test_addition<SimulationF: PrimeField, ConstraintF: PrimeField, R: RngCore>(rng: &mut R) {
+fn elementary_test_addition<SimulationF: PrimeField, ConstraintF: PrimeField, R: RngCore>(
+    rng: &mut R,
+) {
     for _ in 0..TEST_COUNT {
         let mut cs = ConstraintSystem::<ConstraintF>::new(SynthesisMode::Debug);
         let params = get_params(SimulationF::size_in_bits(), ConstraintF::size_in_bits());
 
-        // We sample reducible nonnatives.        
+        // We sample reducible nonnatives.
         // ``
         //      2^surfeit + 2 <= 2^{CAPACITY - 3 - bits_per_limb}.
         // ``
         // Edge cases of add_without_prereduce() are characterized by
         // ``
         //     num_add(a) + num_add(b) + 4 <= 2^{CAPACITY - 3 - bits_per_limb},
-        // `` 
+        // ``
         // or
         // ``
         //     2^surfeit_a + 2^surfeit_b + 2 <= 2^{CAPACITY - 3 - bits_per_limb}.
-        // `` 
-        let surfeit_bound = (
-            BigUint::from(2u32).pow(
-                (ConstraintF::Params::CAPACITY as usize - 3 - params.bits_per_limb) as u32
-            ) - BigUint::from(2u32)
-        ).bits() as usize - 1;
-        
+        // ``
+        let surfeit_bound = (BigUint::from(2u32)
+            .pow((ConstraintF::Params::CAPACITY as usize - 3 - params.bits_per_limb) as u32)
+            - BigUint::from(2u32))
+        .bits() as usize
+            - 1;
+
         // We sample `surfeit_a` so that the edge case for substraction is still possible,
         // i.e. `0 <= surfeit_a <= surfeit_bound - 1`.
         let surfeit_a = rng.gen_range(0..surfeit_bound);
@@ -502,28 +482,27 @@
         let surfeit_b = rng.gen_range(0..surfeit_bound);
 
         let a = NonNativeFieldGadget::<SimulationF, ConstraintF>::alloc_random(
-            cs.ns(|| "alloc random a" ),
-            rng, 
-            surfeit_a).unwrap();
+            cs.ns(|| "alloc random a"),
+            rng,
+            surfeit_a,
+        )
+        .unwrap();
 
         let a_native = a.get_value().unwrap();
 
         let b = NonNativeFieldGadget::<SimulationF, ConstraintF>::alloc_random(
-            cs.ns(|| "alloc random b" ),
-            rng, 
-            surfeit_b).unwrap();
+            cs.ns(|| "alloc random b"),
+            rng,
+            surfeit_b,
+        )
+        .unwrap();
 
         let b_native = b.get_value().unwrap();
 
         let a_plus_b = a.add(cs.ns(|| "a + b"), &b).unwrap();
         let b_plus_a = b.add(cs.ns(|| "b + a"), &a).unwrap();
-        assert!(
-            a_plus_b.check()
-        );
-        assert!(
-            b_plus_a.check()
-        );
->>>>>>> c046f0d4
+        assert!(a_plus_b.check());
+        assert!(b_plus_a.check());
 
         let a_plus_b_actual = a_plus_b.get_value().unwrap();
         let a_plus_b_expected = a_native + &b_native;
@@ -539,78 +518,77 @@
     }
 }
 
-fn elementary_test_sub_without_prereduce<SimulationF: PrimeField, ConstraintF: PrimeField, R: RngCore>(rng: &mut R) {
+fn elementary_test_sub_without_prereduce<
+    SimulationF: PrimeField,
+    ConstraintF: PrimeField,
+    R: RngCore,
+>(
+    rng: &mut R,
+) {
     for i in 0..TEST_COUNT {
         let mut cs = ConstraintSystem::<ConstraintF>::new(SynthesisMode::Debug);
         let params = get_params(SimulationF::size_in_bits(), ConstraintF::size_in_bits());
-    
-        // We sample reducible nonnatives.        
+
+        // We sample reducible nonnatives.
         // ``
         //      2^surfeit  + 2 <= 2^{CAPACITY - 3 - bits_per_limb}.
         // ``
         // The edge case of sub_without_prereduce() is whenever
         // ``
         //     num_add(a) + num_add(b) + 5 = 2^{CAPACITY - 3 - bits_per_limb},
-        // `` 
+        // ``
         // or
         // ``
         //     2^surfeit_a + 2^surfeit_b + 3 = 2^{CAPACITY - 3 - bits_per_limb},
-        // `` 
-        let surfeit_bound_a = (
-            BigUint::from(2u32).pow(
-                (ConstraintF::Params::CAPACITY as usize - 3 - params.bits_per_limb) as u32
-            ) - BigUint::from(2u32)
-        ).bits() as usize - 1;
-        
-        let surfeit_bound_b = (
-            BigUint::from(2u32).pow(
-                (ConstraintF::Params::CAPACITY as usize - 3 - params.bits_per_limb) as u32
-            ) 
-            - BigUint::from(2u32).pow(surfeit_bound_a)
-            - BigUint::from(3u32) 
-        ).bits() as usize - 1;
+        // ``
+        let surfeit_bound_a = (BigUint::from(2u32)
+            .pow((ConstraintF::Params::CAPACITY as usize - 3 - params.bits_per_limb) as u32)
+            - BigUint::from(2u32))
+        .bits() as usize
+            - 1;
+
+        let surfeit_bound_b = (BigUint::from(2u32)
+            .pow((ConstraintF::Params::CAPACITY as usize - 3 - params.bits_per_limb) as u32)
+            - BigUint::from(2u32).pow(surfeit_bound_a as u32)
+            - BigUint::from(3u32))
+        .bits() as usize
+            - 1;
 
         let surfeit_a = rng.gen_range(0..surfeit_bound_a);
         // every 10-th run we create an edge cases
-        let surfeit_b = if i%10 == 0 {
+        let surfeit_b = if i % 10 == 0 {
             surfeit_bound_b
         } else {
             rng.gen_range(0..surfeit_bound_b)
         };
 
         let a = NonNativeFieldGadget::<SimulationF, ConstraintF>::alloc_random(
-            cs.ns(|| "alloc random a" ),
-            rng, 
-            surfeit_a).unwrap();
-
-        assert!(
-            a.check(), 
-            "random allocated a fails on check()"
-        );
+            cs.ns(|| "alloc random a"),
+            rng,
+            surfeit_a,
+        )
+        .unwrap();
+
+        assert!(a.check(), "random allocated a fails on check()");
 
         let a_native = a.get_value().unwrap();
 
         let b = NonNativeFieldGadget::<SimulationF, ConstraintF>::alloc_random(
-            cs.ns(|| "alloc random b" ),
-            rng, 
-            surfeit_b).unwrap();
-
-        assert!(
-            b.check(), 
-            "random allocated b fails on check()"
-        );
+            cs.ns(|| "alloc random b"),
+            rng,
+            surfeit_b,
+        )
+        .unwrap();
+
+        assert!(b.check(), "random allocated b fails on check()");
 
         let b_native = b.get_value().unwrap();
 
         let a_minus_b = a.sub_without_prereduce(cs.ns(|| "a - b"), &b).unwrap();
         let b_minus_a = b.sub_without_prereduce(cs.ns(|| "b - a"), &a).unwrap();
-    
-        assert!(
-            a_minus_b.check()
-        );
-        assert!(
-            b_minus_a.check()
-        );
+
+        assert!(a_minus_b.check());
+        assert!(b_minus_a.check());
 
         let a_minus_b_actual = a_minus_b.get_value().unwrap();
         let a_minus_b_expected = a_native - &b_native;
@@ -627,57 +605,53 @@
     }
 }
 
-fn elementary_test_substraction<SimulationF: PrimeField, ConstraintF: PrimeField, R: RngCore>(rng: &mut R) {
+fn elementary_test_substraction<SimulationF: PrimeField, ConstraintF: PrimeField, R: RngCore>(
+    rng: &mut R,
+) {
     for _ in 0..TEST_COUNT {
         let mut cs = ConstraintSystem::<ConstraintF>::new(SynthesisMode::Debug);
         let params = get_params(SimulationF::size_in_bits(), ConstraintF::size_in_bits());
-    
-        // We sample reducible nonnatives.        
+
+        // We sample reducible nonnatives.
         // ``
         //      2^surfeit  + 2 <= 2^{CAPACITY - 3 - bits_per_limb}.
         // ``
-        let surfeit_bound = (
-            BigUint::from(2u32).pow(
-                (ConstraintF::Params::CAPACITY as usize - 3 - params.bits_per_limb) as u32
-            ) - BigUint::from(2u32)
-        ).bits() as usize - 1;
+        let surfeit_bound = (BigUint::from(2u32)
+            .pow((ConstraintF::Params::CAPACITY as usize - 3 - params.bits_per_limb) as u32)
+            - BigUint::from(2u32))
+        .bits() as usize
+            - 1;
 
         let surfeit_a = rng.gen_range(0..=surfeit_bound);
         let surfeit_b = rng.gen_range(0..=surfeit_bound);
-        
+
         let a = NonNativeFieldGadget::<SimulationF, ConstraintF>::alloc_random(
-            cs.ns(|| "alloc random a" ),
-            rng, 
-            surfeit_a).unwrap();
-
-        assert!(
-            a.check(), 
-            "random allocated a fails on check()"
-        );
+            cs.ns(|| "alloc random a"),
+            rng,
+            surfeit_a,
+        )
+        .unwrap();
+
+        assert!(a.check(), "random allocated a fails on check()");
 
         let a_native = a.get_value().unwrap();
 
         let b = NonNativeFieldGadget::<SimulationF, ConstraintF>::alloc_random(
-            cs.ns(|| "alloc random b" ),
-            rng, 
-            surfeit_b).unwrap();
-
-        assert!(
-            b.check(), 
-            "random allocated b fails on check()"
-        );
+            cs.ns(|| "alloc random b"),
+            rng,
+            surfeit_b,
+        )
+        .unwrap();
+
+        assert!(b.check(), "random allocated b fails on check()");
 
         let b_native = b.get_value().unwrap();
 
         let a_minus_b = a.sub(cs.ns(|| "a - b"), &b).unwrap();
         let b_minus_a = b.sub(cs.ns(|| "b - a"), &a).unwrap();
-    
-        assert!(
-            a_minus_b.check()
-        );
-        assert!(
-            b_minus_a.check()
-        );
+
+        assert!(a_minus_b.check());
+        assert!(b_minus_a.check());
 
         let a_minus_b_actual = a_minus_b.get_value().unwrap();
         let a_minus_b_expected = a_native - &b_native;
@@ -694,47 +668,44 @@
     }
 }
 
-
-fn elementary_test_negation<SimulationF: PrimeField, ConstraintF: PrimeField, R: RngCore>(rng: &mut R) {
+fn elementary_test_negation<SimulationF: PrimeField, ConstraintF: PrimeField, R: RngCore>(
+    rng: &mut R,
+) {
     for i in 0..TEST_COUNT {
         let mut cs = ConstraintSystem::<ConstraintF>::new(SynthesisMode::Debug);
         let params = get_params(SimulationF::size_in_bits(), ConstraintF::size_in_bits());
 
-        // We sample reducible nonnatives.        
+        // We sample reducible nonnatives.
         // ``
         //      surfeit  <= floor_log_2(2^{CAPACITY - 3 - bits_per_limb} - 2).
         // ``
         // Notice that `floor_log_2(x) = len(x) - 1`.
-        let surfeit_bound = (
-            BigUint::from(2u32).pow(
-                (ConstraintF::Params::CAPACITY as usize - 3 - params.bits_per_limb) as u32
-            ) - BigUint::from(2u32)
-        ).bits() as usize - 1;
-        
+        let surfeit_bound = (BigUint::from(2u32)
+            .pow((ConstraintF::Params::CAPACITY as usize - 3 - params.bits_per_limb) as u32)
+            - BigUint::from(2u32))
+        .bits() as usize
+            - 1;
+
         // every 10-th run we test the edge case
-        let surfeit_a = if i%10 == 0 {
-                surfeit_bound
-            } else {
-                rng.gen_range(0..surfeit_bound)
+        let surfeit_a = if i % 10 == 0 {
+            surfeit_bound
+        } else {
+            rng.gen_range(0..surfeit_bound)
         };
 
         let a = NonNativeFieldGadget::<SimulationF, ConstraintF>::alloc_random(
-            cs.ns(|| "alloc random a" ),
-            rng, 
-            surfeit_a).unwrap();
-        assert!(
-            a.check(), 
-            "random allocated a fails on check()"
-        );
+            cs.ns(|| "alloc random a"),
+            rng,
+            surfeit_a,
+        )
+        .unwrap();
+        assert!(a.check(), "random allocated a fails on check()");
 
         let b = a.negate(cs.ns(|| "negate a")).unwrap();
-        assert!(
-            b.check(), 
-            "negated a fails on check()"
-        );
-
-        assert!(
-            b.get_value().unwrap() == -(a.get_value().unwrap()), 
+        assert!(b.check(), "negated a fails on check()");
+
+        assert!(
+            b.get_value().unwrap() == -(a.get_value().unwrap()),
             "a.negate() failed"
         );
 
@@ -745,18 +716,24 @@
     }
 }
 
-fn elementary_test_mul_without_prereduce<SimulationF: PrimeField, ConstraintF: PrimeField, R: RngCore>(rng: &mut R) {
+fn elementary_test_mul_without_prereduce<
+    SimulationF: PrimeField,
+    ConstraintF: PrimeField,
+    R: RngCore,
+>(
+    rng: &mut R,
+) {
     for i in 0..TEST_COUNT {
         let mut cs = ConstraintSystem::<ConstraintF>::new(SynthesisMode::Debug);
         let params = get_params(SimulationF::size_in_bits(), ConstraintF::size_in_bits());
-    
-        // We sample reducible nonnatives.  
+
+        // We sample reducible nonnatives.
         // ``
         //      2^surfeit  + 2 <= 2^{CAPACITY - 3 - bits_per_limb}.
         // ``
         // Edge cases of mul_without_prereduce() are characterized by
         // ``
-        //    num_limbs * (1 + 2 * (num_add(L) + 1) * (num_add(R) + 1))  
+        //    num_limbs * (1 + 2 * (num_add(L) + 1) * (num_add(R) + 1))
         //                          = 2^{CAPACITY - 2 - 2*bits_per_limb},
         // ``
         // or
@@ -764,49 +741,54 @@
         //    num_limbs * (1  + 2^{1 + surfeit_a + surfeit_b})
         //                          = 2^{CAPACITY - 2 - 2*bits_per_limb}.
         // ``
-        let surfeit_bound = (
-            BigUint::from(2u32).pow(
-                (ConstraintF::Params::CAPACITY as usize - 2 - 2*params.bits_per_limb) as u32
-                )
-            / BigUint::from(params.num_limbs  as u32)
-            - BigUint::one()
-        ).bits() as usize - 1;
-        
+        let surfeit_bound = (BigUint::from(2u32)
+            .pow((ConstraintF::Params::CAPACITY as usize - 2 - 2 * params.bits_per_limb) as u32)
+            / BigUint::from(params.num_limbs as u32)
+            - BigUint::one())
+        .bits() as usize
+            - 1;
+
         let surfeit_a = rng.gen_range(0..surfeit_bound);
         // every 10-th run we create an edge case
         // `surfeit_a + surfeit_b = surfeit_bound - 1`
-        let surfeit_b = if i%10 == 0 {
+        let surfeit_b = if i % 10 == 0 {
             surfeit_bound - 1 - surfeit_a
         } else {
             rng.gen_range(0..(surfeit_bound - surfeit_a))
-        }; 
+        };
 
         let a = NonNativeFieldGadget::<SimulationF, ConstraintF>::alloc_random(
-            cs.ns(|| "alloc random a" ),
-            rng, 
-            surfeit_a).unwrap();
-
-        assert!(
-            a.check(), 
-            "random allocated a fails on check()"
-        );
+            cs.ns(|| "alloc random a"),
+            rng,
+            surfeit_a,
+        )
+        .unwrap();
+
+        assert!(a.check(), "random allocated a fails on check()");
 
         let a_native = a.get_value().unwrap();
 
         let b = NonNativeFieldGadget::<SimulationF, ConstraintF>::alloc_random(
-            cs.ns(|| "alloc random b" ),
-            rng, 
-            surfeit_b).unwrap();
-
-        assert!(
-            b.check(), 
-            "random allocated b fails on check()"
-        );
+            cs.ns(|| "alloc random b"),
+            rng,
+            surfeit_b,
+        )
+        .unwrap();
+
+        assert!(b.check(), "random allocated b fails on check()");
 
         let b_native = b.get_value().unwrap();
 
-        let a_times_b = a.mul_without_prereduce(cs.ns(|| "a * b"), &b).unwrap().reduce(cs.ns(|| "reduce a * b")).unwrap();
-        let b_times_a = b.mul_without_prereduce(cs.ns(|| "b * a"), &a).unwrap().reduce(cs.ns(|| "reduce b * a")).unwrap();
+        let a_times_b = a
+            .mul_without_prereduce(cs.ns(|| "a * b"), &b)
+            .unwrap()
+            .reduce(cs.ns(|| "reduce a * b"))
+            .unwrap();
+        let b_times_a = b
+            .mul_without_prereduce(cs.ns(|| "b * a"), &a)
+            .unwrap()
+            .reduce(cs.ns(|| "reduce b * a"))
+            .unwrap();
 
         let a_times_b_actual = a_times_b.get_value().unwrap();
         let a_times_b_expected = a_native * &b_native;
@@ -835,45 +817,45 @@
     }
 }
 
-fn elementary_test_multiplication<SimulationF: PrimeField, ConstraintF: PrimeField, R: RngCore>(rng: &mut R) {
+fn elementary_test_multiplication<SimulationF: PrimeField, ConstraintF: PrimeField, R: RngCore>(
+    rng: &mut R,
+) {
     for _ in 0..TEST_COUNT {
         let mut cs = ConstraintSystem::<ConstraintF>::new(SynthesisMode::Debug);
         let params = get_params(SimulationF::size_in_bits(), ConstraintF::size_in_bits());
-    
-        // We sample reducible nonnatives.  
+
+        // We sample reducible nonnatives.
         // ``
         //      2^surfeit  + 2 <= 2^{CAPACITY - 3 - bits_per_limb}.
         // ``
-        let surfeit_bound = (
-            BigUint::from(2u32).pow(
-                (ConstraintF::Params::CAPACITY as usize - 3 - params.bits_per_limb) as u32
-            ) - BigUint::from(2u32)
-        ).bits() as usize - 1;
-        
+        let surfeit_bound = (BigUint::from(2u32)
+            .pow((ConstraintF::Params::CAPACITY as usize - 3 - params.bits_per_limb) as u32)
+            - BigUint::from(2u32))
+        .bits() as usize
+            - 1;
+
         let surfeit_a = rng.gen_range(0..=surfeit_bound);
         let surfeit_b = rng.gen_range(0..=surfeit_bound);
-        
+
         let a = NonNativeFieldGadget::<SimulationF, ConstraintF>::alloc_random(
-            cs.ns(|| "alloc random a" ),
-            rng, 
-            surfeit_a).unwrap();
-
-        assert!(
-            a.check(), 
-            "random allocated a fails on check()"
-        );
+            cs.ns(|| "alloc random a"),
+            rng,
+            surfeit_a,
+        )
+        .unwrap();
+
+        assert!(a.check(), "random allocated a fails on check()");
 
         let a_native = a.get_value().unwrap();
 
         let b = NonNativeFieldGadget::<SimulationF, ConstraintF>::alloc_random(
-            cs.ns(|| "alloc random b" ),
-            rng, 
-            surfeit_b).unwrap();
-
-        assert!(
-            b.check(), 
-            "random allocated b fails on check()"
-        );
+            cs.ns(|| "alloc random b"),
+            rng,
+            surfeit_b,
+        )
+        .unwrap();
+
+        assert!(b.check(), "random allocated b fails on check()");
 
         let b_native = b.get_value().unwrap();
 
@@ -907,52 +889,57 @@
     }
 }
 
-fn elementary_test_multiplication_by_constant<SimulationF: PrimeField, ConstraintF: PrimeField, R: RngCore>(rng: &mut R) {
+fn elementary_test_multiplication_by_constant<
+    SimulationF: PrimeField,
+    ConstraintF: PrimeField,
+    R: RngCore,
+>(
+    rng: &mut R,
+) {
     for i in 0..TEST_COUNT {
         let mut cs = ConstraintSystem::<ConstraintF>::new(SynthesisMode::Debug);
         let params = get_params(SimulationF::size_in_bits(), ConstraintF::size_in_bits());
 
-        // We sample reducible nonnatives.        
+        // We sample reducible nonnatives.
         // ``
         //      2^surfeit + 2 <= 2^{CAPACITY - 3 - bits_per_limb}.
         // ``
         // Notice that `floor_log_2(x) = len(x) - 1`.
         // Edge cases of mul_without_prereduce() are characterized by
         // ``
-        //    num_limbs^2 * (num_add + 1)  + 1  
+        //    num_limbs^2 * (num_add + 1)  + 1
         //                          <= 2^{CAPACITY - 2 - 2*bits_per_limb},
         // ``
         // or
         // ``
-        //    num_limbs^2 * 2^surfeit_a  + 1  
+        //    num_limbs^2 * 2^surfeit_a  + 1
         //                          <= 2^{CAPACITY - 2 - 2*bits_per_limb},
         // ``
-        // We sample reducible nonnatives.  
+        // We sample reducible nonnatives.
         // ``
         //      2^surfeit  + 2 <= 2^{CAPACITY - 3 - bits_per_limb}.
         // ``
-        let surfeit_bound = (
-            BigUint::from(2u32).pow(
-                (ConstraintF::Params::CAPACITY as usize - 3 - params.bits_per_limb) as u32
-            ) - BigUint::from(2u32)
-        ).bits() as usize - 1;
-        
+        let surfeit_bound = (BigUint::from(2u32)
+            .pow((ConstraintF::Params::CAPACITY as usize - 3 - params.bits_per_limb) as u32)
+            - BigUint::from(2u32))
+        .bits() as usize
+            - 1;
+
         // every 10-th run we assure that pre-reduction is used
-        let surfeit_a = if i%10 == 0 {
+        let surfeit_a = if i % 10 == 0 {
             surfeit_bound
         } else {
             rng.gen_range(0..surfeit_bound)
-        }; 
+        };
 
         let a = NonNativeFieldGadget::<SimulationF, ConstraintF>::alloc_random(
-            cs.ns(|| "alloc random a" ),
-            rng, 
-            surfeit_a).unwrap();
-
-        assert!(
-            a.check(), 
-            "random allocated a fails on check()"
-        );
+            cs.ns(|| "alloc random a"),
+            rng,
+            surfeit_a,
+        )
+        .unwrap();
+
+        assert!(a.check(), "random allocated a fails on check()");
 
         let a_native = a.get_value().unwrap();
         let b_native = SimulationF::rand(rng);
@@ -979,38 +966,25 @@
 
 /// Tests all combinations of `add` and `mul` of a randomly sampled non-native
 /// with the neutral elements of non-native field arithmetics.
-<<<<<<< HEAD
-fn edge_cases_test<SimulationF: PrimeField, ConstraintF: PrimeField, R: RngCore>(rng: &mut R) {
-    let mut cs = ConstraintSystem::<ConstraintF>::new(SynthesisMode::Debug);
-
-    let zero_native = SimulationF::zero();
-    let zero =
-        NonNativeFieldGadget::<SimulationF, ConstraintF>::zero(cs.ns(|| "alloc zero")).unwrap();
-    let one = NonNativeFieldGadget::<SimulationF, ConstraintF>::one(cs.ns(|| "alloc one")).unwrap();
-
-    let a_native = SimulationF::rand(rng);
-    let minus_a_native = SimulationF::zero() - &a_native;
-    let a = NonNativeFieldGadget::<SimulationF, ConstraintF>::alloc(cs.ns(|| "alloc a"), || {
-        Ok(a_native)
-    })
-    .unwrap();
-=======
-fn elementary_test_edge_cases<SimulationF: PrimeField, ConstraintF: PrimeField, R: RngCore>(rng: &mut R) {
+fn elementary_test_edge_cases<SimulationF: PrimeField, ConstraintF: PrimeField, R: RngCore>(
+    rng: &mut R,
+) {
     for _ in 0..TEST_COUNT {
         let mut cs = ConstraintSystem::<ConstraintF>::new(SynthesisMode::Debug);
->>>>>>> c046f0d4
 
         let zero_native = SimulationF::zero();
         let zero =
             NonNativeFieldGadget::<SimulationF, ConstraintF>::zero(cs.ns(|| "alloc zero")).unwrap();
-        let one = NonNativeFieldGadget::<SimulationF, ConstraintF>::one(cs.ns(|| "alloc one")).unwrap();
+        let one =
+            NonNativeFieldGadget::<SimulationF, ConstraintF>::one(cs.ns(|| "alloc one")).unwrap();
 
         let a_native = SimulationF::rand(rng);
         let minus_a_native = SimulationF::zero() - &a_native;
-        let a = NonNativeFieldGadget::<SimulationF, ConstraintF>::alloc(cs.ns(|| "alloc a"), || {
-            Ok(a_native)
-        })
-        .unwrap();
+        let a =
+            NonNativeFieldGadget::<SimulationF, ConstraintF>::alloc(cs.ns(|| "alloc a"), || {
+                Ok(a_native)
+            })
+            .unwrap();
 
         let a_plus_zero = a.add(cs.ns(|| "a + 0"), &zero).unwrap();
         let a_minus_zero = a.sub(cs.ns(|| "a - 0"), &zero).unwrap();
@@ -1090,21 +1064,18 @@
 
 /// Checks the validity of the distributive law `(a+b)*c= a*c + b*c` on randomly
 /// sampled `a`, `b`, and `c`.
-fn elementary_test_distribution_law<SimulationF: PrimeField, ConstraintF: PrimeField, R: RngCore>(
+fn elementary_test_distribution_law<
+    SimulationF: PrimeField,
+    ConstraintF: PrimeField,
+    R: RngCore,
+>(
     rng: &mut R,
 ) {
-<<<<<<< HEAD
-    let mut cs = ConstraintSystem::<ConstraintF>::new(SynthesisMode::Debug);
-    let a_native = SimulationF::rand(rng);
-    let b_native = SimulationF::rand(rng);
-    let c_native = SimulationF::rand(rng);
-=======
     for _ in 0..TEST_COUNT {
         let mut cs = ConstraintSystem::<ConstraintF>::new(SynthesisMode::Debug);
         let a_native = SimulationF::rand(rng);
         let b_native = SimulationF::rand(rng);
         let c_native = SimulationF::rand(rng);
->>>>>>> c046f0d4
 
         let a_plus_b_native = a_native + &b_native;
         let a_times_c_native = a_native * &c_native;
@@ -1117,12 +1088,15 @@
             "(a + b) * c doesn't equal (a * c) + (b * c)"
         );
 
-        let a = NonNativeFieldGadget::<SimulationF, ConstraintF>::alloc(cs.ns(|| "a"), || Ok(a_native))
-            .unwrap();
-        let b = NonNativeFieldGadget::<SimulationF, ConstraintF>::alloc(cs.ns(|| "b"), || Ok(b_native))
-            .unwrap();
-        let c = NonNativeFieldGadget::<SimulationF, ConstraintF>::alloc(cs.ns(|| "c"), || Ok(c_native))
-            .unwrap();
+        let a =
+            NonNativeFieldGadget::<SimulationF, ConstraintF>::alloc(cs.ns(|| "a"), || Ok(a_native))
+                .unwrap();
+        let b =
+            NonNativeFieldGadget::<SimulationF, ConstraintF>::alloc(cs.ns(|| "b"), || Ok(b_native))
+                .unwrap();
+        let c =
+            NonNativeFieldGadget::<SimulationF, ConstraintF>::alloc(cs.ns(|| "c"), || Ok(c_native))
+                .unwrap();
 
         let a_plus_b = a.add(cs.ns(|| "a + b"), &b).unwrap();
         let a_times_c = a.mul(cs.ns(|| "a * c"), &c).unwrap();
@@ -1167,22 +1141,11 @@
     }
 }
 
-<<<<<<< HEAD
-/// Tests correctness of `add_in_place`, `sub_in_place` and `mul_in_place` on randomly sampled
-/// non-natives.
-fn randomized_arithmetic_test<SimulationF: PrimeField, ConstraintF: PrimeField, R: RngCore>(
-    rng: &mut R,
-) {
-    use rand::prelude::SliceRandom;
-
-    let mut cs = ConstraintSystem::<ConstraintF>::new(SynthesisMode::Debug);
-=======
 /*************************************************************************************************
- * 
+ *
  * stress tests
- * 
+ *
  * ***********************************************************************************************/
->>>>>>> c046f0d4
 
 /// Tests correctness of `STRESS_TEST_COUNT` many `add_in_place` on a random instance.
 fn addition_stress_test<SimulationF: PrimeField, ConstraintF: PrimeField, R: RngCore>(rng: &mut R) {
@@ -1210,13 +1173,10 @@
     assert!(cs.is_satisfied());
 }
 
-<<<<<<< HEAD
-/// Tests correctness of `TEST_COUNT` many `add_in_place` on a random instance.
-fn addition_stress_test<SimulationF: PrimeField, ConstraintF: PrimeField, R: RngCore>(rng: &mut R) {
-=======
 /// Tests correctness of `STRESS_TEST_COUNT` many `sub_in_place` on a random instance.
-fn substraction_stress_test<SimulationF: PrimeField, ConstraintF: PrimeField, R: RngCore>(rng: &mut R) {
->>>>>>> c046f0d4
+fn substraction_stress_test<SimulationF: PrimeField, ConstraintF: PrimeField, R: RngCore>(
+    rng: &mut R,
+) {
     let mut cs = ConstraintSystem::<ConstraintF>::new(SynthesisMode::Debug);
 
     let mut num_native = SimulationF::rand(rng);
@@ -1229,13 +1189,13 @@
         )
         .unwrap();
         num_native -= &next_native;
-        let neg_next = next.negate(
-            cs.ns(||format!("nex num negate {}",i))
-        ).unwrap();
-
-        num = num.add(
-            cs.ns(|| format!("num -= next {}", i)), &neg_next
-            ).unwrap();
+        let neg_next = next
+            .negate(cs.ns(|| format!("nex num negate {}", i)))
+            .unwrap();
+
+        num = num
+            .add(cs.ns(|| format!("num -= next {}", i)), &neg_next)
+            .unwrap();
 
         assert!(num.get_value().unwrap().eq(&num_native));
     }
@@ -1252,22 +1212,15 @@
     let num_native = SimulationF::rand(rng);
     let mut num = NonNativeFieldGadget::alloc(cs.ns(|| "initial num"), || Ok(num_native)).unwrap();
     for i in 0..STRESS_TEST_COUNT {
-        num = num.negate(
-            cs.ns(
-                || format!("negate num {}", i)
-            )
-        ).unwrap();
+        num = num.negate(cs.ns(|| format!("negate num {}", i))).unwrap();
         let num_val = num.get_value().unwrap();
-        if i%2 == 0 {
+        if i % 2 == 0 {
             assert!(
                 num_val.eq(&(-num_native)),
                 "num should be minus initial value"
             )
         } else {
-            assert!(
-                num_val.eq(&num_native),
-                "num should be initial value"
-            )
+            assert!(num_val.eq(&num_native), "num should be initial value")
         }
     }
 
@@ -1310,7 +1263,11 @@
 }
 
 /// Tests correctness of `STRESS_TEST_COUNT` many `mul_in_place` on a random instance.
-fn multiplication_by_constant_stress_test<SimulationF: PrimeField, ConstraintF: PrimeField, R: RngCore>(
+fn multiplication_by_constant_stress_test<
+    SimulationF: PrimeField,
+    ConstraintF: PrimeField,
+    R: RngCore,
+>(
     rng: &mut R,
 ) {
     let mut cs = ConstraintSystem::<ConstraintF>::new(SynthesisMode::Debug);
@@ -1324,7 +1281,8 @@
     for i in 0..STRESS_TEST_COUNT {
         let next_native = SimulationF::rand(rng);
         num_native *= &next_native;
-        num = num.mul_by_constant(cs.ns(|| format!("num *= next {}", i)), &next_native)
+        num = num
+            .mul_by_constant(cs.ns(|| format!("num *= next {}", i)), &next_native)
             .unwrap();
 
         assert!(num.get_value().unwrap().eq(&num_native));
@@ -1432,11 +1390,15 @@
 
 /// Tests correctness of `add_in_place`, `sub_in_place` and `mul_in_place` on randomly sampled
 /// non-natives.
-fn randomized_arithmetic_stress_test<SimulationF: PrimeField, ConstraintF: PrimeField, R: RngCore>(
+fn randomized_arithmetic_stress_test<
+    SimulationF: PrimeField,
+    ConstraintF: PrimeField,
+    R: RngCore,
+>(
     rng: &mut R,
 ) {
     use rand::prelude::SliceRandom;
-    
+
     let mut cs = ConstraintSystem::<ConstraintF>::new(SynthesisMode::Debug);
 
     // Sample random operations to perform
@@ -1513,7 +1475,7 @@
         num = num.add(cs.ns(|| format!("num + num {}", i)), &num).unwrap();
 
         assert!(num.get_value().unwrap().eq(&num_native), "result incorrect");
-        let _neg_num = num.negate(cs.ns(||format!("negate num {}", i))).unwrap();
+        let _neg_num = num.negate(cs.ns(|| format!("negate num {}", i))).unwrap();
     }
 
     if !cs.is_satisfied() {
@@ -1523,7 +1485,7 @@
 }
 
 /// Tests correctness of `STRESS_TEST_COUNT` many steps of the recursion
-/// `x <- x+x`, starting with a random non-native `x`, 
+/// `x <- x+x`, starting with a random non-native `x`,
 fn double_stress_test_2<SimulationF: PrimeField, ConstraintF: PrimeField, R: RngCore>(rng: &mut R) {
     let mut cs = ConstraintSystem::<ConstraintF>::new(SynthesisMode::Debug);
 
@@ -1543,10 +1505,7 @@
         // square
         let num_square_native = num_native * &num_native;
         let num_square = num.mul(cs.ns(|| format!("num * num {}", i)), &num).unwrap();
-        debug_assert!(
-            num_square.check(),
-            "num_square fails on check()"
-        );
+        debug_assert!(num_square.check(), "num_square fails on check()");
         let value = num_square.get_value().unwrap();
         assert!(value.eq(&num_square_native));
     }
@@ -1568,7 +1527,7 @@
             Ok(num_native)
         })
         .unwrap();
-    for i in 0..STRESS_TEST_COUNT{
+    for i in 0..STRESS_TEST_COUNT {
         // double
         num_native = num_native + &num_native;
         num = num.add(cs.ns(|| format!("num + num {}", i)), &num).unwrap();
@@ -1668,13 +1627,15 @@
 }
 
 /*************************************************************************************************
- * 
+ *
  * other tests
- * 
+ *
  * ***********************************************************************************************/
 
 /// Test basic correctness of from_bits for NonNativeFieldGadget over TEST_COUNT many random instances.
-fn elementary_test_from_bits<SimulationF: PrimeField, ConstraintF: PrimeField, R: Rng>(rng: &mut R) {
+fn elementary_test_from_bits<SimulationF: PrimeField, ConstraintF: PrimeField, R: Rng>(
+    rng: &mut R,
+) {
     let num_bits_modulus = SimulationF::size_in_bits();
 
     let test_case = |val: SimulationF, val_bits: Vec<bool>, rng: &mut R| {
@@ -1843,11 +1804,9 @@
         let f = SimulationF::rand(rng);
         let mut f_bytes = Vec::with_capacity(f.serialized_size());
         CanonicalSerialize::serialize(&f, &mut f_bytes).unwrap();
-        // in some cases, e.g. secp256k1, the current implementation of serialize produces an 
+        // in some cases, e.g. secp256k1, the current implementation of serialize produces an
         // extra u64 limb.
-        f_bytes.truncate(
-            (SimulationF::size_in_bits() + 7)/8
-        );
+        f_bytes.truncate((SimulationF::size_in_bits() + 7) / 8);
 
         let f_var = NonNativeFieldGadget::<SimulationF, ConstraintF>::alloc_input(
             cs.ns(|| "alloc input f"),
@@ -1870,12 +1829,10 @@
     }
 }
 
-
-
 /*************************************************************************************************
  *
  *   Macros for implementing above tests on non-native arithmetics
- * 
+ *
 **************************************************************************************************/
 macro_rules! elementary_test {
     ($test_method:ident, $test_name:ident, $test_simulation_field:ty, $test_constraint_field:ty) => {
@@ -1915,7 +1872,7 @@
         // );
 
         /* elementary tests
-        */
+         */
         elementary_test!(
             elementary_test_allocation,
             $test_name,
@@ -2002,7 +1959,7 @@
         );
 
         /* Stress tests
-        */
+         */
         stress_test!(
             addition_stress_test,
             $test_name,
@@ -2083,7 +2040,7 @@
         );
 
         /* auxiliary tests
-        */
+         */
         elementary_test!(
             elementary_test_from_bits,
             $test_name,
@@ -2111,47 +2068,20 @@
     };
 }
 
-<<<<<<< HEAD
-// Implementation of the above non-native arithmetic tests for different curves
-nonnative_test!(TweedleFqFr, TweedleFq, TweedleFr);
-nonnative_test!(TweedleFrFq, TweedleFr, TweedleFq);
-//TODO: Doesn't work if "density-optimized" feature is not enabled. Discover why.
-#[cfg(feature = "density-optimized")]
-nonnative_test!(TweedleFred25519Fq, TweedleFr, ed25519Fq);
-//TODO: Doesn't work if "density-optimized" feature is not enabled. Discover why.
-#[cfg(feature = "density-optimized")]
-nonnative_test!(TweedleFred25519Fr, TweedleFr, ed25519Fr);
-// TODO: This test, along with some others, seems to cause troubles
-//       with the enforce_in_field gadget. It doesn't work either in density-optimized or constraint-optimized mode. Fix it.
-/*nonnative_test!(
-    TweedleFqBn382Fr,
-    TweedleFq,
-    Bn382Fr
-);*/
-=======
 /*******************************************************************************
- * 
+ *
  *  Implementation of the above non-native arithmetic tests for different curves
- * 
+ *
  * *****************************************************************************/
 
- #[cfg(feature = "bn_382")]
- use algebra::fields::bn_382::{Fq as Bn382Fq, Fr as Bn382Fr};
- 
- #[cfg(feature = "ed25519")]
- use algebra::fields::ed25519::{fq::Fq as ed25519Fq, fr::Fr as ed25519Fr};
- 
- #[cfg(feature = "secp256k1")]
- use algebra::fields::secp256k1::{Fq as secp256k1Fq, Fr as secp256k1Fr};
- 
- #[cfg(feature = "tweedle")]
- use algebra::fields::tweedle::{Fq as TweedleFq, Fr as TweedleFr};
- 
- #[cfg(feature = "mnt4_753")]
- use algebra::fields::mnt4753::{Fq as Mnt4753Fq, Fr as Mnt4753Fr};
-
- #[cfg(feature = "bls12_377")]
- use algebra::fields::bls12_377::{Fq as Bls12377Fq, Fr as Bls12377Fr};
+#[cfg(feature = "ed25519")]
+use algebra::fields::ed25519::{fq::Fq as ed25519Fq, fr::Fr as ed25519Fr};
+
+#[cfg(feature = "secp256k1")]
+use algebra::fields::secp256k1::{Fq as secp256k1Fq, Fr as secp256k1Fr};
+
+#[cfg(feature = "tweedle")]
+use algebra::fields::tweedle::{Fq as TweedleFq, Fr as TweedleFr};
 
 // tests over tweedle Fr
 
@@ -2164,49 +2094,7 @@
 #[cfg(all(feature = "tweedle", feature = "secp256k1"))]
 nonnative_test!(secp256k1_over_TweedleFr, secp256k1Fq, TweedleFr);
 
-#[cfg(all(feature = "tweedle", feature = "bn_382"))]
-nonnative_test!(Bn382Fr_over_TweedleFr, Bn382Fr, TweedleFr);
-
-#[cfg(all(feature = "tweedle", feature = "mnt4_753"))]
-nonnative_test!(Mnt4753Fq_over_TweedleFr, Mnt4753Fq, TweedleFr);
-
 // tests over tweedle Fq
 
 #[cfg(feature = "tweedle")]
-nonnative_test!(TweedleFr_over_Fq, TweedleFr, TweedleFq);
-
-// tests over bls12_377 fr
-
-#[cfg(feature = "bls12_377")]
-nonnative_test!(Bls12377Fq_over_Fr, Bls12377Fq, Bls12377Fr);
-
-#[cfg(all(feature = "secp256k1", feature = "bls12_377"))]
-nonnative_test!(secp256k1Fq_over_Bls12377Fr, secp256k1Fq, Bls12377Fr);
-
-// tests over bn382 fr
-
-#[cfg(feature = "bn_382")]
-nonnative_test!(Bn382Fq_over_Fr, Bn382Fq, Bn382Fr);
-
-#[cfg(all(feature = "tweedle", feature = "bn_382"))]
-nonnative_test!(TweedleFq_over_Bn382Fr, TweedleFq, Bn382Fr);
-
-#[cfg(all(feature = "bn_382", feature = "secp256k1"))]
-nonnative_test!(secp256k1Fq_over_Bn382Fr, secp256k1Fq, Bn382Fr);
-
-#[cfg(all(feature = "tweedle", feature = "mnt4_753"))]
-nonnative_test!(Mnt4753Fq_over_Bn382Fr, Mnt4753Fq, Bn382Fr);
-
-// tests over bn382 fq
-
-#[cfg(feature = "bn_382")]
-nonnative_test!(Bn382Fr_over_Fq, Bn382Fr, Bn382Fq);
-
-// tests over mnt4_753 Fr
-
-#[cfg(all(feature = "tweedle", feature = "mnt4_753"))]
-nonnative_test!(TweedleFr_over_Mnt4753Fr, TweedleFr, Mnt4753Fr);
-
-#[cfg(all(feature = "bn_382", feature = "mnt4_753"))]
-nonnative_test!(Bn382Fq_over_Mnt4753Fr, Bn382Fq, Mnt4753Fr);
->>>>>>> c046f0d4
+nonnative_test!(TweedleFr_over_Fq, TweedleFr, TweedleFq);