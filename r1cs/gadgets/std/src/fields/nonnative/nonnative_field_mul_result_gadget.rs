--- conflicted
+++ resolved
@@ -27,11 +27,8 @@
     ///     limbs[i] < (prod_of_num_additions + 1) * 2^{2*bits_per_limb},
     /// ``
     /// for all limbs except the first one, and similarly for the most significant limb.
-<<<<<<< HEAD
-=======
     // TODO: let us rename `prod_of_num_additions` to `addtions_over_normal_form`
     // or similar.
->>>>>>> f295e38f
     pub prod_of_num_of_additions: ConstraintF,
     #[doc(hidden)]
     pub simulation_phantom: PhantomData<SimulationF>,
@@ -98,11 +95,7 @@
         //    Sum_{i=0..} limb[i] * A^i = k * p + r
         // ``
         // by means of `group_and_check_equality()`. The left hand side is length bounded by
-<<<<<<< HEAD
-        //    < 2^{2*len(p) + surfeit + 1
-=======
         //    < 2^{2*len(p) + surfeit + 1}
->>>>>>> f295e38f
         // with surfeit = len(num_adds + 1)
         let params = get_params(SimulationF::size_in_bits(), ConstraintF::size_in_bits());
 
@@ -128,13 +121,7 @@
         };
 
         // Step 2: compute surfeit
-<<<<<<< HEAD
-        // TODO: There is one + 1 too much.
-        // NOTE: surfeit should always be defined as overhead!(num_adds + 1).
-        let surfeit = overhead!(self.prod_of_num_of_additions + ConstraintF::one()) + 1 + 1;
-=======
         let surfeit = overhead!(self.prod_of_num_of_additions + ConstraintF::one());
->>>>>>> f295e38f
 
         // Step 3: allocate k
         let k_bits = {
@@ -149,11 +136,7 @@
             let mut k_cur = value_bigint / p_bigint; // drops the remainder
 
             // The total length of k
-<<<<<<< HEAD
-            let total_len = SimulationF::size_in_bits() + surfeit;
-=======
             let total_len = SimulationF::size_in_bits() + surfeit + 1;
->>>>>>> f295e38f
 
             for i in 0..total_len {
                 res.push(Boolean::alloc(
@@ -165,11 +148,7 @@
             res
         };
 
-<<<<<<< HEAD
-        // TODO: let us use from_bits() for non-natives.
-=======
         // TODO: let us use from_bits() for non-natives, if possible
->>>>>>> f295e38f
         let k_limbs = {
             let zero = FpGadget::zero(cs.ns(|| "hardcode zero for k_limbs"))?;
             let mut limbs = Vec::new();
@@ -217,12 +196,6 @@
                 self.value()
             })?;
 
-<<<<<<< HEAD
-        // TODO: params is already fetched above. Remove this line.
-        let params = get_params(SimulationF::size_in_bits(), ConstraintF::size_in_bits());
-
-=======
->>>>>>> f295e38f
         // Step 1: reduce `self` and `other` if necessary
         let mut prod_limbs = Vec::new();
         let zero = FpGadget::<ConstraintF>::zero(cs.ns(|| "hardcode zero for step 1"))?;
