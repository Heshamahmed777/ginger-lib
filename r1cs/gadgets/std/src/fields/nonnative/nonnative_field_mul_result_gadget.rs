--- conflicted
+++ resolved
@@ -4,55 +4,23 @@
         fp::FpGadget,
         nonnative::{
             nonnative_field_gadget::{
-<<<<<<< HEAD
-                NonNativeFieldGadget,
-                bigint_to_constraint_field, limbs_to_bigint
-            },
-            params::get_params,
-            reduce::Reducer,
-        },
-    },
-    ceil_log_2,
-=======
                 bigint_to_constraint_field, limbs_to_bigint, NonNativeFieldGadget,
             },
             params::{get_params, get_params_for_generic_field, get_params_for_pseudomersenne},
             reduce::Reducer,
         },
     },
->>>>>>> d24012ec
     prelude::*,
     FromGadget,
 };
 use algebra::fields::{FpParameters, PrimeField};
 use num_bigint::BigUint;
-<<<<<<< HEAD
-use num_traits::{One, Pow, Zero};
-=======
 use num_traits::{One, Pow};
->>>>>>> d24012ec
 use r1cs_core::{ConstraintSystemAbstract, SynthesisError};
 use std::{marker::PhantomData, vec::Vec};
 
 #[derive(Debug)]
 #[must_use]
-<<<<<<< HEAD
-/// The gadget for the non-reduced products of `NonNativeFieldGadget`s. 
-pub struct NonNativeFieldMulResultGadget<SimulationF: PrimeField, ConstraintF: PrimeField> {
-    /// Limbs of the product representation, starting with the most significant limb.
-    /// Normal form corresponds to the limb sizes 
-    /// ``
-    ///     bits_per_limb[i] = 2 * NonNativeFieldParams::bits_per_limb,
-    /// ``
-    /// for all except the most significant limb, for which 
-    /// ``
-    ///     bits_per_limb[0] = 2 * (SimulationF::size_in_bits() 
-    ///      - (NonNativeFieldParams::numlimbs - 1) * NonNativeFieldParams::bits_per_limb)
-    /// ``
-    pub limbs: Vec<FpGadget<ConstraintF>>,
-    /// As `num_add_over_normal_form` for `NonNativeGadget`s, keeps track of the limb 
-    /// size bound 
-=======
 /// The gadget for the non-reduced products of `NonNativeFieldGadget`s.
 pub struct NonNativeFieldMulResultGadget<SimulationF: PrimeField, ConstraintF: PrimeField> {
     /// Limbs of the product representation, starting with the most significant limb.
@@ -68,7 +36,6 @@
     pub limbs: Vec<FpGadget<ConstraintF>>,
     /// As `num_add_over_normal_form` for `NonNativeGadget`s, keeps track of the limb
     /// size bound
->>>>>>> d24012ec
     /// ``
     ///     limbs[i] < (prod_of_num_additions + 1) * 2^bits_per_limb[i].
     /// ``
@@ -76,7 +43,6 @@
     #[doc(hidden)]
     pub simulation_phantom: PhantomData<SimulationF>,
 }
-
 
 impl<SimulationF: PrimeField, ConstraintF: PrimeField>
     FromGadget<&NonNativeFieldGadget<SimulationF, ConstraintF>, ConstraintF>
@@ -98,17 +64,12 @@
         limbs.resize(2 * params.num_limbs - 1, FpGadget::<ConstraintF>::zero(cs)?);
         limbs.reverse();
 
-<<<<<<< HEAD
-        let num_add_over_normal_form =
-            BigUint::one() + &other.num_of_additions_over_normal_form;
-=======
         // set num_add to ceil((input_gadget.num_add+1)/2^bits_per_limb)-1 as a limb of
         // NonNativeFieldMulResultGadget has 2*bits_per_limb for each limb
         let num_add_over_normal_form = (&other.num_of_additions_over_normal_form
             + BigUint::from(2usize).pow(params.bits_per_limb as u32))
             / BigUint::from(2usize).pow(params.bits_per_limb as u32)
             - BigUint::one();
->>>>>>> d24012ec
 
         let result = Self {
             limbs,
@@ -128,58 +89,34 @@
 impl<SimulationF: PrimeField, ConstraintF: PrimeField>
     NonNativeFieldMulResultGadget<SimulationF, ConstraintF>
 {
-<<<<<<< HEAD
-    /// A function for test purposes. Returns `true` if `&self.num_add` respects 
-    /// the capacity bound, and bounds all the limbs correctly.
-    pub(crate) fn check(&self) -> bool {
-        let params = get_params(SimulationF::size_in_bits(), ConstraintF::size_in_bits());
-=======
     /// A function for test purposes. Returns `true` if `&self.num_add` respects
     /// the capacity bound, and bounds all the limbs correctly.
     pub(crate) fn check(&self) -> bool {
         let params = get_params::<SimulationF, ConstraintF>();
->>>>>>> d24012ec
 
         let valid_num_limbs = self.limbs.len() == 2 * params.num_limbs - 1;
 
         let normal_form_bound = Pow::pow(BigUint::from(2usize), &(2 * params.bits_per_limb));
         let normal_form_bound_ms = Pow::pow(
             BigUint::from(2u64),
-<<<<<<< HEAD
-            &(2 * (SimulationF::size_in_bits() - (params.num_limbs - 1) * params.bits_per_limb))
-=======
             &(2 * (SimulationF::size_in_bits() - (params.num_limbs - 1) * params.bits_per_limb)),
->>>>>>> d24012ec
         );
         let num_add_plus_one = BigUint::one() + &self.num_add_over_normal_form;
         let limb_bound = normal_form_bound * &num_add_plus_one;
         let limb_bound_ms = normal_form_bound_ms * &num_add_plus_one;
-<<<<<<< HEAD
-        
-        let valid_num_adds = 2 * params.bits_per_limb + ceil_log_2!(num_add_plus_one)
-             < ConstraintF::size_in_bits() - 1;
-
-        // k-ary and of the limb checks.
-        let valid_limbs = self.limbs.iter().enumerate().all(|(i,limb)|{
-=======
 
         let valid_num_adds = 2 * params.bits_per_limb + ceil_log_2!(num_add_plus_one)
             <= ConstraintF::size_in_bits() - 1;
 
         // k-ary and of the limb checks.
         let valid_limbs = self.limbs.iter().enumerate().all(|(i, limb)| {
->>>>>>> d24012ec
             if let Some(val_limb) = limb.get_value() {
                 let val_limb: BigUint = val_limb.into();
                 if i == 0 {
                     val_limb < limb_bound_ms
                 } else {
                     val_limb < limb_bound
-<<<<<<< HEAD
-                } 
-=======
                 }
->>>>>>> d24012ec
             } else {
                 true
             }
@@ -209,16 +146,6 @@
     }
 
     /// Reducing a NonNativeMulResultGadget back to a non-native field gadget
-<<<<<<< HEAD
-    /// in normal form. Assumes that 
-    /// ``
-    ///     2 * bits_per_limb + surfeit' <= CAPACITY - 2.
-    /// ``
-    /// where 
-    /// ``
-    ///     bits_per_limb = NonNativeFieldParams::bits_per_limb, 
-    ///     surfeit' =  log(num_limbs + 2*(num_adds + 1)), 
-=======
     /// in normal form for a non pseudo-mersenne field.
     /// Assumes that
     /// ``
@@ -228,17 +155,12 @@
     /// ``
     ///     bits_per_limb = NonNativeFieldParams::bits_per_limb,
     ///     surfeit' =  log(num_limbs + 2*(num_adds + 1)),
->>>>>>> d24012ec
     ///     num_limbs = NonNativeFieldParams::num_limbs,
     /// ``
     /// and `num_adds` is as in the NonNativeMulResultGadget.
     // Costs
     // ``
-<<<<<<< HEAD
-    //     C =  len(p) + surfeit' 
-=======
     //     C =  len(p) + surfeit'
->>>>>>> d24012ec
     //          + len(p) + num_limbs^2
     //          +  (num_groups - 1) * (3 + bits_per_limb + surfeit') + 1
     // ``
@@ -246,56 +168,33 @@
     // ``
     //  S - 1 = Floor[
     //          (ConstraintF::CAPACITY - 2 - (2 * bits_per_limb + surfeit') / bits_per_limb
-<<<<<<< HEAD
-    //      ] 
-=======
     //      ]
->>>>>>> d24012ec
     //        = Floor[
     //          (ConstraintF::CAPACITY - 2 - surfeit') / bits_per_limb
     //      ] - 2.
     // ``
-<<<<<<< HEAD
-    pub fn reduce<CS: ConstraintSystemAbstract<ConstraintF>>(
-=======
     pub(crate) fn reduce_for_generic_field<CS: ConstraintSystemAbstract<ConstraintF>>(
->>>>>>> d24012ec
         &self,
         mut cs: CS,
     ) -> Result<NonNativeFieldGadget<SimulationF, ConstraintF>, SynthesisError> {
         debug_assert!(
             self.check(),
-<<<<<<< HEAD
-            "reduce(): check() failed on input mul result gadget" 
-        );
-        // This is just paraphrasing the reduction of non-natives. We enforce the large integer 
-=======
             "reduce(): check() failed on input mul result gadget"
         );
         let params =
             get_params_for_generic_field(SimulationF::size_in_bits(), ConstraintF::size_in_bits());
         // This is just paraphrasing the reduction of non-natives. We enforce the large integer
->>>>>>> d24012ec
         // equality
         // ``
         //    Sum_{i=0..} limb[i] * A^i = k * p + r,
         // ``
-<<<<<<< HEAD
-        // where `0 <= r < 2^len(p)` and `k >= 0`, by means of `group_and_check_equality()`. 
-=======
         // where `0 <= r < 2^len(p)` and `k >= 0`, by means of `group_and_check_equality()`.
->>>>>>> d24012ec
         // As the left hand side is length bounded by
         // ``
         //   Sum_{i=0..} limb[i] * A^i < (num_adds + 1) * 2^{2*len(p)}
         // ``
         // the quotient `k` is length bounded by
         // ``
-<<<<<<< HEAD
-        //      len(k) <= len(p) + log(num_adds + 1) + 1. 
-        // `` 
-        let params = get_params(SimulationF::size_in_bits(), ConstraintF::size_in_bits());
-=======
         //      len(k) <= len(p) + log(num_adds + 1) + 1.
         // ``
 
@@ -310,20 +209,7 @@
         //     2 * bits_per_limb + surfeit' > CAPACITY - 2.
         // ``
         // there is no need to throw an error here.
->>>>>>> d24012ec
-
-        // Note: To assure that the limb-wise computation of the `k * p + r` does not 
-        // exceed the capacity bound, we demand 
-        // ``
-        //     2 * bits_per_limb + surfeit'  <= CAPACITY,
-        // ``
-        // with `surfeit' = log(num_limbs + 2*(num_adds + 1))`.
-        // However, as the final `group_and_check_equality()` panics iff
-        // ``
-        //     2 * bits_per_limb + surfeit' > CAPACITY - 2.
-        // ``
-        // there is no need to throw an error here.
-    
+
         // Step 1: get p
         let p_representations =
             NonNativeFieldGadget::<SimulationF, ConstraintF>::get_limbs_representations_from_big_integer(
@@ -331,22 +217,6 @@
             )?;
         let p_bigint = limbs_to_bigint(params.bits_per_limb, &p_representations);
 
-<<<<<<< HEAD
-        let mut p_gadget_limbs = Vec::new();
-        for (i, limb) in p_representations.iter().enumerate() {
-            p_gadget_limbs.push(FpGadget::<ConstraintF>::from_value(
-                cs.ns(|| format!("hardcode limb {}", i)),
-                limb,
-            ));
-        }
-        let p_gadget = NonNativeFieldGadget::<SimulationF, ConstraintF> {
-            limbs: p_gadget_limbs,
-            num_of_additions_over_normal_form: BigUint::zero(),
-            simulation_phantom: PhantomData,
-        };
-
-=======
->>>>>>> d24012ec
         // Step 2: compute surfeit
         let surfeit = ceil_log_2!(BigUint::one() + &self.num_add_over_normal_form);
 
@@ -388,11 +258,7 @@
                 let this_limb_size = if i != params.num_limbs - 1 {
                     params.bits_per_limb
                 } else {
-<<<<<<< HEAD
-                    // The most significant limb is oversized by 
-=======
                     // The most significant limb is oversized by
->>>>>>> d24012ec
                     // `surfeit = log(num_adds + 1) + 1`
                     k_bits.len() - (params.num_limbs - 1) * params.bits_per_limb
                 };
@@ -418,51 +284,30 @@
             limbs
         };
 
-<<<<<<< HEAD
-        // TODO: let us remove the declaration of `num_adds` as it is not used 
-        // anyway.
-        // ``
-        //      k <= x/p < (num_adds + 1)*2^{2len(p)} / p 
-=======
         // TODO: let us remove the declaration of `num_adds` as it is not used
         // anyway.
         // ``
         //      k <= x/p < (num_adds + 1)*2^{2len(p)} / p
->>>>>>> d24012ec
         //               <= 2*(num_adds + 1)*2^len(p).
         // ``
         // Hence we may set `num_adds(k) = 2 * num_adds + 1`
         let k_gadget = NonNativeFieldGadget::<SimulationF, ConstraintF> {
             limbs: k_limbs,
-<<<<<<< HEAD
-            num_of_additions_over_normal_form: BigUint::from(2u32) * self.num_add_over_normal_form.clone()
-=======
             num_of_additions_over_normal_form: BigUint::from(2u32)
                 * self.num_add_over_normal_form.clone()
->>>>>>> d24012ec
                 + BigUint::one(),
             simulation_phantom: PhantomData,
         };
 
-<<<<<<< HEAD
-        // alloc r in normal form. 
-        // Costs `C = len(p)` constraints.
-=======
         // alloc r in normal form.
         // Costs `C = len(p) + num_limbs` constraints.
->>>>>>> d24012ec
         let r_gadget =
             NonNativeFieldGadget::<SimulationF, ConstraintF>::alloc(cs.ns(|| "alloc r"), || {
                 self.value()
             })?;
 
         // Compute the product representation for `k*p`
-<<<<<<< HEAD
-        // Costs `C =  num_limbs^2` constraints.
-        // TODO: let us use `mul_by_constant()` and `add_by_constant()`. Costs no constraints.
-=======
         // Costs no constraints.
->>>>>>> d24012ec
         let mut prod_limbs = Vec::new();
         let zero = FpGadget::<ConstraintF>::zero(cs.ns(|| "hardcode zero for step 1"))?;
 
@@ -490,19 +335,11 @@
 
         // Compute the limbs of `k * p + r`. Does not cost any constraint.
         // TODO: Let us remove the `num_adds` declaration, as it is not used anyway.
-<<<<<<< HEAD
-        // The `k*p + r` limbs are bounded by 
-        // ``
-        //      (k * p + r)[i] <= (num_limbs - 1 + 2*(num_add + 1))* 2^{2*bits_per_limb[i]} 
-        //                      + 2^bits_per_limb[i] 
-        //                      <= (num_limbs + 2*(num_add + 1)) * 2^{2*bits_per_limb[i]}. 
-=======
         // The `k*p + r` limbs are bounded by
         // ``
         //      (k * p + r)[i] <= (num_limbs - 1 + 2*(num_add + 1))* 2^{2*bits_per_limb[i]}
         //                      + 2^bits_per_limb[i]
         //                      <= (num_limbs + 2*(num_add + 1)) * 2^{2*bits_per_limb[i]}.
->>>>>>> d24012ec
         // ``
         // Hence we may set num_adds and surfeit for the limbs of `k*p + r` according
         // to
@@ -512,20 +349,12 @@
         // ``
         let mut kp_plus_r_gadget = Self {
             limbs: prod_limbs,
-<<<<<<< HEAD
-            num_add_over_normal_form: BigUint::from(params.num_limbs) +
-                k_gadget.num_of_additions_over_normal_form,
-            simulation_phantom: PhantomData,
-        };
-        let surfeit_kp_plus_r = ceil_log_2!(kp_plus_r_gadget.num_add_over_normal_form + BigUint::one());
-=======
             num_add_over_normal_form: BigUint::from(params.num_limbs)
                 + k_gadget.num_of_additions_over_normal_form,
             simulation_phantom: PhantomData,
         };
         let surfeit_kp_plus_r =
             ceil_log_2!(kp_plus_r_gadget.num_add_over_normal_form + BigUint::one());
->>>>>>> d24012ec
 
         let kp_plus_r_limbs_len = kp_plus_r_gadget.limbs.len();
         for (i, limb) in r_gadget.limbs.iter().rev().enumerate() {
@@ -541,11 +370,7 @@
             )?;
         }
 
-<<<<<<< HEAD
-        // Assumes that 
-=======
         // Assumes that
->>>>>>> d24012ec
         // ``
         //     2 * bits_per_limb + surfeit' <= CAPACITY - 2,
         // ``
@@ -558,11 +383,7 @@
         // ``
         //  S - 1 = Floor[
         //          (ConstraintF::CAPACITY - 2 - (2 * bits_per_limb + surfeit') / bits_per_limb
-<<<<<<< HEAD
-        //      ] 
-=======
         //      ]
->>>>>>> d24012ec
         //        = Floor[
         //          (ConstraintF::CAPACITY - 2 - surfeit') / bits_per_limb
         //      ] - 2.
@@ -626,11 +447,7 @@
     ) -> Result<Self, SynthesisError> {
         debug_assert!(
             self.check() && other.check(),
-<<<<<<< HEAD
-            "add():: check() failed on input mul result gadgets" 
-=======
             "add():: check() failed on input mul result gadgets"
->>>>>>> d24012ec
         );
 
         let mut new_limbs = Vec::new();
@@ -656,11 +473,7 @@
     ) -> Result<Self, SynthesisError> {
         debug_assert!(
             self.check(),
-<<<<<<< HEAD
-            "add_constant(): check() failed on input mul result gadgets" 
-=======
             "add_constant(): check() failed on input mul result gadgets"
->>>>>>> d24012ec
         );
 
         let mut other_limbs =
