--- conflicted
+++ resolved
@@ -6,17 +6,6 @@
 use crate::{prelude::*, Assignment};
 
 pub mod fp;
-<<<<<<< HEAD
-=======
-pub mod fp12;
-pub mod fp2;
-pub mod fp3;
-pub mod fp4;
-pub mod fp6_2over3;
-pub mod fp6_3over2;
-pub mod quadratic_extension;
-pub mod cmp;
->>>>>>> 9f1b0bed
 
 #[cfg(feature = "nonnative")]
 pub mod nonnative;
@@ -44,18 +33,7 @@
 
     fn one<CS: ConstraintSystemAbstract<ConstraintF>>(_: CS) -> Result<Self, SynthesisError>;
 
-<<<<<<< HEAD
-    fn conditionally_add_constant<CS: ConstraintSystemAbstract<ConstraintF>>(
-        &self,
-        _: CS,
-        _: &Boolean,
-        _: F,
-    ) -> Result<Self, SynthesisError>;
-
     fn add<CS: ConstraintSystemAbstract<ConstraintF>>(
-=======
-    fn add<CS: ConstraintSystem<ConstraintF>>(
->>>>>>> 9f1b0bed
         &self,
         _: CS,
         _: &Self,
@@ -70,7 +48,7 @@
         Ok(self)
     }
     
-    fn conditionally_add<CS: ConstraintSystem<ConstraintF>>(
+    fn conditionally_add<CS: ConstraintSystemAbstract<ConstraintF>>(
         &self,
         mut cs: CS,
         bit: &Boolean,
@@ -85,7 +63,7 @@
         )
     }
 
-    fn conditionally_add_constant<CS: ConstraintSystem<ConstraintF>>(
+    fn conditionally_add_constant<CS: ConstraintSystemAbstract<ConstraintF>>(
         &self,
         mut cs: CS,
         bit: &Boolean,
