--- conflicted
+++ resolved
@@ -1,11 +1,6 @@
 // use std::ops::{Mul, MulAssign};
-<<<<<<< HEAD
-use algebra::Field;
+use algebra::{BitIterator, Field};
 use r1cs_core::{ConstraintSystemAbstract, SynthesisError};
-=======
-use algebra::{BitIterator, Field};
-use r1cs_core::{ConstraintSystem, SynthesisError};
->>>>>>> e10cb027
 use std::fmt::Debug;
 
 use crate::{prelude::*, Assignment};
@@ -19,12 +14,9 @@
 pub mod fp6_2over3;
 pub mod fp6_3over2;
 pub mod quadratic_extension;
-<<<<<<< HEAD
-=======
 
 #[cfg(feature = "nonnative")]
 pub mod nonnative;
->>>>>>> e10cb027
 
 pub trait FieldGadget<F: Field, ConstraintF: Field>:
     Sized
@@ -261,7 +253,7 @@
 
     /// Computes `self^S`, where S is interpreted as an little-endian
     /// u64-decomposition of an integer.
-    fn pow_by_constant<S: AsRef<[u64]>, CS: ConstraintSystem<ConstraintF>>(
+    fn pow_by_constant<S: AsRef<[u64]>, CS: ConstraintSystemAbstract<ConstraintF>>(
         &self,
         mut cs: CS,
         exp: S,
@@ -296,7 +288,6 @@
 
 #[cfg(test)]
 pub(crate) mod tests {
-<<<<<<< HEAD
     use crate::{fields::fp::FpGadget, prelude::*};
     use algebra::{leading_zeros, BitIterator, Field, PrimeField, UniformRand};
     use r1cs_core::{
@@ -308,18 +299,6 @@
     #[allow(dead_code)]
     pub(crate) fn field_test<FE: Field, ConstraintF: Field, F: FieldGadget<FE, ConstraintF>>() {
         let mut cs = ConstraintSystem::<ConstraintF>::new(SynthesisMode::Debug);
-=======
-    use rand::{self, thread_rng, Rng, SeedableRng};
-    use rand_xorshift::XorShiftRng;
-
-    use crate::{fields::fp::FpGadget, prelude::*, test_constraint_system::TestConstraintSystem};
-    use algebra::{leading_zeros, BitIterator, Field, PrimeField, UniformRand};
-    use r1cs_core::ConstraintSystem;
-
-    #[allow(dead_code)]
-    pub(crate) fn field_test<FE: Field, ConstraintF: Field, F: FieldGadget<FE, ConstraintF>>() {
-        let mut cs = TestConstraintSystem::<ConstraintF>::new();
->>>>>>> e10cb027
 
         let mut rng = &mut thread_rng();
 
@@ -525,11 +504,7 @@
     >(
         maxpower: usize,
     ) {
-<<<<<<< HEAD
         let mut cs = ConstraintSystem::<ConstraintF>::new(SynthesisMode::Debug);
-=======
-        let mut cs = TestConstraintSystem::<ConstraintF>::new();
->>>>>>> e10cb027
         let mut rng = XorShiftRng::seed_from_u64(1231275789u64);
         for i in 0..(maxpower + 1) {
             let mut a = FE::rand(&mut rng);
@@ -547,7 +522,7 @@
     pub(crate) fn even_odd_fp_gadget_test<ConstraintF: PrimeField>() {
         let rng = &mut thread_rng();
 
-        let mut cs = TestConstraintSystem::<ConstraintF>::new();
+        let mut cs = ConstraintSystem::<ConstraintF>::new(SynthesisMode::Debug);
 
         let one = FpGadget::<ConstraintF>::one(cs.ns(|| "one")).unwrap();
         let two = one.double(cs.ns(|| "two")).unwrap();
@@ -643,11 +618,7 @@
 
         //Modify packed value
         cs.set(
-<<<<<<< HEAD
-            format!("pack f_g_bits/variable/alloc").as_ref(),
-=======
             "pack f_g_bits/variable/alloc".to_string().as_ref(),
->>>>>>> e10cb027
             ConstraintF::rand(&mut rng),
         );
         assert!(!cs.is_satisfied());
@@ -752,12 +723,7 @@
             let a_gadget = FpGadget::<ConstraintF>::alloc(cs.ns(|| "alloc a"), || Ok(a)).unwrap();
 
             //If a == b then v = True
-<<<<<<< HEAD
-            let b_gadget =
-                FpGadget::<ConstraintF>::alloc(cs.ns(|| "alloc b"), || Ok(a.clone())).unwrap();
-=======
             let b_gadget = FpGadget::<ConstraintF>::alloc(cs.ns(|| "alloc b"), || Ok(a)).unwrap();
->>>>>>> e10cb027
 
             let v = a_gadget.is_eq(cs.ns(|| "a == b"), &b_gadget).unwrap();
             v.enforce_equal(cs.ns(|| " v == True"), &Boolean::constant(true))
