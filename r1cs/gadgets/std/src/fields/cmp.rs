use std::cmp::Ordering;
use crate::cmp::ComparisonGadget;
use crate::fields::{fp::FpGadget, FieldGadget};
use crate::{
    bits::{FromBitsGadget, ToBitsGadget},
    boolean::Boolean,
    eq::EqGadget,
    select::CondSelectGadget,
};
use algebra::{FpParameters, PrimeField};
use r1cs_core::{ConstraintSystemAbstract, SynthesisError};

<<<<<<< HEAD
// this macro allows to implement the `unchecked` and `restricted` variants of the `enforce_cmp`,
// `conditional_enforce_cmp` and `is_cmp` functions. The macro is useful as the implementations
// are the same except for the call to the correspondent `is_smaller_than_restricted` or
// `is_smaller_than_unchecked` function.
macro_rules! implement_cmp_functions_variants {
        ($variant: tt) => {
            paste::item! {
                pub fn [<enforce_cmp_ $variant>]<CS: ConstraintSystemAbstract<F>>(
                    &self,
                    mut cs: CS,
                    other: &Self,
                    ordering: Ordering,
                    should_also_check_equality: bool,
                ) -> Result<(), SynthesisError> {
                    self.[<conditional_enforce_cmp_ $variant>](&mut cs, other, &Boolean::constant(true), ordering, should_also_check_equality)
                }

                pub fn  [<conditional_enforce_cmp_ $variant>]<CS: ConstraintSystemAbstract<F>>(
                    &self,
                    mut cs: CS,
                    other: &Self,
                    should_enforce: &Boolean,
                    ordering: Ordering,
                    should_also_check_equality: bool,
                ) -> Result<(), SynthesisError> {
                    let is_cmp = self.[<is_cmp_ $variant>](cs.ns(|| "is cmp"), other, ordering, should_also_check_equality)?;
                    is_cmp.conditional_enforce_equal(cs.ns(|| "conditional enforce cmp"), &Boolean::constant(true), should_enforce)
                }

                pub fn [<is_cmp_ $variant>]<CS: ConstraintSystemAbstract<F>>(
                    &self,
                    mut cs: CS,
                    other: &Self,
                    ordering: Ordering,
                    should_also_check_equality: bool,
                ) -> Result<Boolean, SynthesisError> {
                    let (left, right) = match (ordering, should_also_check_equality) {
                        (Ordering::Less, false) | (Ordering::Greater, true) => (self, other),
                        (Ordering::Greater, false) | (Ordering::Less, true) => (other, self),
                        (Ordering::Equal, _) => return self.is_eq(cs.ns(|| "is equal is is_cmp"), other),
                    };

                    let is_smaller = left.[<is_smaller_than_ $variant>](cs, right)?;

                    if should_also_check_equality {
                        return Ok(is_smaller.not());
                    }

                    Ok(is_smaller)
                }
            }
        };
=======
impl<F: PrimeField> FpGadget<F> {
    /// This function enforces the ordering between `self` and `other` if `should_enforce == true`,
    /// enforce nothing otherwise. If `self` should also be checked for equality,
    /// e.g. `self <= other` instead of `self < other`, set `should_also_check_quality` to `true`.
    /// This variant verifies `self` and `other` are `<= (p-1)/2`.
    pub fn conditional_enforce_cmp<CS: ConstraintSystemAbstract<F>>(
        &self,
        mut cs: CS,
        other: &FpGadget<F>,
        should_enforce: &Boolean,
        ordering: Ordering,
        should_also_check_equality: bool,
    ) -> Result<(), SynthesisError> {
        let is_cmp = self.is_cmp(cs.ns(|| "cmp outcome"), other, ordering, should_also_check_equality)?;

        is_cmp.conditional_enforce_equal(cs.ns(|| "cond enforce cmp"), &Boolean::constant(true), should_enforce)
    }

    /// This function enforces the ordering between `self` and `other`. The
    /// constraint system will not be satisfied otherwise. If `self` should
    /// also be checked for equality, e.g. `self <= other` instead of `self <
    /// other`, set `should_also_check_quality` to `true`. This variant
    /// verifies `self` and `other` are `<= (p-1)/2`.
    pub fn enforce_cmp<CS: ConstraintSystemAbstract<F>>(
        &self,
        mut cs: CS,
        other: &FpGadget<F>,
        ordering: Ordering,
        should_also_check_equality: bool,
    ) -> Result<(), SynthesisError> {
        self.conditional_enforce_cmp(&mut cs, other, &Boolean::constant(true), ordering, should_also_check_equality)
    }

    /// This function enforces the ordering between `self` and `other` if `should_enforce == true`,
    /// enforce nothing otherwise. If `self` should also be checked for equality,
    /// e.g. `self <= other` instead of `self < other`, set `should_also_check_quality` to `true`.
    /// This variant assumes `self` and `other` are `<= (p-1)/2` and does not generate
    /// constraints to verify that.
    pub fn conditional_enforce_cmp_unchecked<CS: ConstraintSystemAbstract<F>>(
        &self,
        mut cs: CS,
        other: &FpGadget<F>,
        should_enforce: &Boolean,
        ordering: Ordering,
        should_also_check_equality: bool,
    ) -> Result<(), SynthesisError> {
        let is_cmp = self.is_cmp_unchecked(cs.ns(|| "unchecked cmp outcome"), other, ordering, should_also_check_equality)?;

        is_cmp.conditional_enforce_equal(cs.ns(|| "cond enforce cmp"), &Boolean::constant(true), should_enforce)
    }

    /// This function enforces the ordering between `self` and `other`. The
    /// constraint system will not be satisfied otherwise. If `self` should
    /// also be checked for equality, e.g. `self <= other` instead of `self <
    /// other`, set `should_also_check_quality` to `true`. This variant
    /// assumes `self` and `other` are `<= (p-1)/2` and does not generate
    /// constraints to verify that.
    pub fn enforce_cmp_unchecked<CS: ConstraintSystemAbstract<F>>(
        &self,
        mut cs: CS,
        other: &FpGadget<F>,
        ordering: Ordering,
        should_also_check_equality: bool,
    ) -> Result<(), SynthesisError> {
        self.conditional_enforce_cmp_unchecked(&mut cs, other, &Boolean::constant(true), ordering, should_also_check_equality)
    }

    /// This function checks the ordering between `self` and `other`. It outputs
    /// self `Boolean` that contains the result - `1` if true, `0`
    /// otherwise. The constraint system will be satisfied in any case. If
    /// `self` should also be checked for equality, e.g. `self <= other`
    /// instead of `self < other`, set `should_also_check_quality` to
    /// `true`. This variant verifies `self` and `other` are `<= (p-1)/2`.
    pub fn is_cmp<CS: ConstraintSystemAbstract<F>>(
        &self,
        mut cs: CS,
        other: &FpGadget<F>,
        ordering: Ordering,
        should_also_check_equality: bool,
    ) -> Result<Boolean, SynthesisError> {
        self.enforce_smaller_or_equal_than_mod_minus_one_div_two(cs.ns(|| "self smaller or equal mod"))?;
        other.enforce_smaller_or_equal_than_mod_minus_one_div_two(cs.ns(|| "other smaller or equal mod"))?;
        self.is_cmp_unchecked(cs.ns(|| "is cmp unchecked"), other, ordering, should_also_check_equality)
    }

    /// This function checks the ordering between `self` and `other`. It outputs
    /// a `Boolean` that contains the result - `1` if true, `0` otherwise.
    /// The constraint system will be satisfied in any case. If `self`
    /// should also be checked for equality, e.g. `self <= other` instead of
    /// `self < other`, set `should_also_check_quality` to `true`. This
    /// variant assumes `self` and `other` are `<= (p-1)/2` and does not
    /// generate constraints to verify that.
    pub fn is_cmp_unchecked<CS: ConstraintSystemAbstract<F>>(
        &self,
        mut cs: CS,
        other: &FpGadget<F>,
        ordering: Ordering,
        should_also_check_equality: bool,
    ) -> Result<Boolean, SynthesisError> {
        // The ordering with equality is verified by exploiting the following identities:
        // - x <= y iff !(y < x)
        // - x >= y iff !(x < y)
        let (left, right) = match (ordering, should_also_check_equality) {
            (Ordering::Less, false) | (Ordering::Greater, true) => (self, other),
            (Ordering::Greater, false) | (Ordering::Less, true) => (other, self),
            (Ordering::Equal, _) => return self.is_eq(cs.ns(|| "is eq"), other),
        };

        let is_smaller = left.is_smaller_than_unchecked(cs.ns(|| "is smaller"), right)?;

        if should_also_check_equality {
            return Ok(is_smaller.not())
        }

        Ok(is_smaller)

>>>>>>> d2f918b4
    }

// implement functions for FpGadget that are useful to implement the ComparisonGadget
impl<F: PrimeField> FpGadget<F> {
    /// Helper function to enforce that `self <= (p-1)/2`.
    pub fn enforce_smaller_or_equal_than_mod_minus_one_div_two<CS: ConstraintSystemAbstract<F>>(
        &self,
        mut cs: CS,
    ) -> Result<(), SynthesisError> {
        // It's okay to use `to_non_unique_bits` bits here because we're enforcing
        // self <= (p-1)/2, which implies self < p.
        let bits_be = self.to_bits(cs.ns(|| "to bits"))?;
        let bits_le = bits_be.into_iter().rev().collect::<Vec<_>>();
        let _ = Boolean::enforce_smaller_or_equal_than_le(
            cs.ns(|| "enforce smaller or equal"),
            &bits_le,
            &F::modulus_minus_one_div_two(),
        )?;
        Ok(())
    }

    /// Helper function to check `self < other` and output a result bit. This
    /// function requires that `self` and `other` are `<= (p-1)/2` and imposes
    /// constraints to verify that.
    pub fn is_smaller_than_restricted<CS: ConstraintSystemAbstract<F>>(&self, mut cs: CS, other: &Self) -> Result<Boolean, SynthesisError> {
        self.enforce_smaller_or_equal_than_mod_minus_one_div_two(cs.ns(|| "self smaller or equal mod"))?;
        other.enforce_smaller_or_equal_than_mod_minus_one_div_two(cs.ns(|| "other smaller or equal mod"))?;
        self.is_smaller_than_unchecked(cs.ns(|| "is smaller unchecked"), other)
    }


    /// Helper function to enforce that `self < other`. This
    /// function requires that `self` and `other` are `<= (p-1)/2` and imposes
    /// constraints to verify that.
    pub fn enforce_smaller_than_restricted<CS: ConstraintSystemAbstract<F>>(&self, mut cs: CS, other: &Self) -> Result<(), SynthesisError> {
        self.enforce_smaller_or_equal_than_mod_minus_one_div_two(cs.ns(|| "self smaller or equal mod"))?;
        other.enforce_smaller_or_equal_than_mod_minus_one_div_two(cs.ns(|| "other smaller or equal mod"))?;
        self.enforce_smaller_than_unchecked(cs.ns(|| "enforce smaller than unchecked"), other)
    }

    /// Helper function to check `self < other` and output a result bit. This
    /// function assumes `self` and `other` are `<= (p-1)/2` and does not
    /// generate constraints to verify that.
    // Note that `len((p-1)/2) = len(p) - 1 = CAPACITY`.
    pub fn is_smaller_than_unchecked<CS: ConstraintSystemAbstract<F>>(&self, mut cs: CS, other: &Self) -> Result<Boolean, SynthesisError> {
        // Since `a = self` and `b = other` are from `[0, (p-1)/2]`, we know that
        // ``
        //      self - other
        // ``
        // is from the range `[-(p-1)/2, (p-1)/2]`, where this range has no overlap
        // due to modular reduction.  Hence
        //
        // ``
        //      0 <= 2 * (self - other) <= (p-1),
        // ``
        // and the least significant bit of `2 * (self - other) mod p` is zero.
        // Otherwise, if `self < other`, then
        // ``
        //      2 * (self - other) mod p =  2 * (self - other) + p
        // ``
        // which is a positive odd number, having least significant bit equal to `1`.
        // To assure the right decision we need to return the least significant
        // bit of the NATIVE bit representation of `2 * (self - other)`. Hence we
        // need to use `to_bits_strict()`.
        Ok(self.sub(cs.ns(|| "sub"), other)?
            .double(cs.ns(|| "double"))?
            .to_bits_strict(cs.ns(|| "to bits"))? // returns big endian
            .into_iter().rev().collect::<Vec<_>>()
            .first()
            .unwrap()
            .clone())
    }

    pub fn enforce_smaller_than_unchecked<CS: ConstraintSystemAbstract<F>>(&self, mut cs: CS, other: &Self) -> Result<(), SynthesisError> {
        let is_smaller = self.is_smaller_than_unchecked(cs.ns(|| "is smaller unchecked"), other)?;
        is_smaller.enforce_equal(cs.ns(|| "enforce smaller than"), &Boolean::constant(true))
    }

<<<<<<< HEAD
    // Variants of cmp functions that assume `self` and `other` are `<= (p-1)/2` and
    // do not generate constraints to verify that.
    implement_cmp_functions_variants!(unchecked);
    // Variants of cmp functions that require `self` and `other` are `<= (p-1)/2` and
    // impose constraints to verify that.
    implement_cmp_functions_variants!(restricted);

}

impl<ConstraintF: PrimeField> ComparisonGadget<ConstraintF> for FpGadget<ConstraintF> {
    /// Output a Boolean that is true iff `self` < `other`. Here `self` and `other`
    /// can be arbitrary field elements, they are not constrained to be at most (p-1)/2
    fn is_smaller_than<CS:ConstraintSystemAbstract<ConstraintF>>(
        &self,
        mut cs: CS,
        other: &Self,
    ) -> Result<Boolean, SynthesisError> {
        let self_bits = self.to_bits_strict(cs.ns(|| "first op to bits"))?;
        let other_bits = other.to_bits_strict(cs.ns(|| "second op to bits"))?;

        let num_bits = ConstraintF::Params::MODULUS_BITS as usize;

        // For both operands, extract the most significant MODULUS_BITS-1 bits and convert them to a field element,
        // which is necessarily lower than (p-1)/2
        let fp_for_self_msbs =
            FpGadget::<ConstraintF>::from_bits(cs.ns(|| "pack first op MSBs"), &self_bits[..num_bits-1])?;
        let fp_for_other_msbs =
            FpGadget::<ConstraintF>::from_bits(cs.ns(|| "pack second op MSBs"), &other_bits[..num_bits-1])?;

        // since the field elements are lower than (p-1)/2, we can compare it with the efficient approach
        let is_less_msbs = fp_for_self_msbs
            .is_smaller_than_unchecked(cs.ns(|| "compare MSBs"), &fp_for_other_msbs)?;
        // check is the field elements represented by the MSBs of `self` and `other` are equal
        let is_eq_msbs = fp_for_self_msbs.is_eq(cs.ns(|| "eq of MSBs"),
                                                &fp_for_other_msbs,
        )?;

        // compute a Boolean `is_less_lsb` which is true iff the least significant bit of `self`
        // is 0 and the least significant bit of `other` is 1
        let is_less_lsb = Boolean::and(cs.ns(|| "compare lsb"),
            &self_bits[num_bits-1].not(),
            &other_bits[num_bits-1],
        )?;

        // `self < other` iff `is_less_msbs OR is_eq_msbs AND is_less_lsbs`
        // Given that `is_less_msbs` and `is_eq_msbs` cannot be true at the same time,
        // the formula is equivalent to the following conditionally select; indeed:
        // - if `is_eq_msbs = true`, then `is_less_msbs = false`, thus `self < other` iff `is_less_lsbs = true`
        // - if `is_eq_msbs = false`, then `self < other` iff `is_less_msbs = true`
        Boolean::conditionally_select(cs, &is_eq_msbs, &is_less_lsb, &is_less_msbs)
=======
    /// Helper function to enforce `self < other`. This function assumes `self`
    /// and `other` are `<= (p-1)/2` and does not generate constraints to
    /// verify that.
    fn enforce_smaller_than_unchecked<CS: ConstraintSystemAbstract<F>>(&self, mut cs: CS, other: &FpGadget<F>) -> Result<(), SynthesisError> {
        let is_smaller_than = self.is_smaller_than_unchecked(cs.ns(|| "is smaller"), other)?;
        let lc_one = CS::one();
        cs.enforce(
            || "Enforce smaller then",
            |lc| lc + is_smaller_than.lc(CS::one(), F::one()),
            |lc| lc + lc_one.clone(),
            |lc| lc + lc_one
        );
        Ok(())
>>>>>>> d2f918b4
    }
}

#[cfg(all(test, feature = "tweedle"))]
mod test {
    use std::cmp::Ordering;
    use rand::{Rng, thread_rng};
    use r1cs_core::{ConstraintSystem, ConstraintSystemAbstract, ConstraintSystemDebugger, SynthesisMode};
    use crate::{algebra::{UniformRand, PrimeField,
                          fields::tweedle::Fr, Field,
    }, fields::{fp::FpGadget, FieldGadget}};
    use crate::{alloc::{AllocGadget, ConstantGadget}, cmp::ComparisonGadget, boolean::Boolean};

<<<<<<< HEAD
    fn rand_in_range<R: Rng>(rng: &mut R) -> Fr {
        let pminusonedivtwo: Fr = Fr::modulus_minus_one_div_two().into();
        let mut r;
        loop {
            r = Fr::rand(rng);
            if r <= pminusonedivtwo {
                break;
            }
        }
        r
    }

    fn rand_higher<R: Rng>(rng: &mut R) -> Fr {
=======
    use r1cs_core::{ConstraintSystemAbstract, ConstraintSystem, SynthesisMode, ConstraintSystemDebugger};
    use crate::{algebra::{UniformRand, PrimeField,
                          fields::bls12_377::Fr, Field,
    }, fields::{fp::FpGadget, FieldGadget}};
    use crate::{alloc::AllocGadget, boolean::Boolean};

    fn rand_in_range<R: Rng>(rng: &mut R) -> Fr {
>>>>>>> d2f918b4
        let pminusonedivtwo: Fr = Fr::modulus_minus_one_div_two().into();
        let mut r;
        loop {
            r = Fr::rand(rng);
<<<<<<< HEAD
            if r > pminusonedivtwo {
=======
            if r <= pminusonedivtwo {
>>>>>>> d2f918b4
                break;
            }
        }
        r
    }

<<<<<<< HEAD
    fn field_uniform_rand<R: Rng>(rng: &mut R) -> Fr {
        Fr::rand(rng)
    }

    macro_rules! test_cmp_function {
        ($cmp_func: tt, $should_enforce: expr) => {
            let mut rng = &mut thread_rng();
            let should_enforce = Boolean::constant($should_enforce);
            for _i in 0..10 {
                let mut cs = ConstraintSystem::<Fr>::new(SynthesisMode::Debug);

                let a = rand_in_range(&mut rng);
                let a_var = FpGadget::<Fr>::alloc(&mut cs.ns(|| "generate_a"), || Ok(a)).unwrap();
                let b = rand_in_range(&mut rng);
                let b_var = FpGadget::<Fr>::alloc(&mut cs.ns(|| "generate_b"), || Ok(b)).unwrap();

                match a.cmp(&b) {
                    Ordering::Less => {
                        a_var.$cmp_func(cs.ns(|| "enforce less"), &b_var, &should_enforce, Ordering::Less, false).unwrap();
                        a_var.$cmp_func(cs.ns(|| "enforce less equal"), &b_var, &should_enforce, Ordering::Less, true).unwrap();
                    }
                    Ordering::Greater => {
                        a_var.$cmp_func(cs.ns(|| "enforce greater"), &b_var, &should_enforce, Ordering::Greater, false).unwrap();
                        a_var.$cmp_func(cs.ns(|| "enforce greater equal"), &b_var, &should_enforce, Ordering::Greater, true).unwrap();
                    }
                    _ => {}
                }
                if !cs.is_satisfied(){
                    println!("{:?}", cs.which_is_unsatisfied());
                }
                assert!(cs.is_satisfied());
=======
    macro_rules! test_cmp_function {
        ($cmp_func: tt, $should_enforce: expr, $should_fail_with_invalid_operands: expr) => {
            let mut rng = &mut thread_rng();
            let should_enforce = Boolean::constant($should_enforce);
            for _i in 0..10 {
                let mut cs = ConstraintSystem::<Fr>::new(SynthesisMode::Debug);

                let a = rand_in_range(&mut rng);
                let a_var = FpGadget::<Fr>::alloc(&mut cs.ns(|| "generate_a"), || Ok(a)).unwrap();
                let b = rand_in_range(&mut rng);
                let b_var = FpGadget::<Fr>::alloc(&mut cs.ns(|| "generate_b"), || Ok(b)).unwrap();

                match a.cmp(&b) {
                    Ordering::Less => {
                        a_var.$cmp_func(cs.ns(|| "enforce less"), &b_var, &should_enforce, Ordering::Less, false).unwrap();
                        a_var.$cmp_func(cs.ns(|| "enforce less equal"), &b_var, &should_enforce, Ordering::Less, true).unwrap();
                    }
                    Ordering::Greater => {
                        a_var.$cmp_func(cs.ns(|| "enforce greater"), &b_var, &should_enforce, Ordering::Greater, false).unwrap();
                        a_var.$cmp_func(cs.ns(|| "enforce greater equal"), &b_var, &should_enforce, Ordering::Greater, true).unwrap();
                    }
                    _ => {}
                }

                if !cs.is_satisfied(){
                    println!("{:?}", cs.which_is_unsatisfied());
                }
                assert!(cs.is_satisfied());
            }

            for _i in 0..10 {
                let mut cs = ConstraintSystem::<Fr>::new(SynthesisMode::Debug);
                let a = rand_in_range(&mut rng);
                let a_var = FpGadget::<Fr>::alloc(&mut cs.ns(|| "generate_a"), || Ok(a)).unwrap();
                let b = rand_in_range(&mut rng);
                let b_var = FpGadget::<Fr>::alloc(&mut cs.ns(|| "generate_b"), || Ok(b)).unwrap();

                match b.cmp(&a) {
                    Ordering::Less => {
                        a_var.$cmp_func(cs.ns(|| "enforce less"), &b_var, &should_enforce, Ordering::Less, false).unwrap();
                        a_var.$cmp_func(cs.ns(|| "enforce less equal"),&b_var, &should_enforce, Ordering::Less, true).unwrap();
                    }
                    Ordering::Greater => {
                        a_var.$cmp_func(cs.ns(|| "enforce greater"),&b_var, &should_enforce, Ordering::Greater, false).unwrap();
                        a_var.$cmp_func(cs.ns(|| "enforce greater equal"),&b_var, &should_enforce, Ordering::Greater, true).unwrap();
                    }
                    _ => {}
                }
                assert!($should_enforce ^ cs.is_satisfied()); // check that constraints are satisfied iff should_enforce == false
>>>>>>> d2f918b4
            }
            println!("Finished with satisfaction tests");

            for _i in 0..10 {
                let mut cs = ConstraintSystem::<Fr>::new(SynthesisMode::Debug);
                let a = rand_in_range(&mut rng);
                let a_var = FpGadget::<Fr>::alloc(&mut cs.ns(|| "generate_a"), || Ok(a)).unwrap();
<<<<<<< HEAD
                let b = rand_in_range(&mut rng);
                let b_var = FpGadget::<Fr>::alloc(&mut cs.ns(|| "generate_b"), || Ok(b)).unwrap();

                match b.cmp(&a) {
                    Ordering::Less => {
                        a_var.$cmp_func(cs.ns(|| "enforce less"), &b_var, &should_enforce, Ordering::Less, false).unwrap();
                        assert!($should_enforce ^ cs.is_satisfied()); // check that constraints are satisfied iff should_enforce == false
                        if $should_enforce {
                            assert_eq!(cs.which_is_unsatisfied().unwrap(), "enforce less/conditional enforce cmp/conditional_equals");
                        }
                        // reinitialize cs to check for equality
                        let mut cs = ConstraintSystem::<Fr>::new(SynthesisMode::Debug);
                        let a_var = FpGadget::<Fr>::alloc(&mut cs.ns(|| "generate_a"), || Ok(a)).unwrap();
                        let b_var = FpGadget::<Fr>::alloc(&mut cs.ns(|| "generate_b"), || Ok(b)).unwrap();
                        a_var.$cmp_func(cs.ns(|| "enforce less equal"),&b_var, &should_enforce, Ordering::Less, true).unwrap();
                        assert!($should_enforce ^ cs.is_satisfied()); // check that constraints are satisfied iff should_enforce == false
                        if $should_enforce {
                            assert_eq!(cs.which_is_unsatisfied().unwrap(), "enforce less equal/conditional enforce cmp/conditional_equals");
                        }
                    }
                    Ordering::Greater => {
                        a_var.$cmp_func(cs.ns(|| "enforce greater"),&b_var, &should_enforce, Ordering::Greater, false).unwrap();
                        if $should_enforce {
                            assert_eq!(cs.which_is_unsatisfied().unwrap(), "enforce greater/conditional enforce cmp/conditional_equals");
                        }
                        // reinitialize cs to check for equality
                        let mut cs = ConstraintSystem::<Fr>::new(SynthesisMode::Debug);
                        let a_var = FpGadget::<Fr>::alloc(&mut cs.ns(|| "generate_a"), || Ok(a)).unwrap();
                        let b_var = FpGadget::<Fr>::alloc(&mut cs.ns(|| "generate_b"), || Ok(b)).unwrap();
                        a_var.$cmp_func(cs.ns(|| "enforce greater equal"),&b_var, &should_enforce, Ordering::Greater, true).unwrap();
                        if $should_enforce {
                            assert_eq!(cs.which_is_unsatisfied().unwrap(), "enforce greater equal/conditional enforce cmp/conditional_equals");
                        }

                    }
                    _ => {}
                }
            }

            for _i in 0..10 {
                let mut cs = ConstraintSystem::<Fr>::new(SynthesisMode::Debug);
                let a = rand_in_range(&mut rng);
                let a_var = FpGadget::<Fr>::alloc(&mut cs.ns(|| "generate_a"), || Ok(a)).unwrap();
                a_var.$cmp_func(cs.ns(|| "enforce less"),&a_var, &should_enforce, Ordering::Less, false).unwrap();

                assert!($should_enforce ^ cs.is_satisfied());
                if $should_enforce {
                    assert_eq!(cs.which_is_unsatisfied().unwrap(), "enforce less/conditional enforce cmp/conditional_equals");
                }
            }

            for _i in 0..10 {
                let mut cs = ConstraintSystem::<Fr>::new(SynthesisMode::Debug);
                let a = rand_in_range(&mut rng);
                let a_var = FpGadget::<Fr>::alloc(&mut cs.ns(|| "generate_a"), || Ok(a)).unwrap();
                a_var.$cmp_func(cs.ns(|| "enforce less"),&a_var, &should_enforce, Ordering::Less, true).unwrap();
                if !cs.is_satisfied(){
                    println!("{:?}", cs.which_is_unsatisfied());
                }
                assert!(cs.is_satisfied());
            }
        }
    }

    fn test_corner_cases_cmp(should_enforce_flag: bool) {
        // test corner case where the operands are extreme values of range [0, p-1] of
        // admissible values
        let should_enforce = Boolean::constant(should_enforce_flag);
        let mut cs = ConstraintSystem::<Fr>::new(SynthesisMode::Debug);
        let max_val: Fr = Fr::modulus_minus_one_div_two().into();
        let max_val = max_val.double();
        let max_var = FpGadget::<Fr>::alloc(&mut cs.ns(|| "generate_max"), || Ok(max_val)).unwrap();
        let zero_var = FpGadget::<Fr>::from_value(cs.ns(|| "alloc zero"), &Fr::zero());
        max_var.conditional_enforce_cmp(cs.ns(|| "enforce p-1 > 0"), &zero_var, &should_enforce, Ordering::Greater, false).unwrap();
        assert!(cs.is_satisfied());
    }

    macro_rules! test_corner_case_restricted_cmp {
        ($conditional_enforce_cmp_func: tt, $should_enforce_flag: expr, $should_fail_with_invalid_operands: expr, $unsatisfied_constraint: expr) => {
            // test corner case when operands are extreme values of range [0, (p-1)/2] of
            // admissible values
            let should_enforce = Boolean::constant($should_enforce_flag);
=======
                a_var.$cmp_func(cs.ns(|| "enforce less"),&a_var, &should_enforce, Ordering::Less, false).unwrap();

                assert!($should_enforce ^ cs.is_satisfied());
            }

            for _i in 0..10 {
                let mut cs = ConstraintSystem::<Fr>::new(SynthesisMode::Debug);
                let a = rand_in_range(&mut rng);
                let a_var = FpGadget::<Fr>::alloc(&mut cs.ns(|| "generate_a"), || Ok(a)).unwrap();
                a_var.$cmp_func(cs.ns(|| "enforce less"),&a_var, &should_enforce, Ordering::Less, true).unwrap();
                if !cs.is_satisfied(){
                    println!("{:?}", cs.which_is_unsatisfied());
                }
                assert!(cs.is_satisfied());
            }

            // test corner case when operands are extreme values of range [0, (p-1)/2] of
            // admissible values
            let mut cs = ConstraintSystem::<Fr>::new(SynthesisMode::Debug);
            let max_val: Fr = Fr::modulus_minus_one_div_two().into();
            let max_var = FpGadget::<Fr>::alloc(&mut cs.ns(|| "generate_max"), || Ok(max_val)).unwrap();
            let zero_var = FpGadget::<Fr>::zero(cs.ns(|| "alloc zero")).unwrap();
            zero_var.$cmp_func(cs.ns(|| "enforce 0 <= (p-1) div 2"), &max_var, &should_enforce, Ordering::Less, true).unwrap();

            assert!(cs.is_satisfied());

            // test when one of the operands is beyond (p-1)/2
            let out_range_var = FpGadget::<Fr>::alloc(&mut cs.ns(|| "generate_out_range"), || Ok(max_val.double())).unwrap();
            zero_var.$cmp_func(cs.ns(|| "enforce 0 <= p-1"), &out_range_var, &should_enforce, Ordering::Less, true).unwrap();
            assert!($should_fail_with_invalid_operands ^ cs.is_satisfied());
        }
    }


    #[test]
    fn test_cmp() {
        test_cmp_function!(conditional_enforce_cmp, true, true);
        test_cmp_function!(conditional_enforce_cmp, false, true);
    }

    #[test]
    fn test_cmp_unchecked() {
        test_cmp_function!(conditional_enforce_cmp_unchecked, true, true);
        test_cmp_function!(conditional_enforce_cmp_unchecked, false, false);
    }

    macro_rules! test_smaller_than_func {
        ($is_smaller_func: tt, $enforce_smaller_func: tt) => {
            let mut rng = &mut thread_rng();
            for _ in 0..10 {
                let mut cs = ConstraintSystem::<Fr>::new(SynthesisMode::Debug);

                let a = rand_in_range(&mut rng);
                let a_var = FpGadget::<Fr>::alloc(&mut cs.ns(|| "generate_a"), || Ok(a)).unwrap();
                let b = rand_in_range(&mut rng);
                let b_var = FpGadget::<Fr>::alloc(&mut cs.ns(|| "generate_b"), || Ok(b)).unwrap();

                let is_smaller = a_var.$is_smaller_func(cs.ns(|| "is smaller"), &b_var).unwrap();

                a_var.$enforce_smaller_func(cs.ns(|| "enforce smaller"), &b_var).unwrap();

                match a.cmp(&b) {
                    Ordering::Less => {
                        assert!(is_smaller.get_value().unwrap());
                        assert!(cs.is_satisfied());
                    }
                    Ordering::Greater | Ordering::Equal => {
                        assert!(!is_smaller.get_value().unwrap());
                        assert!(!cs.is_satisfied())
                    }
                }
            }
            for _ in 0..10 {
                let mut cs = ConstraintSystem::<Fr>::new(SynthesisMode::Debug);
                let a = rand_in_range(&mut rng);
                let a_var = FpGadget::<Fr>::alloc(&mut cs.ns(|| "generate_a"), || Ok(a)).unwrap();
                let is_smaller = a_var.$is_smaller_func(cs.ns(|| "is smaller"),&a_var).unwrap();
                // check that a.is_smaller(a) == false
                assert!(!is_smaller.get_value().unwrap());
                a_var.$enforce_smaller_func(cs.ns(|| "enforce is smaller"), &a_var).unwrap();
                assert!(!cs.is_satisfied());
            }

            // test corner case when operands are extreme values of range [0, (p-1)/2] of
            // admissible values
>>>>>>> d2f918b4
            let mut cs = ConstraintSystem::<Fr>::new(SynthesisMode::Debug);
            let max_val: Fr = Fr::modulus_minus_one_div_two().into();
            let max_var = FpGadget::<Fr>::alloc(&mut cs.ns(|| "generate_max"), || Ok(max_val)).unwrap();
            let zero_var = FpGadget::<Fr>::zero(cs.ns(|| "alloc zero")).unwrap();
<<<<<<< HEAD
            zero_var.$conditional_enforce_cmp_func(cs.ns(|| "enforce 0 <= (p-1) div 2"), &max_var, &should_enforce, Ordering::Less, true).unwrap();

            assert!(cs.is_satisfied());

            // test when one of the operands is beyond (p-1)/2
            let out_range_var = FpGadget::<Fr>::alloc(&mut cs.ns(|| "generate_out_range"), || Ok(max_val.double())).unwrap();
            zero_var.$conditional_enforce_cmp_func(cs.ns(|| "enforce 0 <= p-1"), &out_range_var, &should_enforce, Ordering::Less, true).unwrap();
            assert!($should_fail_with_invalid_operands ^ cs.is_satisfied());
            if $should_fail_with_invalid_operands {
                assert_eq!(cs.which_is_unsatisfied().unwrap(), $unsatisfied_constraint);
            }
=======
            let is_smaller = zero_var.$is_smaller_func(cs.ns(|| "0 is smaller than (p-1) div 2"), &max_var).unwrap();
            assert!(is_smaller.get_value().unwrap());
            zero_var.$enforce_smaller_func(cs.ns(|| "enforce 0 <= (p-1) div 2"), &max_var).unwrap();
            assert!(cs.is_satisfied());

            // test when one of the operands is beyond (p-1)/2
            let out_range_var = FpGadget::<Fr>::alloc(&mut cs.ns(|| "generate_out_range"), || Ok(max_val.double())).unwrap();
            zero_var.$enforce_smaller_func(cs.ns(|| "enforce 0 <= p-1"), &out_range_var).unwrap();
            assert!(!cs.is_satisfied());
>>>>>>> d2f918b4
        }
    }

    #[test]
<<<<<<< HEAD
    fn test_cmp() {
        test_cmp_function!(conditional_enforce_cmp, true);
        test_corner_cases_cmp(true);
        test_cmp_function!(conditional_enforce_cmp, false);
        test_corner_cases_cmp(false);
    }

    #[test]
    fn test_cmp_unchecked() {
        test_cmp_function!(conditional_enforce_cmp_unchecked, true);
        test_corner_case_restricted_cmp!(conditional_enforce_cmp_unchecked, true, true, "enforce 0 <= p-1/conditional enforce cmp/conditional_equals");
        test_cmp_function!(conditional_enforce_cmp_unchecked, false);
        test_corner_case_restricted_cmp!(conditional_enforce_cmp_unchecked, false, false, "enforce 0 <= p-1/conditional enforce cmp/conditional_equals");
    }

    #[test]
    fn test_cmp_restricted() {
        test_cmp_function!(conditional_enforce_cmp_restricted, true);
        test_corner_case_restricted_cmp!(conditional_enforce_cmp_restricted, true, true, "enforce 0 <= p-1/is cmp/self smaller or equal mod/enforce smaller or equal/enforce equal/conditional_equals");
        test_cmp_function!(conditional_enforce_cmp_restricted, false);
        test_corner_case_restricted_cmp!(conditional_enforce_cmp_restricted, false, true, "enforce 0 <= p-1/is cmp/self smaller or equal mod/enforce smaller or equal/enforce equal/conditional_equals");
    }

    macro_rules! test_smaller_than_func {
        ($is_smaller_func: tt, $enforce_smaller_func: tt, $rand_func: tt, $unsatisfied_constraint: expr) => {
            let mut rng = &mut thread_rng();
            for _ in 0..10 {
                let mut cs = ConstraintSystem::<Fr>::new(SynthesisMode::Debug);

                let a = $rand_func(&mut rng);
                let a_var = FpGadget::<Fr>::alloc(&mut cs.ns(|| "generate_a"), || Ok(a)).unwrap();
                let b = $rand_func(&mut rng);
                let b_var = FpGadget::<Fr>::alloc(&mut cs.ns(|| "generate_b"), || Ok(b)).unwrap();

                let is_smaller = a_var.$is_smaller_func(cs.ns(|| "is smaller"), &b_var).unwrap();

                a_var.$enforce_smaller_func(cs.ns(|| "enforce smaller"), &b_var).unwrap();

                match a.cmp(&b) {
                    Ordering::Less  => {
                        assert!(is_smaller.get_value().unwrap());
                        assert!(cs.is_satisfied());
                    }
                    Ordering::Greater | Ordering::Equal => {
                        assert!(!is_smaller.get_value().unwrap());
                        assert!(!cs.is_satisfied());
                        assert_eq!(cs.which_is_unsatisfied().unwrap(), $unsatisfied_constraint);
                    }
                }
            }

            for _ in 0..10 {
                let mut cs = ConstraintSystem::<Fr>::new(SynthesisMode::Debug);
                let a = $rand_func(&mut rng);
                let a_var = FpGadget::<Fr>::alloc(&mut cs.ns(|| "generate_a"), || Ok(a)).unwrap();
                let is_smaller = a_var.$is_smaller_func(cs.ns(|| "is smaller"),&a_var).unwrap();
                // check that a.is_smaller(a) == false
                assert!(!is_smaller.get_value().unwrap());
                a_var.$enforce_smaller_func(cs.ns(|| "enforce smaller"), &a_var).unwrap();
                assert!(!cs.is_satisfied());
                assert_eq!(cs.which_is_unsatisfied().unwrap(), $unsatisfied_constraint);
            }
        }
    }

    fn test_corner_cases_smaller_than() {
        // test corner case where the operands are extreme values of range [0, p-1] of
        // admissible values
        let mut cs = ConstraintSystem::<Fr>::new(SynthesisMode::Debug);
        let max_val: Fr = Fr::modulus_minus_one_div_two().into();
        let max_val = max_val.double();
        let max_var = FpGadget::<Fr>::alloc(&mut cs.ns(|| "generate_max"), || Ok(max_val)).unwrap();
        let zero_var = FpGadget::<Fr>::from_value(cs.ns(|| "alloc zero"), &Fr::zero());
        let is_smaller = zero_var.is_smaller_than(cs.ns(|| "0 is smaller than p-1"), &max_var).unwrap();
        assert!(is_smaller.get_value().unwrap());
        zero_var.enforce_smaller_than(cs.ns(|| "enforce 0 < p-1"), &max_var).unwrap();
        assert!(cs.is_satisfied());
    }

    #[test]
    fn test_smaller_than() {
        // test with random field elements >(p-1)/2
        test_smaller_than_func!(is_smaller_than, enforce_smaller_than, rand_higher, "enforce smaller/enforce is smaller/conditional_equals");
        // test with random field elements <=(p-1)/2
        test_smaller_than_func!(is_smaller_than, enforce_smaller_than, rand_in_range, "enforce smaller/enforce is smaller/conditional_equals");
        // test with arbitrary field elements
        test_smaller_than_func!(is_smaller_than, enforce_smaller_than, field_uniform_rand, "enforce smaller/enforce is smaller/conditional_equals");
        // test corner case
        test_corner_cases_smaller_than();
    }

    macro_rules! test_corner_case_smaller_than_restricted {
        ($is_smaller_func: tt, $enforce_smaller_func: tt, $unsatisfied_constraint: expr) => {
            // test corner case when operands are extreme values of range [0, (p-1)/2] of
            // admissible values
            let mut cs = ConstraintSystem::<Fr>::new(SynthesisMode::Debug);
            let max_val: Fr = Fr::modulus_minus_one_div_two().into();
            let max_var = FpGadget::<Fr>::alloc(&mut cs.ns(|| "generate_max"), || Ok(max_val)).unwrap();
            let zero_var = FpGadget::<Fr>::from_value(cs.ns(|| "alloc zero"), &Fr::zero());
            let is_smaller = zero_var.$is_smaller_func(cs.ns(|| "0 is smaller than (p-1) div 2"), &max_var).unwrap();
            assert!(is_smaller.get_value().unwrap());
            zero_var.$enforce_smaller_func(cs.ns(|| "enforce 0 <= (p-1) div 2"), &max_var).unwrap();
            assert!(cs.is_satisfied());

            // test when one of the operands is beyond (p-1)/2
            let out_range_var = FpGadget::<Fr>::alloc(&mut cs.ns(|| "generate_out_range"), || Ok(max_val.double())).unwrap();
            zero_var.$enforce_smaller_func(cs.ns(|| "enforce 0 <= p-1"), &out_range_var).unwrap();
            assert!(!cs.is_satisfied());
            assert_eq!(cs.which_is_unsatisfied().unwrap(), $unsatisfied_constraint);
        }
    }

    #[test]
    fn test_smaller_than_restricted() {
        test_smaller_than_func!(is_smaller_than_restricted, enforce_smaller_than_restricted, rand_in_range, "enforce smaller/enforce smaller than unchecked/enforce smaller than/conditional_equals");
        test_corner_case_smaller_than_restricted!(is_smaller_than_restricted, enforce_smaller_than_restricted, "enforce 0 <= p-1/other smaller or equal mod/enforce smaller or equal/enforce equal/conditional_equals");
    }

    #[test]
    fn test_smaller_than_unchecked() {
        test_smaller_than_func!(is_smaller_than_unchecked, enforce_smaller_than_unchecked, rand_in_range, "enforce smaller/enforce smaller than/conditional_equals");
        test_corner_case_smaller_than_restricted!(is_smaller_than_unchecked, enforce_smaller_than_unchecked, "enforce 0 <= p-1/enforce smaller than/conditional_equals");
    }
=======
    fn test_smaller_than() {
        test_smaller_than_func!(is_smaller_than, enforce_smaller_than);
    }

    #[test]
    fn test_smaller_than_unchecked() {
        test_smaller_than_func!(is_smaller_than_unchecked, enforce_smaller_than_unchecked);
    }


>>>>>>> d2f918b4
}<|MERGE_RESOLUTION|>--- conflicted
+++ resolved
@@ -10,7 +10,6 @@
 use algebra::{FpParameters, PrimeField};
 use r1cs_core::{ConstraintSystemAbstract, SynthesisError};
 
-<<<<<<< HEAD
 // this macro allows to implement the `unchecked` and `restricted` variants of the `enforce_cmp`,
 // `conditional_enforce_cmp` and `is_cmp` functions. The macro is useful as the implementations
 // are the same except for the call to the correspondent `is_smaller_than_restricted` or
@@ -63,124 +62,6 @@
                 }
             }
         };
-=======
-impl<F: PrimeField> FpGadget<F> {
-    /// This function enforces the ordering between `self` and `other` if `should_enforce == true`,
-    /// enforce nothing otherwise. If `self` should also be checked for equality,
-    /// e.g. `self <= other` instead of `self < other`, set `should_also_check_quality` to `true`.
-    /// This variant verifies `self` and `other` are `<= (p-1)/2`.
-    pub fn conditional_enforce_cmp<CS: ConstraintSystemAbstract<F>>(
-        &self,
-        mut cs: CS,
-        other: &FpGadget<F>,
-        should_enforce: &Boolean,
-        ordering: Ordering,
-        should_also_check_equality: bool,
-    ) -> Result<(), SynthesisError> {
-        let is_cmp = self.is_cmp(cs.ns(|| "cmp outcome"), other, ordering, should_also_check_equality)?;
-
-        is_cmp.conditional_enforce_equal(cs.ns(|| "cond enforce cmp"), &Boolean::constant(true), should_enforce)
-    }
-
-    /// This function enforces the ordering between `self` and `other`. The
-    /// constraint system will not be satisfied otherwise. If `self` should
-    /// also be checked for equality, e.g. `self <= other` instead of `self <
-    /// other`, set `should_also_check_quality` to `true`. This variant
-    /// verifies `self` and `other` are `<= (p-1)/2`.
-    pub fn enforce_cmp<CS: ConstraintSystemAbstract<F>>(
-        &self,
-        mut cs: CS,
-        other: &FpGadget<F>,
-        ordering: Ordering,
-        should_also_check_equality: bool,
-    ) -> Result<(), SynthesisError> {
-        self.conditional_enforce_cmp(&mut cs, other, &Boolean::constant(true), ordering, should_also_check_equality)
-    }
-
-    /// This function enforces the ordering between `self` and `other` if `should_enforce == true`,
-    /// enforce nothing otherwise. If `self` should also be checked for equality,
-    /// e.g. `self <= other` instead of `self < other`, set `should_also_check_quality` to `true`.
-    /// This variant assumes `self` and `other` are `<= (p-1)/2` and does not generate
-    /// constraints to verify that.
-    pub fn conditional_enforce_cmp_unchecked<CS: ConstraintSystemAbstract<F>>(
-        &self,
-        mut cs: CS,
-        other: &FpGadget<F>,
-        should_enforce: &Boolean,
-        ordering: Ordering,
-        should_also_check_equality: bool,
-    ) -> Result<(), SynthesisError> {
-        let is_cmp = self.is_cmp_unchecked(cs.ns(|| "unchecked cmp outcome"), other, ordering, should_also_check_equality)?;
-
-        is_cmp.conditional_enforce_equal(cs.ns(|| "cond enforce cmp"), &Boolean::constant(true), should_enforce)
-    }
-
-    /// This function enforces the ordering between `self` and `other`. The
-    /// constraint system will not be satisfied otherwise. If `self` should
-    /// also be checked for equality, e.g. `self <= other` instead of `self <
-    /// other`, set `should_also_check_quality` to `true`. This variant
-    /// assumes `self` and `other` are `<= (p-1)/2` and does not generate
-    /// constraints to verify that.
-    pub fn enforce_cmp_unchecked<CS: ConstraintSystemAbstract<F>>(
-        &self,
-        mut cs: CS,
-        other: &FpGadget<F>,
-        ordering: Ordering,
-        should_also_check_equality: bool,
-    ) -> Result<(), SynthesisError> {
-        self.conditional_enforce_cmp_unchecked(&mut cs, other, &Boolean::constant(true), ordering, should_also_check_equality)
-    }
-
-    /// This function checks the ordering between `self` and `other`. It outputs
-    /// self `Boolean` that contains the result - `1` if true, `0`
-    /// otherwise. The constraint system will be satisfied in any case. If
-    /// `self` should also be checked for equality, e.g. `self <= other`
-    /// instead of `self < other`, set `should_also_check_quality` to
-    /// `true`. This variant verifies `self` and `other` are `<= (p-1)/2`.
-    pub fn is_cmp<CS: ConstraintSystemAbstract<F>>(
-        &self,
-        mut cs: CS,
-        other: &FpGadget<F>,
-        ordering: Ordering,
-        should_also_check_equality: bool,
-    ) -> Result<Boolean, SynthesisError> {
-        self.enforce_smaller_or_equal_than_mod_minus_one_div_two(cs.ns(|| "self smaller or equal mod"))?;
-        other.enforce_smaller_or_equal_than_mod_minus_one_div_two(cs.ns(|| "other smaller or equal mod"))?;
-        self.is_cmp_unchecked(cs.ns(|| "is cmp unchecked"), other, ordering, should_also_check_equality)
-    }
-
-    /// This function checks the ordering between `self` and `other`. It outputs
-    /// a `Boolean` that contains the result - `1` if true, `0` otherwise.
-    /// The constraint system will be satisfied in any case. If `self`
-    /// should also be checked for equality, e.g. `self <= other` instead of
-    /// `self < other`, set `should_also_check_quality` to `true`. This
-    /// variant assumes `self` and `other` are `<= (p-1)/2` and does not
-    /// generate constraints to verify that.
-    pub fn is_cmp_unchecked<CS: ConstraintSystemAbstract<F>>(
-        &self,
-        mut cs: CS,
-        other: &FpGadget<F>,
-        ordering: Ordering,
-        should_also_check_equality: bool,
-    ) -> Result<Boolean, SynthesisError> {
-        // The ordering with equality is verified by exploiting the following identities:
-        // - x <= y iff !(y < x)
-        // - x >= y iff !(x < y)
-        let (left, right) = match (ordering, should_also_check_equality) {
-            (Ordering::Less, false) | (Ordering::Greater, true) => (self, other),
-            (Ordering::Greater, false) | (Ordering::Less, true) => (other, self),
-            (Ordering::Equal, _) => return self.is_eq(cs.ns(|| "is eq"), other),
-        };
-
-        let is_smaller = left.is_smaller_than_unchecked(cs.ns(|| "is smaller"), right)?;
-
-        if should_also_check_equality {
-            return Ok(is_smaller.not())
-        }
-
-        Ok(is_smaller)
-
->>>>>>> d2f918b4
     }
 
 // implement functions for FpGadget that are useful to implement the ComparisonGadget
@@ -259,7 +140,6 @@
         is_smaller.enforce_equal(cs.ns(|| "enforce smaller than"), &Boolean::constant(true))
     }
 
-<<<<<<< HEAD
     // Variants of cmp functions that assume `self` and `other` are `<= (p-1)/2` and
     // do not generate constraints to verify that.
     implement_cmp_functions_variants!(unchecked);
@@ -310,21 +190,6 @@
         // - if `is_eq_msbs = true`, then `is_less_msbs = false`, thus `self < other` iff `is_less_lsbs = true`
         // - if `is_eq_msbs = false`, then `self < other` iff `is_less_msbs = true`
         Boolean::conditionally_select(cs, &is_eq_msbs, &is_less_lsb, &is_less_msbs)
-=======
-    /// Helper function to enforce `self < other`. This function assumes `self`
-    /// and `other` are `<= (p-1)/2` and does not generate constraints to
-    /// verify that.
-    fn enforce_smaller_than_unchecked<CS: ConstraintSystemAbstract<F>>(&self, mut cs: CS, other: &FpGadget<F>) -> Result<(), SynthesisError> {
-        let is_smaller_than = self.is_smaller_than_unchecked(cs.ns(|| "is smaller"), other)?;
-        let lc_one = CS::one();
-        cs.enforce(
-            || "Enforce smaller then",
-            |lc| lc + is_smaller_than.lc(CS::one(), F::one()),
-            |lc| lc + lc_one.clone(),
-            |lc| lc + lc_one
-        );
-        Ok(())
->>>>>>> d2f918b4
     }
 }
 
@@ -338,7 +203,7 @@
     }, fields::{fp::FpGadget, FieldGadget}};
     use crate::{alloc::{AllocGadget, ConstantGadget}, cmp::ComparisonGadget, boolean::Boolean};
 
-<<<<<<< HEAD
+
     fn rand_in_range<R: Rng>(rng: &mut R) -> Fr {
         let pminusonedivtwo: Fr = Fr::modulus_minus_one_div_two().into();
         let mut r;
@@ -352,31 +217,17 @@
     }
 
     fn rand_higher<R: Rng>(rng: &mut R) -> Fr {
-=======
-    use r1cs_core::{ConstraintSystemAbstract, ConstraintSystem, SynthesisMode, ConstraintSystemDebugger};
-    use crate::{algebra::{UniformRand, PrimeField,
-                          fields::bls12_377::Fr, Field,
-    }, fields::{fp::FpGadget, FieldGadget}};
-    use crate::{alloc::AllocGadget, boolean::Boolean};
-
-    fn rand_in_range<R: Rng>(rng: &mut R) -> Fr {
->>>>>>> d2f918b4
         let pminusonedivtwo: Fr = Fr::modulus_minus_one_div_two().into();
         let mut r;
         loop {
             r = Fr::rand(rng);
-<<<<<<< HEAD
             if r > pminusonedivtwo {
-=======
-            if r <= pminusonedivtwo {
->>>>>>> d2f918b4
                 break;
             }
         }
         r
     }
 
-<<<<<<< HEAD
     fn field_uniform_rand<R: Rng>(rng: &mut R) -> Fr {
         Fr::rand(rng)
     }
@@ -408,65 +259,13 @@
                     println!("{:?}", cs.which_is_unsatisfied());
                 }
                 assert!(cs.is_satisfied());
-=======
-    macro_rules! test_cmp_function {
-        ($cmp_func: tt, $should_enforce: expr, $should_fail_with_invalid_operands: expr) => {
-            let mut rng = &mut thread_rng();
-            let should_enforce = Boolean::constant($should_enforce);
+            }
+            println!("Finished with satisfaction tests");
+
             for _i in 0..10 {
                 let mut cs = ConstraintSystem::<Fr>::new(SynthesisMode::Debug);
-
                 let a = rand_in_range(&mut rng);
                 let a_var = FpGadget::<Fr>::alloc(&mut cs.ns(|| "generate_a"), || Ok(a)).unwrap();
-                let b = rand_in_range(&mut rng);
-                let b_var = FpGadget::<Fr>::alloc(&mut cs.ns(|| "generate_b"), || Ok(b)).unwrap();
-
-                match a.cmp(&b) {
-                    Ordering::Less => {
-                        a_var.$cmp_func(cs.ns(|| "enforce less"), &b_var, &should_enforce, Ordering::Less, false).unwrap();
-                        a_var.$cmp_func(cs.ns(|| "enforce less equal"), &b_var, &should_enforce, Ordering::Less, true).unwrap();
-                    }
-                    Ordering::Greater => {
-                        a_var.$cmp_func(cs.ns(|| "enforce greater"), &b_var, &should_enforce, Ordering::Greater, false).unwrap();
-                        a_var.$cmp_func(cs.ns(|| "enforce greater equal"), &b_var, &should_enforce, Ordering::Greater, true).unwrap();
-                    }
-                    _ => {}
-                }
-
-                if !cs.is_satisfied(){
-                    println!("{:?}", cs.which_is_unsatisfied());
-                }
-                assert!(cs.is_satisfied());
-            }
-
-            for _i in 0..10 {
-                let mut cs = ConstraintSystem::<Fr>::new(SynthesisMode::Debug);
-                let a = rand_in_range(&mut rng);
-                let a_var = FpGadget::<Fr>::alloc(&mut cs.ns(|| "generate_a"), || Ok(a)).unwrap();
-                let b = rand_in_range(&mut rng);
-                let b_var = FpGadget::<Fr>::alloc(&mut cs.ns(|| "generate_b"), || Ok(b)).unwrap();
-
-                match b.cmp(&a) {
-                    Ordering::Less => {
-                        a_var.$cmp_func(cs.ns(|| "enforce less"), &b_var, &should_enforce, Ordering::Less, false).unwrap();
-                        a_var.$cmp_func(cs.ns(|| "enforce less equal"),&b_var, &should_enforce, Ordering::Less, true).unwrap();
-                    }
-                    Ordering::Greater => {
-                        a_var.$cmp_func(cs.ns(|| "enforce greater"),&b_var, &should_enforce, Ordering::Greater, false).unwrap();
-                        a_var.$cmp_func(cs.ns(|| "enforce greater equal"),&b_var, &should_enforce, Ordering::Greater, true).unwrap();
-                    }
-                    _ => {}
-                }
-                assert!($should_enforce ^ cs.is_satisfied()); // check that constraints are satisfied iff should_enforce == false
->>>>>>> d2f918b4
-            }
-            println!("Finished with satisfaction tests");
-
-            for _i in 0..10 {
-                let mut cs = ConstraintSystem::<Fr>::new(SynthesisMode::Debug);
-                let a = rand_in_range(&mut rng);
-                let a_var = FpGadget::<Fr>::alloc(&mut cs.ns(|| "generate_a"), || Ok(a)).unwrap();
-<<<<<<< HEAD
                 let b = rand_in_range(&mut rng);
                 let b_var = FpGadget::<Fr>::alloc(&mut cs.ns(|| "generate_b"), || Ok(b)).unwrap();
 
@@ -522,7 +321,7 @@
                 let mut cs = ConstraintSystem::<Fr>::new(SynthesisMode::Debug);
                 let a = rand_in_range(&mut rng);
                 let a_var = FpGadget::<Fr>::alloc(&mut cs.ns(|| "generate_a"), || Ok(a)).unwrap();
-                a_var.$cmp_func(cs.ns(|| "enforce less"),&a_var, &should_enforce, Ordering::Less, true).unwrap();
+                a_var.$cmp_func(cs.ns(|| "enforce less equal"),&a_var, &should_enforce, Ordering::Less, true).unwrap();
                 if !cs.is_satisfied(){
                     println!("{:?}", cs.which_is_unsatisfied());
                 }
@@ -549,98 +348,10 @@
             // test corner case when operands are extreme values of range [0, (p-1)/2] of
             // admissible values
             let should_enforce = Boolean::constant($should_enforce_flag);
-=======
-                a_var.$cmp_func(cs.ns(|| "enforce less"),&a_var, &should_enforce, Ordering::Less, false).unwrap();
-
-                assert!($should_enforce ^ cs.is_satisfied());
-            }
-
-            for _i in 0..10 {
-                let mut cs = ConstraintSystem::<Fr>::new(SynthesisMode::Debug);
-                let a = rand_in_range(&mut rng);
-                let a_var = FpGadget::<Fr>::alloc(&mut cs.ns(|| "generate_a"), || Ok(a)).unwrap();
-                a_var.$cmp_func(cs.ns(|| "enforce less"),&a_var, &should_enforce, Ordering::Less, true).unwrap();
-                if !cs.is_satisfied(){
-                    println!("{:?}", cs.which_is_unsatisfied());
-                }
-                assert!(cs.is_satisfied());
-            }
-
-            // test corner case when operands are extreme values of range [0, (p-1)/2] of
-            // admissible values
             let mut cs = ConstraintSystem::<Fr>::new(SynthesisMode::Debug);
             let max_val: Fr = Fr::modulus_minus_one_div_two().into();
             let max_var = FpGadget::<Fr>::alloc(&mut cs.ns(|| "generate_max"), || Ok(max_val)).unwrap();
             let zero_var = FpGadget::<Fr>::zero(cs.ns(|| "alloc zero")).unwrap();
-            zero_var.$cmp_func(cs.ns(|| "enforce 0 <= (p-1) div 2"), &max_var, &should_enforce, Ordering::Less, true).unwrap();
-
-            assert!(cs.is_satisfied());
-
-            // test when one of the operands is beyond (p-1)/2
-            let out_range_var = FpGadget::<Fr>::alloc(&mut cs.ns(|| "generate_out_range"), || Ok(max_val.double())).unwrap();
-            zero_var.$cmp_func(cs.ns(|| "enforce 0 <= p-1"), &out_range_var, &should_enforce, Ordering::Less, true).unwrap();
-            assert!($should_fail_with_invalid_operands ^ cs.is_satisfied());
-        }
-    }
-
-
-    #[test]
-    fn test_cmp() {
-        test_cmp_function!(conditional_enforce_cmp, true, true);
-        test_cmp_function!(conditional_enforce_cmp, false, true);
-    }
-
-    #[test]
-    fn test_cmp_unchecked() {
-        test_cmp_function!(conditional_enforce_cmp_unchecked, true, true);
-        test_cmp_function!(conditional_enforce_cmp_unchecked, false, false);
-    }
-
-    macro_rules! test_smaller_than_func {
-        ($is_smaller_func: tt, $enforce_smaller_func: tt) => {
-            let mut rng = &mut thread_rng();
-            for _ in 0..10 {
-                let mut cs = ConstraintSystem::<Fr>::new(SynthesisMode::Debug);
-
-                let a = rand_in_range(&mut rng);
-                let a_var = FpGadget::<Fr>::alloc(&mut cs.ns(|| "generate_a"), || Ok(a)).unwrap();
-                let b = rand_in_range(&mut rng);
-                let b_var = FpGadget::<Fr>::alloc(&mut cs.ns(|| "generate_b"), || Ok(b)).unwrap();
-
-                let is_smaller = a_var.$is_smaller_func(cs.ns(|| "is smaller"), &b_var).unwrap();
-
-                a_var.$enforce_smaller_func(cs.ns(|| "enforce smaller"), &b_var).unwrap();
-
-                match a.cmp(&b) {
-                    Ordering::Less => {
-                        assert!(is_smaller.get_value().unwrap());
-                        assert!(cs.is_satisfied());
-                    }
-                    Ordering::Greater | Ordering::Equal => {
-                        assert!(!is_smaller.get_value().unwrap());
-                        assert!(!cs.is_satisfied())
-                    }
-                }
-            }
-            for _ in 0..10 {
-                let mut cs = ConstraintSystem::<Fr>::new(SynthesisMode::Debug);
-                let a = rand_in_range(&mut rng);
-                let a_var = FpGadget::<Fr>::alloc(&mut cs.ns(|| "generate_a"), || Ok(a)).unwrap();
-                let is_smaller = a_var.$is_smaller_func(cs.ns(|| "is smaller"),&a_var).unwrap();
-                // check that a.is_smaller(a) == false
-                assert!(!is_smaller.get_value().unwrap());
-                a_var.$enforce_smaller_func(cs.ns(|| "enforce is smaller"), &a_var).unwrap();
-                assert!(!cs.is_satisfied());
-            }
-
-            // test corner case when operands are extreme values of range [0, (p-1)/2] of
-            // admissible values
->>>>>>> d2f918b4
-            let mut cs = ConstraintSystem::<Fr>::new(SynthesisMode::Debug);
-            let max_val: Fr = Fr::modulus_minus_one_div_two().into();
-            let max_var = FpGadget::<Fr>::alloc(&mut cs.ns(|| "generate_max"), || Ok(max_val)).unwrap();
-            let zero_var = FpGadget::<Fr>::zero(cs.ns(|| "alloc zero")).unwrap();
-<<<<<<< HEAD
             zero_var.$conditional_enforce_cmp_func(cs.ns(|| "enforce 0 <= (p-1) div 2"), &max_var, &should_enforce, Ordering::Less, true).unwrap();
 
             assert!(cs.is_satisfied());
@@ -652,22 +363,10 @@
             if $should_fail_with_invalid_operands {
                 assert_eq!(cs.which_is_unsatisfied().unwrap(), $unsatisfied_constraint);
             }
-=======
-            let is_smaller = zero_var.$is_smaller_func(cs.ns(|| "0 is smaller than (p-1) div 2"), &max_var).unwrap();
-            assert!(is_smaller.get_value().unwrap());
-            zero_var.$enforce_smaller_func(cs.ns(|| "enforce 0 <= (p-1) div 2"), &max_var).unwrap();
-            assert!(cs.is_satisfied());
-
-            // test when one of the operands is beyond (p-1)/2
-            let out_range_var = FpGadget::<Fr>::alloc(&mut cs.ns(|| "generate_out_range"), || Ok(max_val.double())).unwrap();
-            zero_var.$enforce_smaller_func(cs.ns(|| "enforce 0 <= p-1"), &out_range_var).unwrap();
-            assert!(!cs.is_satisfied());
->>>>>>> d2f918b4
-        }
-    }
-
-    #[test]
-<<<<<<< HEAD
+        }
+    }
+
+    #[test]
     fn test_cmp() {
         test_cmp_function!(conditional_enforce_cmp, true);
         test_corner_cases_cmp(true);
@@ -791,16 +490,4 @@
         test_smaller_than_func!(is_smaller_than_unchecked, enforce_smaller_than_unchecked, rand_in_range, "enforce smaller/enforce smaller than/conditional_equals");
         test_corner_case_smaller_than_restricted!(is_smaller_than_unchecked, enforce_smaller_than_unchecked, "enforce 0 <= p-1/enforce smaller than/conditional_equals");
     }
-=======
-    fn test_smaller_than() {
-        test_smaller_than_func!(is_smaller_than, enforce_smaller_than);
-    }
-
-    #[test]
-    fn test_smaller_than_unchecked() {
-        test_smaller_than_func!(is_smaller_than_unchecked, enforce_smaller_than_unchecked);
-    }
-
-
->>>>>>> d2f918b4
 }