use algebra::{
    biginteger::arithmetic::find_wnaf, Field, PrimeField, QuadExtField, QuadExtParameters,
    SquareRootField,
};
use r1cs_core::{ConstraintSystemAbstract, SynthesisError};
use std::{borrow::Borrow, marker::PhantomData};

use crate::{fields::FieldGadget, prelude::*};

pub trait QuadExtParametersGadget<ConstraintF: PrimeField>:
    QuadExtParameters<BasePrimeField = ConstraintF>
{
    type BaseFieldGadget: FieldGadget<Self::BaseField, ConstraintF>;

    /// Multiply a BaseFieldGadget by quadratic nonresidue.
    fn mul_base_field_gadget_by_nonresidue<CS: ConstraintSystemAbstract<ConstraintF>>(
        cs: CS,
        fe: &Self::BaseFieldGadget,
    ) -> Result<Self::BaseFieldGadget, SynthesisError>;

    /// Multiply a BaseFieldGadget by the Frobenius Coefficient at given power
    fn mul_base_field_gadget_by_frobenius_coeff<CS: ConstraintSystemAbstract<ConstraintF>>(
        cs: CS,
        c1: &mut Self::BaseFieldGadget,
        power: usize,
    ) -> Result<(), SynthesisError>;

    /// Compute the cyclotomic square of fe, which must be in the cyclotomic subgroup.
    fn cyclotomic_square_gadget<CS: ConstraintSystemAbstract<ConstraintF>>(
        cs: CS,
        fe: &QuadExtFieldGadget<Self, ConstraintF>,
    ) -> Result<QuadExtFieldGadget<Self, ConstraintF>, SynthesisError>
    where
        ConstraintF: PrimeField + SquareRootField,
    {
        fe.square(cs)
    }
}

#[derive(Derivative)]
#[derivative(Debug(
    bound = "P: QuadExtParametersGadget<ConstraintF>, ConstraintF: PrimeField + SquareRootField"
))]
#[must_use]
pub struct QuadExtFieldGadget<
    P: QuadExtParametersGadget<ConstraintF>,
    ConstraintF: PrimeField + SquareRootField,
> {
    pub c0: P::BaseFieldGadget,
    pub c1: P::BaseFieldGadget,
    #[derivative(Debug = "ignore")]
    _params: PhantomData<P>,
}

impl<P: QuadExtParametersGadget<ConstraintF>, ConstraintF: PrimeField + SquareRootField>
    QuadExtFieldGadget<P, ConstraintF>
{
    pub fn new(c0: P::BaseFieldGadget, c1: P::BaseFieldGadget) -> Self {
        Self {
            c0,
            c1,
            _params: PhantomData,
        }
    }

    #[inline]
    pub fn unitary_inverse<CS: ConstraintSystemAbstract<ConstraintF>>(
        &self,
        mut cs: CS,
    ) -> Result<Self, SynthesisError> {
        let new_c0 = self.c0.clone();
        let new_c1 = self.c1.clone().negate(cs.ns(|| "c1 negation"))?;
        Ok(Self::new(new_c0, new_c1))
    }

    #[inline]
    pub fn conjugate_in_place<CS: ConstraintSystemAbstract<ConstraintF>>(
        &mut self,
        cs: CS,
    ) -> Result<&mut Self, SynthesisError> {
        self.c1.negate_in_place(cs)?;
        Ok(self)
    }

    #[inline]
    pub fn cyclotomic_exp<CS: ConstraintSystemAbstract<ConstraintF>, S: AsRef<[u64]>>(
        &self,
        mut cs: CS,
        exp: S,
    ) -> Result<Self, SynthesisError> {
        let mut res = Self::one(cs.ns(|| "one"))?;
        let self_inverse = self.unitary_inverse(cs.ns(|| "unitary inverse"))?;
        let mut found_nonzero = false;
        let naf = find_wnaf(exp.as_ref());

        for (j, &value) in naf.iter().rev().enumerate() {
            if found_nonzero {
                res = P::cyclotomic_square_gadget(cs.ns(|| format!("res_square_{:?}", j)), &res)?;
            }
            if value != 0 {
                found_nonzero = true;

                if value > 0 {
                    res.mul_in_place(cs.ns(|| format!("res_mul_{:?}", j)), self)?;
                } else {
                    res.mul_in_place(cs.ns(|| format!("res_mul_inverse_{:?}", j)), &self_inverse)?;
                }
            }
        }
        Ok(res)
    }
}

impl<P: QuadExtParametersGadget<ConstraintF>, ConstraintF: PrimeField + SquareRootField>
    FieldGadget<QuadExtField<P>, ConstraintF> for QuadExtFieldGadget<P, ConstraintF>
{
    type Variable = (
        <P::BaseFieldGadget as FieldGadget<P::BaseField, ConstraintF>>::Variable,
        <P::BaseFieldGadget as FieldGadget<P::BaseField, ConstraintF>>::Variable,
    );

    #[inline]
    fn get_value(&self) -> Option<QuadExtField<P>> {
        match (self.c0.get_value(), self.c1.get_value()) {
            (Some(c0), Some(c1)) => Some(QuadExtField::<P>::new(c0, c1)),
            (..) => None,
        }
    }

    #[inline]
    fn get_variable(&self) -> Self::Variable {
        (self.c0.get_variable(), self.c1.get_variable())
    }

    #[inline]
    fn zero<CS: ConstraintSystemAbstract<ConstraintF>>(mut cs: CS) -> Result<Self, SynthesisError> {
        let c0 = P::BaseFieldGadget::zero(cs.ns(|| "c0"))?;
        let c1 = P::BaseFieldGadget::zero(cs.ns(|| "c1"))?;
        Ok(Self::new(c0, c1))
    }

    #[inline]
    fn one<CS: ConstraintSystemAbstract<ConstraintF>>(mut cs: CS) -> Result<Self, SynthesisError> {
        let c0 = P::BaseFieldGadget::one(cs.ns(|| "c0"))?;
        let c1 = P::BaseFieldGadget::zero(cs.ns(|| "c1"))?;
        Ok(Self::new(c0, c1))
    }

    #[inline]
    fn conditionally_add_constant<CS: ConstraintSystemAbstract<ConstraintF>>(
        &self,
        mut cs: CS,
        bit: &Boolean,
        coeff: QuadExtField<P>,
    ) -> Result<Self, SynthesisError> {
        let c0 = self
            .c0
            .conditionally_add_constant(cs.ns(|| "c0"), bit, coeff.c0)?;
        let c1 = self
            .c1
            .conditionally_add_constant(cs.ns(|| "c1"), bit, coeff.c1)?;
        Ok(Self::new(c0, c1))
    }

    #[inline]
    fn add<CS: ConstraintSystemAbstract<ConstraintF>>(
        &self,
        mut cs: CS,
        other: &Self,
    ) -> Result<Self, SynthesisError> {
        let c0 = self.c0.add(&mut cs.ns(|| "add c0"), &other.c0)?;
        let c1 = self.c1.add(&mut cs.ns(|| "add c1"), &other.c1)?;
        Ok(Self::new(c0, c1))
    }

    #[inline]
<<<<<<< HEAD
    fn conditionally_add<CS: ConstraintSystem<ConstraintF>>(
        &self,
        mut cs: CS,
        bit: &Boolean,
        other: &Self,
    ) -> Result<Self, SynthesisError> {
        let c0 = self
            .c0
            .conditionally_add(cs.ns(|| "c0"), bit, &other.c0)?;
        let c1 = self
            .c1
            .conditionally_add(cs.ns(|| "c1"), bit, &other.c1)?;
        Ok(Self::new(c0, c1))
    }

    #[inline]
    fn double<CS: ConstraintSystem<ConstraintF>>(&self, cs: CS) -> Result<Self, SynthesisError> {
=======
    fn double<CS: ConstraintSystemAbstract<ConstraintF>>(
        &self,
        cs: CS,
    ) -> Result<Self, SynthesisError> {
>>>>>>> c0f35a95
        let mut result = self.clone();
        result.double_in_place(cs)?;
        Ok(result)
    }

    #[inline]
    fn double_in_place<CS: ConstraintSystemAbstract<ConstraintF>>(
        &mut self,
        mut cs: CS,
    ) -> Result<&mut Self, SynthesisError> {
        self.c0.double_in_place(&mut cs.ns(|| "double c0"))?;
        self.c1.double_in_place(&mut cs.ns(|| "double c1"))?;
        Ok(self)
    }

    #[inline]
    fn sub<CS: ConstraintSystemAbstract<ConstraintF>>(
        &self,
        mut cs: CS,
        other: &Self,
    ) -> Result<Self, SynthesisError> {
        let c0 = self.c0.sub(&mut cs.ns(|| "sub c0"), &other.c0)?;
        let c1 = self.c1.sub(&mut cs.ns(|| "sub c1"), &other.c1)?;
        Ok(Self::new(c0, c1))
    }

    #[inline]
    fn negate<CS: ConstraintSystemAbstract<ConstraintF>>(
        &self,
        cs: CS,
    ) -> Result<Self, SynthesisError> {
        let mut result = self.clone();
        result.negate_in_place(cs)?;
        Ok(result)
    }

    #[inline]
    fn negate_in_place<CS: ConstraintSystemAbstract<ConstraintF>>(
        &mut self,
        mut cs: CS,
    ) -> Result<&mut Self, SynthesisError> {
        self.c0.negate_in_place(&mut cs.ns(|| "negate c0"))?;
        self.c1.negate_in_place(&mut cs.ns(|| "negate c1"))?;
        Ok(self)
    }

    #[inline]
    fn mul<CS: ConstraintSystemAbstract<ConstraintF>>(
        &self,
        mut cs: CS,
        other: &Self,
    ) -> Result<Self, SynthesisError> {
        // Karatsuba multiplication for Fp2:
        //     v0 = A.c0 * B.c0
        //     v1 = A.c1 * B.c1
        //     result.c0 = v0 + non_residue * v1
        //     result.c1 = (A.c0 + A.c1) * (B.c0 + B.c1) - v0 - v1
        // Enforced with 3 constraints:
        //     A.c1 * B.c1 = v1
        //     A.c0 * B.c0 = result.c0 - non_residue * v1
        //     (A.c0+A.c1)*(B.c0+B.c1) = result.c1 + result.c0 + (1 - non_residue) * v1
        // Reference:
        // "Multiplication and Squaring on Pairing-Friendly Fields"
        // Devegili, OhEigeartaigh, Scott, Dahab
        let mul_cs = &mut cs.ns(|| "mul");

        let v0 = self.c0.mul(mul_cs.ns(|| "v0"), &other.c0)?;
        let v1 = self.c1.mul(mul_cs.ns(|| "v1"), &other.c1)?;
        let c0 = {
            let non_residue_times_v1 =
                v1.mul_by_constant(mul_cs.ns(|| "non_residue * v0"), &P::NONRESIDUE)?;
            v0.add(mul_cs.ns(|| "v0 + beta * v1"), &non_residue_times_v1)?
        };
        let c1 = {
            let a0_plus_a1 = self.c0.add(mul_cs.ns(|| "a0 + a1"), &self.c1)?;
            let b0_plus_b1 = other.c0.add(mul_cs.ns(|| "b0 + b1"), &other.c1)?;
            let a0_plus_a1_times_b0_plus_b1 =
                a0_plus_a1.mul(&mut mul_cs.ns(|| "(a0 + a1) * (b0 + b1)"), &b0_plus_b1)?;
            a0_plus_a1_times_b0_plus_b1
                .sub(mul_cs.ns(|| "res - v0"), &v0)?
                .sub(mul_cs.ns(|| "res - v0 - v1"), &v1)?
        };
        Ok(Self::new(c0, c1))
    }

    #[inline]
    fn square<CS: ConstraintSystemAbstract<ConstraintF>>(
        &self,
        mut cs: CS,
    ) -> Result<Self, SynthesisError> {
        // From Libsnark/fp2_gadget.tcc
        // Complex multiplication for Fp2:
        //     v0 = A.c0 * A.c1
        //     result.c0 = (A.c0 + A.c1) * (A.c0 + non_residue * A.c1) - (1 +
        // non_residue) * v0     result.c1 = 2 * v0
        // Enforced with 2 constraints:
        //     (2*A.c0) * A.c1 = result.c1
        //     (A.c0 + A.c1) * (A.c0 + non_residue * A.c1) = result.c0 + result.c1 * (1
        // + non_residue)/2 Reference:
        //     "Multiplication and Squaring on Pairing-Friendly Fields"
        //     Devegili, OhEigeartaigh, Scott, Dahab

        let mut v0 = self.c0.mul(cs.ns(|| "v0"), &self.c1)?;
        let a0_plus_a1 = self.c0.add(cs.ns(|| "a0 + a1"), &self.c1)?;

        let non_residue_c1 = self
            .c1
            .mul_by_constant(cs.ns(|| "non_residue * a1"), &P::NONRESIDUE)?;
        let a0_plus_non_residue_c1 = self
            .c0
            .add(cs.ns(|| "a0 + non_residue * a1"), &non_residue_c1)?;
        let one_plus_non_residue_v0 = v0.mul_by_constant(
            cs.ns(|| "1 + non_residue * v0"),
            &(P::BaseField::one() + &P::NONRESIDUE),
        )?;

        let c0 = a0_plus_a1
            .mul(
                cs.ns(|| "(a0 + a1) * (a0 + non_residue * a1)"),
                &a0_plus_non_residue_c1,
            )?
            .sub(cs.ns(|| "- (1 + non_residue) v0"), &one_plus_non_residue_v0)?;

        v0.double_in_place(cs.ns(|| "2v0"))?;
        let c1 = v0;

        Ok(Self::new(c0, c1))
    }

    #[inline]
    fn square_in_place<CS: ConstraintSystemAbstract<ConstraintF>>(
        &mut self,
        mut cs: CS,
    ) -> Result<&mut Self, SynthesisError> {
        // From Libsnark/fp2_gadget.tcc
        // Complex multiplication for Fp2:
        //     v0 = A.c0 * A.c1
        //     result.c0 = (A.c0 + A.c1) * (A.c0 + non_residue * A.c1) - (1 +
        // non_residue) * v0     result.c1 = 2 * v0
        // Enforced with 2 constraints:
        //     (2*A.c0) * A.c1 = result.c1
        //     (A.c0 + A.c1) * (A.c0 + non_residue * A.c1) = result.c0 + result.c1 * (1
        // + non_residue)/2 Reference:
        //     "Multiplication and Squaring on Pairing-Friendly Fields"
        //     Devegili, OhEigeartaigh, Scott, Dahab

        let mut v0 = self.c0.mul(cs.ns(|| "v0"), &self.c1)?;
        let a0_plus_a1 = self.c0.add(cs.ns(|| "a0 + a1"), &self.c1)?;

        let _ = self
            .c1
            .mul_by_constant_in_place(cs.ns(|| "non_residue * a1"), &P::NONRESIDUE)?;
        let a0_plus_non_residue_c1 = self.c0.add(cs.ns(|| "a0 + non_residue * a1"), &self.c1)?;
        let one_plus_non_residue_v0 = v0.mul_by_constant(
            cs.ns(|| "1 + non_residue * v0"),
            &(P::BaseField::one() + &P::NONRESIDUE),
        )?;

        self.c0 = a0_plus_a1
            .mul(
                cs.ns(|| "(a0 + a1) * (a0 + non_residue * a1)"),
                &a0_plus_non_residue_c1,
            )?
            .sub(cs.ns(|| "- (1 + non_residue) v0"), &one_plus_non_residue_v0)?;

        v0.double_in_place(cs.ns(|| "2v0"))?;
        self.c1 = v0;

        Ok(self)
    }

    #[inline]
    fn mul_equals<CS: ConstraintSystemAbstract<ConstraintF>>(
        &self,
        mut cs: CS,
        other: &Self,
        result: &Self,
    ) -> Result<(), SynthesisError> {
        // Karatsuba multiplication for Fp2:
        //     v0 = A.c0 * B.c0
        //     v1 = A.c1 * B.c1
        //     result.c0 = v0 + non_residue * v1
        //     result.c1 = (A.c0 + A.c1) * (B.c0 + B.c1) - v0 - v1
        // Enforced with 3 constraints:
        //     A.c1 * B.c1 = v1
        //     A.c0 * B.c0 = result.c0 - non_residue * v1
        //     (A.c0+A.c1)*(B.c0+B.c1) = result.c1 + result.c0 + (1 - non_residue) * v1
        // Reference:
        // "Multiplication and Squaring on Pairing-Friendly Fields"
        // Devegili, OhEigeartaigh, Scott, Dahab
        let mul_cs = &mut cs.ns(|| "mul");

        // Compute v1
        let mut v1 = self.c1.mul(mul_cs.ns(|| "v1"), &other.c1)?;

        // Perform second check
        let non_residue_times_v1 =
            v1.mul_by_constant(mul_cs.ns(|| "non_residue * v0"), &P::NONRESIDUE)?;
        let rhs = result
            .c0
            .sub(mul_cs.ns(|| "sub from result.c0"), &non_residue_times_v1)?;
        self.c0
            .mul_equals(mul_cs.ns(|| "second check"), &other.c0, &rhs)?;

        // Last check
        let a0_plus_a1 = self.c0.add(mul_cs.ns(|| "a0 + a1"), &self.c1)?;
        let b0_plus_b1 = other.c0.add(mul_cs.ns(|| "b0 + b1"), &other.c1)?;
        let one_minus_non_residue_v1 =
            v1.sub_in_place(mul_cs.ns(|| "sub from v1"), &non_residue_times_v1)?;

        let result_c1_plus_result_c0_plus_one_minus_non_residue_v1 = result
            .c1
            .add(mul_cs.ns(|| "c1 + c0"), &result.c0)?
            .add(mul_cs.ns(|| "rest of stuff"), one_minus_non_residue_v1)?;

        a0_plus_a1.mul_equals(
            mul_cs.ns(|| "third check"),
            &b0_plus_b1,
            &result_c1_plus_result_c0_plus_one_minus_non_residue_v1,
        )?;

        Ok(())
    }

    #[inline]
    fn add_constant<CS: ConstraintSystemAbstract<ConstraintF>>(
        &self,
        cs: CS,
        other: &QuadExtField<P>,
    ) -> Result<Self, SynthesisError> {
        let mut result = self.clone();
        let _ = result.add_constant_in_place(cs, other)?;
        Ok(result)
    }

    #[inline]
    fn add_constant_in_place<CS: ConstraintSystemAbstract<ConstraintF>>(
        &mut self,
        mut cs: CS,
        other: &QuadExtField<P>,
    ) -> Result<&mut Self, SynthesisError> {
        self.c0.add_constant_in_place(cs.ns(|| "c0"), &other.c0)?;
        self.c1.add_constant_in_place(cs.ns(|| "c1"), &other.c1)?;
        Ok(self)
    }

    fn mul_by_constant<CS: ConstraintSystemAbstract<ConstraintF>>(
        &self,
        mut cs: CS,
        fe: &QuadExtField<P>,
    ) -> Result<Self, SynthesisError> {
        // Karatsuba multiplication (see mul above).
        // Doesn't need any constraints; returns linear combinations of
        // `self`'s variables.
        //
        // (The operations below are guaranteed to return linear combinations)
        let (a0, a1) = (&self.c0, &self.c1);
        let (b0, b1) = (fe.c0, fe.c1);
        let mut v0 = a0.mul_by_constant(&mut cs.ns(|| "v0"), &b0)?;
        let beta_v1 = a1.mul_by_constant(&mut cs.ns(|| "v1"), &(b1 * &P::NONRESIDUE))?;

        v0.add_in_place(&mut cs.ns(|| "c0"), &beta_v1)?;
        let c0 = v0;

        let mut a0b1 = a0.mul_by_constant(&mut cs.ns(|| "a0b1"), &b1)?;
        let a1b0 = a1.mul_by_constant(&mut cs.ns(|| "a1b0"), &b0)?;
        a0b1.add_in_place(&mut cs.ns(|| "c1"), &a1b0)?;
        let c1 = a0b1;
        Ok(Self::new(c0, c1))
    }

    fn frobenius_map<CS: ConstraintSystemAbstract<ConstraintF>>(
        &self,
        cs: CS,
        power: usize,
    ) -> Result<Self, SynthesisError> {
        let mut result = self.clone();
        let _ = result.frobenius_map_in_place(cs, power)?;
        Ok(result)
    }

    fn frobenius_map_in_place<CS: ConstraintSystemAbstract<ConstraintF>>(
        &mut self,
        mut cs: CS,
        power: usize,
    ) -> Result<&mut Self, SynthesisError> {
        self.c0.frobenius_map_in_place(&mut cs.ns(|| "c0"), power)?;
        self.c1.frobenius_map_in_place(&mut cs.ns(|| "c1"), power)?;

        P::mul_base_field_gadget_by_frobenius_coeff(
            &mut cs.ns(|| "c1_power"),
            &mut self.c1,
            power,
        )?;
        Ok(self)
    }

    fn cost_of_mul() -> usize {
        3
    }

    fn cost_of_mul_equals() -> usize {
        3
    }

    fn cost_of_inv() -> usize {
        Self::cost_of_mul_equals()
    }
}

impl<P: QuadExtParametersGadget<ConstraintF>, ConstraintF: PrimeField + SquareRootField> PartialEq
    for QuadExtFieldGadget<P, ConstraintF>
{
    fn eq(&self, other: &Self) -> bool {
        self.c0 == other.c0 && self.c1 == other.c1
    }
}

impl<P: QuadExtParametersGadget<ConstraintF>, ConstraintF: PrimeField + SquareRootField> Eq
    for QuadExtFieldGadget<P, ConstraintF>
{
}

impl<P: QuadExtParametersGadget<ConstraintF>, ConstraintF: PrimeField + SquareRootField>
    EqGadget<ConstraintF> for QuadExtFieldGadget<P, ConstraintF>
{
    fn is_eq<CS: ConstraintSystemAbstract<ConstraintF>>(
        &self,
        mut cs: CS,
        other: &Self,
    ) -> Result<Boolean, SynthesisError> {
        let b0 = self.c0.is_eq(cs.ns(|| "c0"), &other.c0)?;
        let b1 = self.c1.is_eq(cs.ns(|| "c1"), &other.c1)?;
        Boolean::and(cs.ns(|| "b0 AND b1"), &b0, &b1)
    }

    #[inline]
    fn conditional_enforce_equal<CS: ConstraintSystemAbstract<ConstraintF>>(
        &self,
        mut cs: CS,
        other: &Self,
        should_enforce: &Boolean,
    ) -> Result<(), SynthesisError> {
        self.c0
            .conditional_enforce_equal(cs.ns(|| "c0"), &other.c0, should_enforce)?;
        self.c1
            .conditional_enforce_equal(cs.ns(|| "c1"), &other.c1, should_enforce)?;
        Ok(())
    }

    #[inline]
    fn conditional_enforce_not_equal<CS: ConstraintSystemAbstract<ConstraintF>>(
        &self,
        mut cs: CS,
        other: &Self,
        should_enforce: &Boolean,
    ) -> Result<(), SynthesisError> {
        let is_equal = self.is_eq(cs.ns(|| "is_eq(self, other)"), other)?;
        Boolean::and(
            cs.ns(|| "is_equal AND should_enforce"),
            &is_equal,
            should_enforce,
        )?
        .enforce_equal(
            cs.ns(|| "is_equal AND should_enforce == false"),
            &Boolean::Constant(false),
        )
    }
}

impl<P: QuadExtParametersGadget<ConstraintF>, ConstraintF: PrimeField + SquareRootField>
    ToBitsGadget<ConstraintF> for QuadExtFieldGadget<P, ConstraintF>
{
    fn to_bits<CS: ConstraintSystemAbstract<ConstraintF>>(
        &self,
        mut cs: CS,
    ) -> Result<Vec<Boolean>, SynthesisError> {
        let mut c0 = self.c0.to_bits(&mut cs)?;
        let mut c1 = self.c1.to_bits(cs)?;
        c0.append(&mut c1);
        Ok(c0)
    }

    fn to_bits_strict<CS: ConstraintSystemAbstract<ConstraintF>>(
        &self,
        mut cs: CS,
    ) -> Result<Vec<Boolean>, SynthesisError> {
        let mut c0 = self.c0.to_bits_strict(&mut cs)?;
        let mut c1 = self.c1.to_bits_strict(cs)?;
        c0.append(&mut c1);
        Ok(c0)
    }
}

impl<P: QuadExtParametersGadget<ConstraintF>, ConstraintF: PrimeField + SquareRootField>
    ToBytesGadget<ConstraintF> for QuadExtFieldGadget<P, ConstraintF>
{
    fn to_bytes<CS: ConstraintSystemAbstract<ConstraintF>>(
        &self,
        mut cs: CS,
    ) -> Result<Vec<UInt8>, SynthesisError> {
        let mut c0 = self.c0.to_bytes(cs.ns(|| "c0"))?;
        let mut c1 = self.c1.to_bytes(cs.ns(|| "c1"))?;
        c0.append(&mut c1);
        Ok(c0)
    }

    fn to_bytes_strict<CS: ConstraintSystemAbstract<ConstraintF>>(
        &self,
        mut cs: CS,
    ) -> Result<Vec<UInt8>, SynthesisError> {
        let mut c0 = self.c0.to_bytes_strict(cs.ns(|| "c0"))?;
        let mut c1 = self.c1.to_bytes_strict(cs.ns(|| "c1"))?;
        c0.append(&mut c1);
        Ok(c0)
    }
}

impl<P: QuadExtParametersGadget<ConstraintF>, ConstraintF: PrimeField + SquareRootField> Clone
    for QuadExtFieldGadget<P, ConstraintF>
{
    fn clone(&self) -> Self {
        Self {
            c0: self.c0.clone(),
            c1: self.c1.clone(),
            _params: PhantomData,
        }
    }
}

impl<P: QuadExtParametersGadget<ConstraintF>, ConstraintF: PrimeField + SquareRootField>
    CondSelectGadget<ConstraintF> for QuadExtFieldGadget<P, ConstraintF>
{
    #[inline]
    fn conditionally_select<CS: ConstraintSystemAbstract<ConstraintF>>(
        mut cs: CS,
        cond: &Boolean,
        first: &Self,
        second: &Self,
    ) -> Result<Self, SynthesisError> {
        let c0 = P::BaseFieldGadget::conditionally_select(
            &mut cs.ns(|| "c0"),
            cond,
            &first.c0,
            &second.c0,
        )?;
        let c1 = P::BaseFieldGadget::conditionally_select(
            &mut cs.ns(|| "c1"),
            cond,
            &first.c1,
            &second.c1,
        )?;

        Ok(Self::new(c0, c1))
    }

    fn cost() -> usize {
        2
    }
}

impl<P: QuadExtParametersGadget<ConstraintF>, ConstraintF: PrimeField + SquareRootField>
    TwoBitLookupGadget<ConstraintF> for QuadExtFieldGadget<P, ConstraintF>
{
    type TableConstant = QuadExtField<P>;
    fn two_bit_lookup<CS: ConstraintSystemAbstract<ConstraintF>>(
        mut cs: CS,
        b: &[Boolean],
        c: &[Self::TableConstant],
    ) -> Result<Self, SynthesisError> {
        let c0s = c.iter().map(|f| f.c0).collect::<Vec<_>>();
        let c1s = c.iter().map(|f| f.c1).collect::<Vec<_>>();
        let c0 = P::BaseFieldGadget::two_bit_lookup(cs.ns(|| "Lookup c0"), b, &c0s)?;
        let c1 = P::BaseFieldGadget::two_bit_lookup(cs.ns(|| "Lookup c1"), b, &c1s)?;
        Ok(Self::new(c0, c1))
    }

    fn two_bit_lookup_lc<CS: ConstraintSystemAbstract<ConstraintF>>(
        mut cs: CS,
        precomp: &Boolean,
        b: &[Boolean],
        c: &[Self::TableConstant],
    ) -> Result<Self, SynthesisError> {
        let c0s = c.iter().map(|f| f.c0).collect::<Vec<_>>();
        let c1s = c.iter().map(|f| f.c1).collect::<Vec<_>>();
        let c0 = P::BaseFieldGadget::two_bit_lookup_lc(cs.ns(|| "Lookup c0"), precomp, b, &c0s)?;
        let c1 = P::BaseFieldGadget::two_bit_lookup_lc(cs.ns(|| "Lookup c1"), precomp, b, &c1s)?;
        Ok(Self::new(c0, c1))
    }

    fn cost() -> usize {
        2 * <P::BaseFieldGadget as TwoBitLookupGadget<ConstraintF>>::cost()
    }
}

impl<P: QuadExtParametersGadget<ConstraintF>, ConstraintF: PrimeField + SquareRootField>
    ThreeBitCondNegLookupGadget<ConstraintF> for QuadExtFieldGadget<P, ConstraintF>
{
    type TableConstant = QuadExtField<P>;

    fn three_bit_cond_neg_lookup<CS: ConstraintSystemAbstract<ConstraintF>>(
        mut cs: CS,
        b: &[Boolean],
        b0b1: &Boolean,
        c: &[Self::TableConstant],
    ) -> Result<Self, SynthesisError> {
        let c0s = c.iter().map(|f| f.c0).collect::<Vec<_>>();
        let c1s = c.iter().map(|f| f.c1).collect::<Vec<_>>();
        let c0 =
            P::BaseFieldGadget::three_bit_cond_neg_lookup(cs.ns(|| "Lookup c0"), b, b0b1, &c0s)?;
        let c1 =
            P::BaseFieldGadget::three_bit_cond_neg_lookup(cs.ns(|| "Lookup c1"), b, b0b1, &c1s)?;
        Ok(Self::new(c0, c1))
    }

    fn cost() -> usize {
        2 * <P::BaseFieldGadget as ThreeBitCondNegLookupGadget<ConstraintF>>::cost()
    }
}

impl<P: QuadExtParametersGadget<ConstraintF>, ConstraintF: PrimeField + SquareRootField>
    AllocGadget<QuadExtField<P>, ConstraintF> for QuadExtFieldGadget<P, ConstraintF>
{
    #[inline]
    fn alloc<F, T, CS: ConstraintSystemAbstract<ConstraintF>>(
        mut cs: CS,
        value_gen: F,
    ) -> Result<Self, SynthesisError>
    where
        F: FnOnce() -> Result<T, SynthesisError>,
        T: Borrow<QuadExtField<P>>,
    {
        let (c0, c1) = match value_gen() {
            Ok(fe) => {
                let fe = *fe.borrow();
                (Ok(fe.c0), Ok(fe.c1))
            }
            Err(_) => (
                Err(SynthesisError::AssignmentMissing),
                Err(SynthesisError::AssignmentMissing),
            ),
        };

        let c0 = P::BaseFieldGadget::alloc(&mut cs.ns(|| "c0"), || c0)?;
        let c1 = P::BaseFieldGadget::alloc(&mut cs.ns(|| "c1"), || c1)?;
        Ok(Self::new(c0, c1))
    }

    #[inline]
    fn alloc_input<F, T, CS: ConstraintSystemAbstract<ConstraintF>>(
        mut cs: CS,
        value_gen: F,
    ) -> Result<Self, SynthesisError>
    where
        F: FnOnce() -> Result<T, SynthesisError>,
        T: Borrow<QuadExtField<P>>,
    {
        let (c0, c1) = match value_gen() {
            Ok(fe) => {
                let fe = *fe.borrow();
                (Ok(fe.c0), Ok(fe.c1))
            }
            Err(_) => (
                Err(SynthesisError::AssignmentMissing),
                Err(SynthesisError::AssignmentMissing),
            ),
        };

        let c0 = P::BaseFieldGadget::alloc_input(&mut cs.ns(|| "c0"), || c0)?;
        let c1 = P::BaseFieldGadget::alloc_input(&mut cs.ns(|| "c1"), || c1)?;
        Ok(Self::new(c0, c1))
    }
}

impl<P: QuadExtParametersGadget<ConstraintF>, ConstraintF: PrimeField + SquareRootField>
    ConstantGadget<QuadExtField<P>, ConstraintF> for QuadExtFieldGadget<P, ConstraintF>
{
    #[inline]
    fn from_value<CS: ConstraintSystemAbstract<ConstraintF>>(
        mut cs: CS,
        value: &QuadExtField<P>,
    ) -> Self {
        let c0 = P::BaseFieldGadget::from_value(&mut cs.ns(|| "c0"), &value.c0);
        let c1 = P::BaseFieldGadget::from_value(&mut cs.ns(|| "c1"), &value.c1);
        Self::new(c0, c1)
    }

    #[inline]
    fn get_constant(&self) -> QuadExtField<P> {
        self.get_value().unwrap()
    }
}<|MERGE_RESOLUTION|>--- conflicted
+++ resolved
@@ -174,8 +174,7 @@
     }
 
     #[inline]
-<<<<<<< HEAD
-    fn conditionally_add<CS: ConstraintSystem<ConstraintF>>(
+    fn conditionally_add<CS: ConstraintSystemAbstract<ConstraintF>>(
         &self,
         mut cs: CS,
         bit: &Boolean,
@@ -191,13 +190,10 @@
     }
 
     #[inline]
-    fn double<CS: ConstraintSystem<ConstraintF>>(&self, cs: CS) -> Result<Self, SynthesisError> {
-=======
     fn double<CS: ConstraintSystemAbstract<ConstraintF>>(
         &self,
         cs: CS,
     ) -> Result<Self, SynthesisError> {
->>>>>>> c0f35a95
         let mut result = self.clone();
         result.double_in_place(cs)?;
         Ok(result)
