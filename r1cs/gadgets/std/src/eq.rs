--- conflicted
+++ resolved
@@ -1,11 +1,6 @@
 use crate::prelude::*;
-<<<<<<< HEAD
 use algebra::{Field, PrimeField, FpParameters};
 use r1cs_core::{ConstraintSystem, LinearCombination, SynthesisError, Variable};
-=======
-use algebra::Field;
-use r1cs_core::{ConstraintSystem, SynthesisError};
->>>>>>> 099baabc
 
 /// Specifies how to generate constraints that check for equality for two variables of type `Self`.
 pub trait EqGadget<ConstraintF: Field>: Eq {
