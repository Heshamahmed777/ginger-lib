--- conflicted
+++ resolved
@@ -2,26 +2,17 @@
 
 use crate::fields::fp::FpGadget;
 use crate::{prelude::*, Assignment};
-<<<<<<< HEAD
 use r1cs_core::{
     ConstraintSystemAbstract, ConstraintVar, LinearCombination, SynthesisError, Variable,
 };
-=======
-use r1cs_core::{ConstraintSystem, ConstraintVar, LinearCombination, SynthesisError, Variable};
->>>>>>> e10cb027
 use std::borrow::Borrow;
 
 /// Represents a variable in the constraint system which is guaranteed
 /// to be either zero or one.
 #[derive(Copy, Clone, Debug)]
 pub struct AllocatedBit {
-<<<<<<< HEAD
-    variable: Variable,
-    value: Option<bool>,
-=======
     pub variable: Variable,
     pub value: Option<bool>,
->>>>>>> e10cb027
 }
 
 impl AllocatedBit {
@@ -38,11 +29,7 @@
     pub fn xor<ConstraintF, CS>(mut cs: CS, a: &Self, b: &Self) -> Result<Self, SynthesisError>
     where
         ConstraintF: Field,
-<<<<<<< HEAD
         CS: ConstraintSystemAbstract<ConstraintF>,
-=======
-        CS: ConstraintSystem<ConstraintF>,
->>>>>>> e10cb027
     {
         let mut result_value = None;
 
@@ -94,11 +81,7 @@
     pub fn and<ConstraintF, CS>(mut cs: CS, a: &Self, b: &Self) -> Result<Self, SynthesisError>
     where
         ConstraintF: Field,
-<<<<<<< HEAD
         CS: ConstraintSystemAbstract<ConstraintF>,
-=======
-        CS: ConstraintSystem<ConstraintF>,
->>>>>>> e10cb027
     {
         let mut result_value = None;
 
@@ -137,11 +120,7 @@
     pub fn or<ConstraintF, CS>(mut cs: CS, a: &Self, b: &Self) -> Result<Self, SynthesisError>
     where
         ConstraintF: Field,
-<<<<<<< HEAD
         CS: ConstraintSystemAbstract<ConstraintF>,
-=======
-        CS: ConstraintSystem<ConstraintF>,
->>>>>>> e10cb027
     {
         let mut result_value = None;
 
@@ -177,11 +156,7 @@
     pub fn and_not<ConstraintF, CS>(mut cs: CS, a: &Self, b: &Self) -> Result<Self, SynthesisError>
     where
         ConstraintF: Field,
-<<<<<<< HEAD
         CS: ConstraintSystemAbstract<ConstraintF>,
-=======
-        CS: ConstraintSystem<ConstraintF>,
->>>>>>> e10cb027
     {
         let mut result_value = None;
 
@@ -219,11 +194,7 @@
     pub fn nor<ConstraintF, CS>(mut cs: CS, a: &Self, b: &Self) -> Result<Self, SynthesisError>
     where
         ConstraintF: Field,
-<<<<<<< HEAD
         CS: ConstraintSystemAbstract<ConstraintF>,
-=======
-        CS: ConstraintSystem<ConstraintF>,
->>>>>>> e10cb027
     {
         let mut result_value = None;
 
@@ -478,11 +449,7 @@
     ) -> Result<Vec<Self>, SynthesisError>
     where
         ConstraintF: PrimeField,
-<<<<<<< HEAD
         CS: ConstraintSystemAbstract<ConstraintF>,
-=======
-        CS: ConstraintSystem<ConstraintF>,
->>>>>>> e10cb027
     {
         let field_elements: Vec<ConstraintF> =
             ToConstraintField::<ConstraintF>::to_field_elements(values).unwrap();
@@ -540,11 +507,7 @@
     ) -> Result<Self, SynthesisError>
     where
         ConstraintF: Field,
-<<<<<<< HEAD
         CS: ConstraintSystemAbstract<ConstraintF>,
-=======
-        CS: ConstraintSystem<ConstraintF>,
->>>>>>> e10cb027
     {
         match (a, b) {
             (&Boolean::Constant(false), x) | (x, &Boolean::Constant(false)) => Ok(*x),
@@ -566,11 +529,7 @@
     pub fn or<'a, ConstraintF, CS>(cs: CS, a: &'a Self, b: &'a Self) -> Result<Self, SynthesisError>
     where
         ConstraintF: Field,
-<<<<<<< HEAD
         CS: ConstraintSystemAbstract<ConstraintF>,
-=======
-        CS: ConstraintSystem<ConstraintF>,
->>>>>>> e10cb027
     {
         match (a, b) {
             (&Boolean::Constant(false), x) | (x, &Boolean::Constant(false)) => Ok(*x),
@@ -597,11 +556,7 @@
     ) -> Result<Self, SynthesisError>
     where
         ConstraintF: Field,
-<<<<<<< HEAD
         CS: ConstraintSystemAbstract<ConstraintF>,
-=======
-        CS: ConstraintSystem<ConstraintF>,
->>>>>>> e10cb027
     {
         match (a, b) {
             // false AND x is always false
@@ -629,11 +584,7 @@
     pub fn kary_and<ConstraintF, CS>(mut cs: CS, bits: &[Self]) -> Result<Self, SynthesisError>
     where
         ConstraintF: Field,
-<<<<<<< HEAD
         CS: ConstraintSystemAbstract<ConstraintF>,
-=======
-        CS: ConstraintSystem<ConstraintF>,
->>>>>>> e10cb027
     {
         assert!(!bits.is_empty());
         let mut bits = bits.iter();
@@ -650,11 +601,7 @@
     pub fn enforce_nand<ConstraintF, CS>(mut cs: CS, bits: &[Self]) -> Result<(), SynthesisError>
     where
         ConstraintF: Field,
-<<<<<<< HEAD
         CS: ConstraintSystemAbstract<ConstraintF>,
-=======
-        CS: ConstraintSystem<ConstraintF>,
->>>>>>> e10cb027
     {
         let res = Self::kary_and(&mut cs, bits)?;
 
@@ -692,11 +639,7 @@
     ) -> Result<(), SynthesisError>
     where
         ConstraintF: Field,
-<<<<<<< HEAD
         CS: ConstraintSystemAbstract<ConstraintF>,
-=======
-        CS: ConstraintSystem<ConstraintF>,
->>>>>>> e10cb027
     {
         let mut bits_iter = bits.iter();
 
@@ -822,11 +765,7 @@
 }
 
 impl<ConstraintF: Field> EqGadget<ConstraintF> for Boolean {
-<<<<<<< HEAD
     fn is_eq<CS: ConstraintSystemAbstract<ConstraintF>>(
-=======
-    fn is_eq<CS: ConstraintSystem<ConstraintF>>(
->>>>>>> e10cb027
         &self,
         mut cs: CS,
         other: &Self,
@@ -974,26 +913,16 @@
         second: &Self,
     ) -> Result<Self, SynthesisError>
     where
-<<<<<<< HEAD
         CS: ConstraintSystemAbstract<ConstraintF>,
-=======
-        CS: ConstraintSystem<ConstraintF>,
->>>>>>> e10cb027
     {
         match cond {
             Boolean::Constant(true) => Ok(*first),
             Boolean::Constant(false) => Ok(*second),
             cond @ Boolean::Not(_) => Self::conditionally_select(cs, &cond.not(), second, first),
             cond @ Boolean::Is(_) => match (first, second) {
-<<<<<<< HEAD
-                (x, &Boolean::Constant(false)) => Boolean::and(cs.ns(|| "and"), cond, x).into(),
-                (&Boolean::Constant(false), x) => Boolean::and(cs.ns(|| "and"), &cond.not(), x),
-                (&Boolean::Constant(true), x) => Boolean::or(cs.ns(|| "or"), cond, x).into(),
-=======
                 (x, &Boolean::Constant(false)) => Boolean::and(cs.ns(|| "and"), cond, x),
                 (&Boolean::Constant(false), x) => Boolean::and(cs.ns(|| "and"), &cond.not(), x),
                 (&Boolean::Constant(true), x) => Boolean::or(cs.ns(|| "or"), cond, x),
->>>>>>> e10cb027
                 (x, &Boolean::Constant(true)) => Boolean::or(cs.ns(|| "or"), &cond.not(), x),
                 (a @ Boolean::Is(_), b @ Boolean::Is(_))
                 | (a @ Boolean::Not(_), b @ Boolean::Not(_))
@@ -1018,17 +947,11 @@
 #[cfg(test)]
 mod test {
     use super::{AllocatedBit, Boolean};
-<<<<<<< HEAD
     use crate::prelude::*;
     use algebra::{fields::bls12_381::Fr, BitIterator, Field, PrimeField, ToBits, UniformRand};
     use r1cs_core::{
         ConstraintSystem, ConstraintSystemAbstract, ConstraintSystemDebugger, SynthesisMode,
     };
-=======
-    use crate::{prelude::*, test_constraint_system::TestConstraintSystem};
-    use algebra::{fields::bls12_381::Fr, BitIterator, Field, PrimeField, ToBits, UniformRand};
-    use r1cs_core::ConstraintSystem;
->>>>>>> e10cb027
     use rand::{Rng, SeedableRng};
     use rand_xorshift::XorShiftRng;
     use std::str::FromStr;
