use algebra::{Field, FpParameters, PrimeField, ToConstraintField};

use r1cs_core::{ConstraintSystem, SynthesisError};

use crate::{boolean::AllocatedBit, fields::fp::FpGadget, prelude::*, Assignment};
use std::borrow::Borrow;

/// Represents an interpretation of 8 `Boolean` objects as an
/// unsigned integer.
#[derive(Clone, Debug)]
pub struct UInt8 {
    // Least significant bit_gadget first
    pub(crate) bits: Vec<Boolean>,
    pub(crate) value: Option<u8>,
}

impl UInt8 {
    pub fn get_value(&self) -> Option<u8> {
        self.value
    }

    /// Construct a constant vector of `UInt8` from a vector of `u8`
    pub fn constant_vec(values: &[u8]) -> Vec<Self> {
        let mut result = Vec::new();
        for value in values {
            result.push(UInt8::constant(*value));
        }
        result
    }

    /// Construct a constant `UInt8` from a `u8`
    pub fn constant(value: u8) -> Self {
        let mut bits = Vec::with_capacity(8);

        let mut tmp = value;
        for _ in 0..8 {
            // If last bit is one, push one.
            if tmp & 1 == 1 {
                bits.push(Boolean::constant(true))
            } else {
                bits.push(Boolean::constant(false))
            }

            tmp >>= 1;
        }

        Self {
            bits,
            value: Some(value),
        }
    }

    pub fn alloc_vec<ConstraintF, CS, T>(
        mut cs: CS,
        values: &[T],
    ) -> Result<Vec<Self>, SynthesisError>
    where
        ConstraintF: Field,
        CS: ConstraintSystem<ConstraintF>,
        T: Into<Option<u8>> + Copy,
    {
        let mut output_vec = Vec::with_capacity(values.len());
        for (i, value) in values.iter().enumerate() {
            let byte: Option<u8> = Into::into(*value);
            let alloc_byte = Self::alloc(&mut cs.ns(|| format!("byte_{}", i)), || byte.get())?;
            output_vec.push(alloc_byte);
        }
        Ok(output_vec)
    }

    /// Allocates a vector of `u8`'s by first converting (chunks of) them to
    /// `ConstraintF` elements, (thus reducing the number of input allocations),
    /// and then converts this list of `ConstraintF` gadgets back into
    /// bytes.
    pub fn alloc_input_vec<ConstraintF, CS>(
        mut cs: CS,
        values: &[u8],
    ) -> Result<Vec<Self>, SynthesisError>
    where
        ConstraintF: PrimeField,
        CS: ConstraintSystem<ConstraintF>,
    {
        let values_len = values.len();
        let field_elements: Vec<ConstraintF> =
            ToConstraintField::<ConstraintF>::to_field_elements(values).unwrap();

        let max_size = (<ConstraintF as PrimeField>::Params::CAPACITY / 8) as usize;

        let mut allocated_bits = Vec::new();
        for (i, (field_element, byte_chunk)) in field_elements
            .into_iter()
            .zip(values.chunks(max_size))
            .enumerate()
        {
            let fe = FpGadget::alloc_input(&mut cs.ns(|| format!("Field element {}", i)), || {
                Ok(field_element)
            })?;

            // Let's use the length-restricted variant of the ToBitsGadget to remove the
            // padding: the padding bits are not constrained to be zero, so any field element
            // passed as input (as long as it has the last bits set to the proper value) can
            // satisfy the constraints. This kind of freedom might not be desiderable in
            // recursive SNARK circuits, where the public inputs of the inner circuit are
            // usually involved in other kind of constraints inside the wrap circuit.
            let to_skip: usize =
                <ConstraintF as PrimeField>::Params::MODULUS_BITS as usize - (byte_chunk.len() * 8);
            let mut fe_bits = fe.to_bits_with_length_restriction(
                cs.ns(|| format!("Convert fe to bits {}", i)),
                to_skip,
            )?;

            // FpGadget::to_bits outputs a big-endian binary representation of
            // fe_gadget's value, so we have to reverse it to get the little-endian
            // form.
            fe_bits.reverse();

            allocated_bits.extend_from_slice(fe_bits.as_slice());
        }

        // Chunk up slices of 8 bit into bytes.
        Ok(allocated_bits[0..8 * values_len]
            .chunks(8)
            .map(Self::from_bits_le)
            .collect())
    }

    /// Turns this `UInt8` into its big-endian byte order representation.
    pub fn into_bits_be(&self) -> Vec<Boolean> {
        self.bits.iter().rev().cloned().collect()
    }

    /// Turns this `UInt8` into its little-endian byte order representation.
    /// LSB-first means that we can easily get the corresponding field element
    /// via double and add.
    pub fn into_bits_le(&self) -> Vec<Boolean> {
        self.bits.to_vec()
    }

    /// Converts a little-endian byte order representation of bits into a
    /// `UInt8`.
    pub fn from_bits_le(bits: &[Boolean]) -> Self {
        assert_eq!(bits.len(), 8);

        let bits = bits.to_vec();

        let mut value = Some(0u8);
        for b in bits.iter().rev() {
            value.as_mut().map(|v| *v <<= 1);

            match *b {
                Boolean::Constant(b) => {
                    if b {
                        value.as_mut().map(|v| *v |= 1);
                    }
                }
                Boolean::Is(ref b) => match b.get_value() {
                    Some(true) => {
                        value.as_mut().map(|v| *v |= 1);
                    }
                    Some(false) => {}
                    None => value = None,
                },
                Boolean::Not(ref b) => match b.get_value() {
                    Some(false) => {
                        value.as_mut().map(|v| *v |= 1);
                    }
                    Some(true) => {}
                    None => value = None,
                },
            }
        }

        Self { bits, value }
    }

    /// XOR this `UInt8` with another `UInt8`
    pub fn xor<ConstraintF, CS>(&self, mut cs: CS, other: &Self) -> Result<Self, SynthesisError>
    where
        ConstraintF: Field,
        CS: ConstraintSystem<ConstraintF>,
    {
        let new_value = match (self.value, other.value) {
            (Some(a), Some(b)) => Some(a ^ b),
            _ => None,
        };

        let bits = self
            .bits
            .iter()
            .zip(other.bits.iter())
            .enumerate()
            .map(|(i, (a, b))| Boolean::xor(cs.ns(|| format!("xor of bit_gadget {}", i)), a, b))
            .collect::<Result<_, _>>()?;

        Ok(Self {
            bits,
            value: new_value,
        })
    }

    /// OR this `UInt8` with another `UInt8`
    pub fn or<ConstraintF, CS>(&self, mut cs: CS, other: &Self) -> Result<Self, SynthesisError>
    where
        ConstraintF: Field,
        CS: ConstraintSystem<ConstraintF>,
    {
        let new_value = match (self.value, other.value) {
            (Some(a), Some(b)) => Some(a | b),
            _ => None,
        };

        let bits = self
            .bits
            .iter()
            .zip(other.bits.iter())
            .enumerate()
            .map(|(i, (a, b))| Boolean::or(cs.ns(|| format!("or of bit_gadget {}", i)), a, b))
            .collect::<Result<_, _>>()?;

        Ok(Self {
            bits,
            value: new_value,
        })
    }
}

impl PartialEq for UInt8 {
    fn eq(&self, other: &Self) -> bool {
        self.value.is_some() && other.value.is_some() && self.value == other.value
    }
}

impl Eq for UInt8 {}

impl<ConstraintF: Field> EqGadget<ConstraintF> for UInt8 {
    fn is_eq<CS: ConstraintSystem<ConstraintF>>(
        &self,
        cs: CS,
        other: &Self,
    ) -> Result<Boolean, SynthesisError> {
        self.bits.as_slice().is_eq(cs, &other.bits)
    }

    fn conditional_enforce_equal<CS: ConstraintSystem<ConstraintF>>(
        &self,
        cs: CS,
        other: &Self,
        condition: &Boolean,
    ) -> Result<(), SynthesisError> {
        self.bits
            .conditional_enforce_equal(cs, &other.bits, condition)
    }

    fn conditional_enforce_not_equal<CS: ConstraintSystem<ConstraintF>>(
        &self,
        cs: CS,
        other: &Self,
        condition: &Boolean,
    ) -> Result<(), SynthesisError> {
        self.bits
            .conditional_enforce_not_equal(cs, &other.bits, condition)
    }
}

impl<ConstraintF: Field> AllocGadget<u8, ConstraintF> for UInt8 {
    fn alloc<F, T, CS: ConstraintSystem<ConstraintF>>(
        mut cs: CS,
        value_gen: F,
    ) -> Result<Self, SynthesisError>
    where
        F: FnOnce() -> Result<T, SynthesisError>,
        T: Borrow<u8>,
    {
        let value = value_gen().map(|val| *val.borrow());
        let values = match value {
            Ok(mut val) => {
                let mut v = Vec::with_capacity(8);

                for _ in 0..8 {
                    v.push(Some(val & 1 == 1));
                    val >>= 1;
                }

                v
            }
            _ => vec![None; 8],
        };

        let bits = values
            .into_iter()
            .enumerate()
            .map(|(i, v)| {
                Ok(Boolean::from(AllocatedBit::alloc(
                    &mut cs.ns(|| format!("allocated bit_gadget {}", i)),
                    || v.ok_or(SynthesisError::AssignmentMissing),
                )?))
            })
            .collect::<Result<Vec<_>, SynthesisError>>()?;

        Ok(Self {
            bits,
            value: value.ok(),
        })
    }

    fn alloc_input<F, T, CS: ConstraintSystem<ConstraintF>>(
        mut cs: CS,
        value_gen: F,
    ) -> Result<Self, SynthesisError>
    where
        F: FnOnce() -> Result<T, SynthesisError>,
        T: Borrow<u8>,
    {
        let value = value_gen().map(|val| *val.borrow());
        let values = match value {
            Ok(mut val) => {
                let mut v = Vec::with_capacity(8);
                for _ in 0..8 {
                    v.push(Some(val & 1 == 1));
                    val >>= 1;
                }

                v
            }
            _ => vec![None; 8],
        };

        let bits = values
            .into_iter()
            .enumerate()
            .map(|(i, v)| {
                Ok(Boolean::from(AllocatedBit::alloc_input(
                    &mut cs.ns(|| format!("allocated bit_gadget {}", i)),
                    || v.ok_or(SynthesisError::AssignmentMissing),
                )?))
            })
            .collect::<Result<Vec<_>, SynthesisError>>()?;

        Ok(Self {
            bits,
            value: value.ok(),
        })
    }
}

impl<ConstraintF: Field> CondSelectGadget<ConstraintF> for UInt8 {
    fn conditionally_select<CS: ConstraintSystem<ConstraintF>>(
        mut cs: CS,
        cond: &Boolean,
        true_value: &Self,
        false_value: &Self,
    ) -> Result<Self, SynthesisError> {
        let selected_bits = true_value
            .bits
            .iter()
            .zip(&false_value.bits)
            .enumerate()
            .map(|(i, (t, f))| {
                Boolean::conditionally_select(&mut cs.ns(|| format!("bit {}", i)), cond, t, f)
            });
        let mut bits = [Boolean::Constant(false); 8];
        for (result, new) in bits.iter_mut().zip(selected_bits) {
            *result = new?;
        }

        let value = cond.get_value().and_then(|cond| {
            if cond {
                true_value.get_value()
            } else {
                false_value.get_value()
            }
        });
        Ok(Self {
            bits: bits.to_vec(),
            value,
        })
    }

    fn cost() -> usize {
        8 * <Boolean as CondSelectGadget<ConstraintF>>::cost()
    }
}

#[cfg(test)]
mod test {
    use super::UInt8;
    use crate::{boolean::AllocatedBit, prelude::*, test_constraint_system::TestConstraintSystem};
    use algebra::fields::bls12_381::Fr;
    use r1cs_core::ConstraintSystem;
    use rand::{Rng, RngCore, SeedableRng};
    use rand_xorshift::XorShiftRng;

    #[test]
    fn test_uint8_from_bits_to_bits() {
        let mut cs = TestConstraintSystem::<Fr>::new();
        let byte_val = 0b01110001;
        let byte = UInt8::alloc(cs.ns(|| "alloc value"), || Ok(byte_val)).unwrap();
        let bits = byte.into_bits_le();
        for (i, bit) in bits.iter().enumerate() {
            assert_eq!(bit.get_value().unwrap(), (byte_val >> i) & 1 == 1)
        }
    }

    #[test]
    fn test_uint8_alloc_input_vec() {
        use algebra::{to_bytes, Field, FpParameters, PrimeField, ToBytes, UniformRand};
        use rand::thread_rng;

        let mut cs = TestConstraintSystem::<Fr>::new();
        let rng = &mut thread_rng();

        //Random test
        let samples = 100;
        for i in 0..samples {
            // Test with random field
            let byte_vals = to_bytes!(Fr::rand(rng)).unwrap();
            let bytes =
                UInt8::alloc_input_vec(cs.ns(|| format!("alloc value {}", i)), &byte_vals).unwrap();
            assert_eq!(byte_vals.len(), bytes.len());
            for (native_byte, gadget_byte) in byte_vals.into_iter().zip(bytes) {
                assert_eq!(gadget_byte.get_value().unwrap(), native_byte);
            }

            // Test with random bytes
            let mut byte_vals = vec![0u8; rng.gen_range(1..200)];
            rng.fill_bytes(byte_vals.as_mut_slice());
            let bytes = UInt8::alloc_input_vec(cs.ns(|| format!("alloc random {}", i)), &byte_vals)
                .unwrap();
            assert_eq!(byte_vals.len(), bytes.len());
            for (native_byte, gadget_byte) in byte_vals.into_iter().zip(bytes) {
                assert_eq!(gadget_byte.get_value().unwrap(), native_byte);
            }
        }

        //Test one
        let byte_vals = to_bytes!(Fr::one()).unwrap();
        let bytes = UInt8::alloc_input_vec(cs.ns(|| "alloc one bytes"), &byte_vals).unwrap();
        assert_eq!(byte_vals.len(), bytes.len());
        for (native_byte, gadget_byte) in byte_vals.into_iter().zip(bytes) {
            assert_eq!(gadget_byte.get_value().unwrap(), native_byte);
        }

        //Test zero
        let byte_vals = to_bytes!(Fr::zero()).unwrap();
        let bytes = UInt8::alloc_input_vec(cs.ns(|| "alloc zero bytes"), &byte_vals).unwrap();
        assert_eq!(byte_vals.len(), bytes.len());
        for (native_byte, gadget_byte) in byte_vals.into_iter().zip(bytes) {
            assert_eq!(gadget_byte.get_value().unwrap(), native_byte);
        }

        //Test over the modulus byte vec
        let byte_vals = vec![
            std::u8::MAX;
            ((<Fr as PrimeField>::Params::MODULUS_BITS
                + <Fr as PrimeField>::Params::REPR_SHAVE_BITS)
                / 8) as usize
        ];
        let bytes = UInt8::alloc_input_vec(cs.ns(|| "alloc all 1s byte vec"), &byte_vals).unwrap();
        assert_eq!(byte_vals.len(), bytes.len());
        for (native_byte, gadget_byte) in byte_vals.into_iter().zip(bytes) {
            assert_eq!(gadget_byte.get_value().unwrap(), native_byte);
        }
    }

    #[test]
    fn test_uint8_from_bits() {
        let mut rng = XorShiftRng::seed_from_u64(1231275789u64);

        for _ in 0..1000 {
            let v = (0..8)
                .map(|_| Boolean::constant(rng.gen()))
                .collect::<Vec<_>>();

            let b = UInt8::from_bits_le(&v);

            for (i, bit_gadget) in b.bits.iter().enumerate() {
                match bit_gadget {
                    &Boolean::Constant(bit_gadget) => {
                        assert!(bit_gadget == ((b.value.unwrap() >> i) & 1 == 1));
                    }
                    _ => unreachable!(),
                }
            }

            let expected_to_be_same = b.into_bits_le();

            for x in v.iter().zip(expected_to_be_same.iter()) {
                match x {
                    (&Boolean::Constant(true), &Boolean::Constant(true)) => {}
                    (&Boolean::Constant(false), &Boolean::Constant(false)) => {}
                    _ => unreachable!(),
                }
            }
        }
    }

    #[test]
    fn test_uint8_xor() {
        let mut rng = XorShiftRng::seed_from_u64(1231275789u64);

        for _ in 0..1000 {
            let mut cs = TestConstraintSystem::<Fr>::new();

            let a: u8 = rng.gen();
            let b: u8 = rng.gen();
            let c: u8 = rng.gen();

            let mut expected = a ^ b ^ c;

            let a_bit = UInt8::alloc(cs.ns(|| "a_bit"), || Ok(a)).unwrap();
            let b_bit = UInt8::constant(b);
            let c_bit = UInt8::alloc(cs.ns(|| "c_bit"), || Ok(c)).unwrap();

            let r = a_bit.xor(cs.ns(|| "first xor"), &b_bit).unwrap();
            let r = r.xor(cs.ns(|| "second xor"), &c_bit).unwrap();

            assert!(cs.is_satisfied());

            assert!(r.value == Some(expected));

            for b in r.bits.iter() {
                match b {
                    &Boolean::Is(ref b) => {
                        assert!(b.get_value().unwrap() == (expected & 1 == 1));
                    }
                    &Boolean::Not(ref b) => {
<<<<<<< HEAD
                        assert!(!b.get_value().unwrap() == (expected & 1 == 1));
=======
                        assert!(b.get_value().unwrap() != (expected & 1 == 1));
>>>>>>> 5abd1a7f
                    }
                    &Boolean::Constant(b) => {
                        assert!(b == (expected & 1 == 1));
                    }
                }

                expected >>= 1;
            }
        }
    }

    #[derive(Copy, Clone, Debug)]
    enum OperandType {
        True,
        False,
        AllocatedTrue,
        AllocatedFalse,
        NegatedAllocatedTrue,
        NegatedAllocatedFalse,
    }

    #[test]
    fn test_uint8_cond_select() {
        let variants = [
            OperandType::True,
            OperandType::False,
            OperandType::AllocatedTrue,
            OperandType::AllocatedFalse,
            OperandType::NegatedAllocatedTrue,
            OperandType::NegatedAllocatedFalse,
        ];

        use rand::thread_rng;
        let rng = &mut thread_rng();

        //random generates a and b numbers and check all the conditions for each couple
        for _ in 0..1000 {
            for condition in variants.iter().cloned() {
                let mut cs = TestConstraintSystem::<Fr>::new();
                let cond;
                let a;
                let b;

                {
                    let mut dyn_construct = |operand, name| {
                        let cs = cs.ns(|| name);

                        match operand {
                            OperandType::True => Boolean::constant(true),
                            OperandType::False => Boolean::constant(false),
                            OperandType::AllocatedTrue => {
                                Boolean::from(AllocatedBit::alloc(cs, || Ok(true)).unwrap())
                            }
                            OperandType::AllocatedFalse => {
                                Boolean::from(AllocatedBit::alloc(cs, || Ok(false)).unwrap())
                            }
                            OperandType::NegatedAllocatedTrue => {
                                Boolean::from(AllocatedBit::alloc(cs, || Ok(true)).unwrap()).not()
                            }
                            OperandType::NegatedAllocatedFalse => {
                                Boolean::from(AllocatedBit::alloc(cs, || Ok(false)).unwrap()).not()
                            }
                        }
                    };

                    cond = dyn_construct(condition, "cond");
                    a = UInt8::constant(rng.gen());
                    b = UInt8::constant(rng.gen());
                }

                let before = cs.num_constraints();
                let c = UInt8::conditionally_select(&mut cs, &cond, &a, &b).unwrap();
                let after = cs.num_constraints();

                assert!(
                    cs.is_satisfied(),
                    "failed with operands: cond: {:?}, a: {:?}, b: {:?}",
                    condition,
                    a,
                    b,
                );
                assert_eq!(
                    c.get_value(),
                    if cond.get_value().unwrap() {
                        a.get_value()
                    } else {
                        b.get_value()
                    }
                );
                assert!(<UInt8 as CondSelectGadget<Fr>>::cost() >= after - before);
            }
        }
    }
}<|MERGE_RESOLUTION|>--- conflicted
+++ resolved
@@ -524,11 +524,7 @@
                         assert!(b.get_value().unwrap() == (expected & 1 == 1));
                     }
                     &Boolean::Not(ref b) => {
-<<<<<<< HEAD
-                        assert!(!b.get_value().unwrap() == (expected & 1 == 1));
-=======
                         assert!(b.get_value().unwrap() != (expected & 1 == 1));
->>>>>>> 5abd1a7f
                     }
                     &Boolean::Constant(b) => {
                         assert!(b == (expected & 1 == 1));
