use algebra::{Field, FpParameters, PrimeField};

use r1cs_core::{ConstraintSystemAbstract, LinearCombination, SynthesisError};

use crate::{
    boolean::{AllocatedBit, Boolean},
    prelude::*,
    Assignment,
};

/// Represents an interpretation of 64 `Boolean` objects as an
/// unsigned integer.
#[derive(Clone, Debug)]
pub struct UInt64 {
    // Least significant bit_gadget first
    bits: Vec<Boolean>,
    value: Option<u64>,
}

impl UInt64 {
    pub fn get_value(&self) -> Option<u64> {
        self.value
    }

    /// Construct a constant `UInt64` from a `u64`
    pub fn constant(value: u64) -> Self {
        let mut bits = Vec::with_capacity(64);

        let mut tmp = value;
        for _ in 0..64 {
            if tmp & 1 == 1 {
                bits.push(Boolean::constant(true))
            } else {
                bits.push(Boolean::constant(false))
            }

            tmp >>= 1;
        }

        UInt64 {
            bits,
            value: Some(value),
        }
    }

    /// Allocate a `UInt64` in the constraint system
    pub fn alloc<ConstraintF, CS>(mut cs: CS, value: Option<u64>) -> Result<Self, SynthesisError>
    where
        ConstraintF: Field,
        CS: ConstraintSystemAbstract<ConstraintF>,
    {
        let values = match value {
            Some(mut val) => {
                let mut v = Vec::with_capacity(64);

                for _ in 0..64 {
                    v.push(Some(val & 1 == 1));
                    val >>= 1;
                }

                v
            }
            None => vec![None; 64],
        };

        let bits = values
            .into_iter()
            .enumerate()
            .map(|(i, v)| {
                Ok(Boolean::from(AllocatedBit::alloc(
                    cs.ns(|| format!("allocated bit_gadget {}", i)),
                    || v.get(),
                )?))
            })
            .collect::<Result<Vec<_>, SynthesisError>>()?;

        Ok(UInt64 { bits, value })
    }

    /// Turns this `UInt64` into its little-endian byte order representation.
    pub fn to_bits_le(&self) -> Vec<Boolean> {
        self.bits.clone()
    }

    /// Converts a little-endian byte order representation of bits into a
    /// `UInt64`.
    pub fn from_bits_le(bits: &[Boolean]) -> Self {
        assert_eq!(bits.len(), 64);

        let bits = bits.to_vec();

        let mut value = Some(0u64);
        for b in bits.iter().rev() {
            value.as_mut().map(|v| *v <<= 1);

            match b {
                &Boolean::Constant(b) => {
                    if b {
                        value.as_mut().map(|v| *v |= 1);
                    }
                }
                &Boolean::Is(ref b) => match b.get_value() {
                    Some(true) => {
                        value.as_mut().map(|v| *v |= 1);
                    }
                    Some(false) => {}
                    None => value = None,
                },
                &Boolean::Not(ref b) => match b.get_value() {
                    Some(false) => {
                        value.as_mut().map(|v| *v |= 1);
                    }
                    Some(true) => {}
                    None => value = None,
                },
            }
        }

        Self { bits, value }
    }

    pub fn rotr(&self, by: usize) -> Self {
        let by = by % 64;

        let new_bits = self
            .bits
            .iter()
            .skip(by)
            .chain(self.bits.iter())
            .take(64)
            .cloned()
            .collect();

        UInt64 {
            bits: new_bits,
            value: self.value.map(|v| v.rotate_right(by as u32)),
        }
    }

    /// XOR this `UInt64` with another `UInt64`
    pub fn xor<ConstraintF, CS>(&self, mut cs: CS, other: &Self) -> Result<Self, SynthesisError>
    where
        ConstraintF: Field,
        CS: ConstraintSystemAbstract<ConstraintF>,
    {
        let new_value = match (self.value, other.value) {
            (Some(a), Some(b)) => Some(a ^ b),
            _ => None,
        };

        let bits = self
            .bits
            .iter()
            .zip(other.bits.iter())
            .enumerate()
            .map(|(i, (a, b))| Boolean::xor(cs.ns(|| format!("xor of bit_gadget {}", i)), a, b))
            .collect::<Result<_, _>>()?;

        Ok(UInt64 {
            bits,
            value: new_value,
        })
    }

    /// Perform modular addition of several `UInt64` objects.
    pub fn addmany<ConstraintF, CS>(mut cs: CS, operands: &[Self]) -> Result<Self, SynthesisError>
    where
        ConstraintF: PrimeField,
        CS: ConstraintSystemAbstract<ConstraintF>,
    {
        // Make some arbitrary bounds for ourselves to avoid overflows
        // in the scalar field
        assert!(ConstraintF::Params::MODULUS_BITS >= 128);

        assert!(!operands.is_empty());
        assert!(operands.len() <= 10);

        if operands.len() == 1 {
            return Ok(operands[0].clone());
        }

        // Compute the maximum value of the sum so we allocate enough bits for
        // the result
        let mut max_value = (operands.len() as u128) * u128::from(u64::max_value());

        // Keep track of the resulting value
        let mut result_value = Some(0u64 as u128);

        // This is a linear combination that we will enforce to be "zero"
        let mut lc = LinearCombination::zero();

        let mut all_constants = true;

        // Iterate over the operands
        for op in operands {
            // Accumulate the value
            match op.value {
                Some(val) => {
                    result_value.as_mut().map(|v| *v += u128::from(val));
                }
                None => {
                    // If any of our operands have unknown value, we won't
                    // know the value of the result
                    result_value = None;
                }
            }

            // Iterate over each bit_gadget of the operand and add the operand to
            // the linear combination
            let mut coeff = ConstraintF::one();
            for bit in &op.bits {
                match *bit {
                    Boolean::Is(ref bit) => {
                        all_constants = false;

                        // Add coeff * bit_gadget
                        lc += (coeff, bit.get_variable());
                    }
                    Boolean::Not(ref bit) => {
                        all_constants = false;

                        // Add coeff * (1 - bit_gadget) = coeff * ONE - coeff * bit_gadget
                        lc = lc + (coeff, CS::one()) - (coeff, bit.get_variable());
                    }
                    Boolean::Constant(bit) => {
                        if bit {
                            lc += (coeff, CS::one());
                        }
                    }
                }

                coeff.double_in_place();
            }
        }

        // The value of the actual result is modulo 2^64
        let modular_value = result_value.map(|v| v as u64);

        if all_constants && modular_value.is_some() {
            // We can just return a constant, rather than
            // unpacking the result into allocated bits.

            return Ok(UInt64::constant(modular_value.unwrap()));
        }

        // Storage area for the resulting bits
        let mut result_bits = vec![];

        // Allocate each bit_gadget of the result
        let mut coeff = ConstraintF::one();
        let mut i = 0;
        while max_value != 0 {
            // Allocate the bit_gadget
            let b = AllocatedBit::alloc(cs.ns(|| format!("result bit_gadget {}", i)), || {
                result_value.map(|v| (v >> i) & 1 == 1).get()
            })?;

            // Subtract this bit_gadget from the linear combination to ensure the sums
            // balance out
            lc = lc - (coeff, b.get_variable());

            result_bits.push(b.into());

            max_value >>= 1;
            i += 1;
            coeff.double_in_place();
        }

        // Enforce that the linear combination equals zero
        cs.enforce(|| "modular addition", |lc| lc, |lc| lc, |_| lc);

        // Discard carry bits that we don't care about
        result_bits.truncate(64);

        Ok(UInt64 {
            bits: result_bits,
            value: modular_value,
        })
    }

    pub fn conditionally_add<ConstraintF, CS>(
        mut cs: CS,
        bit: &Boolean,
        first: Self,
        second: Self,
    ) -> Result<Self, SynthesisError>
    where
        ConstraintF: PrimeField,
        CS: ConstraintSystemAbstract<ConstraintF>,
    {
        let added_values_g = UInt64::addmany(cs.ns(|| "added values"), &[first.clone(), second])?;
        Self::conditionally_select(
            cs.ns(|| "select added_values or original value"),
            bit,
            &added_values_g,
            &first,
        )
    }
}

impl<ConstraintF: Field> ToBytesGadget<ConstraintF> for UInt64 {
    #[inline]
    fn to_bytes<CS: ConstraintSystemAbstract<ConstraintF>>(
        &self,
        _cs: CS,
    ) -> Result<Vec<UInt8>, SynthesisError> {
        let value_chunks = match self.value.map(|val| {
            use algebra::bytes::ToBytes;
            let mut bytes = [0u8; 8];
            val.write(bytes.as_mut()).unwrap();
            bytes
        }) {
            Some(chunks) => [
                Some(chunks[0]),
                Some(chunks[1]),
                Some(chunks[2]),
                Some(chunks[3]),
                Some(chunks[4]),
                Some(chunks[5]),
                Some(chunks[6]),
                Some(chunks[7]),
            ],
            None => [None, None, None, None, None, None, None, None],
        };
        let mut bytes = Vec::new();
        for (i, chunk8) in self.to_bits_le().chunks(8).enumerate() {
            let byte = UInt8 {
                bits: chunk8.to_vec(),
                value: value_chunks[i],
            };
            bytes.push(byte);
        }

        Ok(bytes)
    }

    fn to_bytes_strict<CS: ConstraintSystemAbstract<ConstraintF>>(
        &self,
        cs: CS,
    ) -> Result<Vec<UInt8>, SynthesisError> {
        self.to_bytes(cs)
    }
}

impl PartialEq for UInt64 {
    fn eq(&self, other: &Self) -> bool {
        self.value.is_some() && other.value.is_some() && self.value == other.value
    }
}

impl Eq for UInt64 {}

impl<ConstraintF: Field> EqGadget<ConstraintF> for UInt64 {
    fn is_eq<CS: ConstraintSystemAbstract<ConstraintF>>(
        &self,
        cs: CS,
        other: &Self,
    ) -> Result<Boolean, SynthesisError> {
        self.bits.as_slice().is_eq(cs, &other.bits)
    }

    fn conditional_enforce_equal<CS: ConstraintSystemAbstract<ConstraintF>>(
        &self,
        cs: CS,
        other: &Self,
        should_enforce: &Boolean,
    ) -> Result<(), SynthesisError> {
        self.bits
            .conditional_enforce_equal(cs, &other.bits, should_enforce)
    }

    fn conditional_enforce_not_equal<CS: ConstraintSystemAbstract<ConstraintF>>(
        &self,
        cs: CS,
        other: &Self,
        should_enforce: &Boolean,
    ) -> Result<(), SynthesisError> {
        self.bits
            .conditional_enforce_not_equal(cs, &other.bits, should_enforce)
    }
}

<<<<<<< HEAD
impl<ConstraintF: Field> CondSelectGadget<ConstraintF> for UInt64 {
    fn conditionally_select<CS: ConstraintSystemAbstract<ConstraintF>>(
        mut cs: CS,
        cond: &Boolean,
        true_value: &Self,
        false_value: &Self,
    ) -> Result<Self, SynthesisError> {
        let selected_bits = true_value
            .bits
            .iter()
            .zip(&false_value.bits)
            .enumerate()
            .map(|(i, (t, f))| {
                Boolean::conditionally_select(&mut cs.ns(|| format!("bit {}", i)), cond, t, f)
            });
        let mut bits = [Boolean::Constant(false); 64];
        for (result, new) in bits.iter_mut().zip(selected_bits) {
            *result = new?;
        }

        let value = cond.get_value().and_then(|cond| {
            if cond {
                true_value.get_value()
            } else {
                false_value.get_value()
            }
        });
        Ok(Self {
            bits: bits.to_vec(),
            value,
        })
    }

    fn cost() -> usize {
        64 * <Boolean as CondSelectGadget<ConstraintF>>::cost()
    }
}

#[cfg(all(test, feature = "tweedle"))]
mod test {
    use super::UInt64;
    use crate::{
        alloc::AllocGadget, bits::boolean::Boolean, boolean::AllocatedBit, select::CondSelectGadget,
    };
    use algebra::{
        fields::{tweedle::Fr, Field},
        Group,
    };
=======
#[cfg(all(test, feature = "bls12_381"))]
mod test {
    use super::UInt64;
    use crate::bits::boolean::Boolean;
    use algebra::fields::tweedle::Fr;
>>>>>>> d24012ec
    use r1cs_core::{
        ConstraintSystem, ConstraintSystemAbstract, ConstraintSystemDebugger, SynthesisMode,
    };
    use rand::{Rng, SeedableRng};
    use rand_xorshift::XorShiftRng;
    use num_traits::{Zero, One};

    #[test]
    fn test_uint64_from_bits() {
        let mut rng = XorShiftRng::seed_from_u64(1231275789u64);

        for _ in 0..1000 {
            let v = (0..64)
                .map(|_| Boolean::constant(rng.gen()))
                .collect::<Vec<_>>();

            let b = UInt64::from_bits_le(&v);

            for (i, bit_gadget) in b.bits.iter().enumerate() {
                match bit_gadget {
                    &Boolean::Constant(bit_gadget) => {
                        assert!(bit_gadget == ((b.value.unwrap() >> i) & 1 == 1));
                    }
                    _ => unreachable!(),
                }
            }

            let expected_to_be_same = b.to_bits_le();

            for x in v.iter().zip(expected_to_be_same.iter()) {
                match x {
                    (&Boolean::Constant(true), &Boolean::Constant(true)) => {}
                    (&Boolean::Constant(false), &Boolean::Constant(false)) => {}
                    _ => unreachable!(),
                }
            }
        }
    }

    #[test]
    fn test_uint64_xor() {
        let mut rng = XorShiftRng::seed_from_u64(1231275789u64);

        for _ in 0..1000 {
            let mut cs = ConstraintSystem::<Fr>::new(SynthesisMode::Debug);

            let a: u64 = rng.gen();
            let b: u64 = rng.gen();
            let c: u64 = rng.gen();

            let mut expected = a ^ b ^ c;

            let a_bit = UInt64::alloc(cs.ns(|| "a_bit"), Some(a)).unwrap();
            let b_bit = UInt64::constant(b);
            let c_bit = UInt64::alloc(cs.ns(|| "c_bit"), Some(c)).unwrap();

            let r = a_bit.xor(cs.ns(|| "first xor"), &b_bit).unwrap();
            let r = r.xor(cs.ns(|| "second xor"), &c_bit).unwrap();

            assert!(cs.is_satisfied());

            assert!(r.value == Some(expected));

            for b in r.bits.iter() {
                match b {
                    &Boolean::Is(ref b) => {
                        assert!(b.get_value().unwrap() == (expected & 1 == 1));
                    }
                    &Boolean::Not(ref b) => {
                        assert!(b.get_value().unwrap() != (expected & 1 == 1));
                    }
                    &Boolean::Constant(b) => {
                        assert!(b == (expected & 1 == 1));
                    }
                }

                expected >>= 1;
            }
        }
    }

    #[test]
    fn test_uint64_addmany_constants() {
        let mut rng = XorShiftRng::seed_from_u64(1231275789u64);

        for _ in 0..1000 {
            let mut cs = ConstraintSystem::<Fr>::new(SynthesisMode::Debug);

            let a: u64 = rng.gen();
            let b: u64 = rng.gen();
            let c: u64 = rng.gen();

            let a_bit = UInt64::constant(a);
            let b_bit = UInt64::constant(b);
            let c_bit = UInt64::constant(c);

            let mut expected = a.wrapping_add(b).wrapping_add(c);

            let r = UInt64::addmany(cs.ns(|| "addition"), &[a_bit, b_bit, c_bit]).unwrap();

            assert!(r.value == Some(expected));

            for b in r.bits.iter() {
                match b {
                    &Boolean::Is(_) => panic!(),
                    &Boolean::Not(_) => panic!(),
                    &Boolean::Constant(b) => {
                        assert!(b == (expected & 1 == 1));
                    }
                }

                expected >>= 1;
            }
        }
    }

    #[test]
    fn test_uint64_addmany() {
        let mut rng = XorShiftRng::seed_from_u64(1231275789u64);

        for _ in 0..1000 {
            let mut cs = ConstraintSystem::<Fr>::new(SynthesisMode::Debug);

            let a: u64 = rng.gen();
            let b: u64 = rng.gen();
            let c: u64 = rng.gen();
            let d: u64 = rng.gen();

            let mut expected = (a ^ b).wrapping_add(c).wrapping_add(d);

            let a_bit = UInt64::alloc(cs.ns(|| "a_bit"), Some(a)).unwrap();
            let b_bit = UInt64::constant(b);
            let c_bit = UInt64::constant(c);
            let d_bit = UInt64::alloc(cs.ns(|| "d_bit"), Some(d)).unwrap();

            let r = a_bit.xor(cs.ns(|| "xor"), &b_bit).unwrap();
            let r = UInt64::addmany(cs.ns(|| "addition"), &[r, c_bit, d_bit]).unwrap();

            assert!(cs.is_satisfied());

            assert!(r.value == Some(expected));

            for b in r.bits.iter() {
                match b {
                    &Boolean::Is(ref b) => {
                        assert!(b.get_value().unwrap() == (expected & 1 == 1));
                    }
                    &Boolean::Not(ref b) => {
                        assert!(b.get_value().unwrap() != (expected & 1 == 1));
                    }
                    &Boolean::Constant(_) => unreachable!(),
                }

                expected >>= 1;
            }

            // Flip a bit_gadget and see if the addition constraint still works
            if cs.get("addition/result bit_gadget 0/boolean").is_zero() {
                cs.set("addition/result bit_gadget 0/boolean", Fr::one());
            } else {
                cs.set("addition/result bit_gadget 0/boolean", Fr::zero());
            }

            assert!(!cs.is_satisfied());
        }
    }

    #[test]
    fn test_uint64_rotr() {
        let mut rng = XorShiftRng::seed_from_u64(1231275789u64);

        let mut num = rng.gen();

        let a = UInt64::constant(num);

        for i in 0..64 {
            let b = a.rotr(i);

            assert!(b.value.unwrap() == num);

            let mut tmp = num;
            for b in &b.bits {
                match b {
                    &Boolean::Constant(b) => {
                        assert_eq!(b, tmp & 1 == 1);
                    }
                    _ => unreachable!(),
                }

                tmp >>= 1;
            }

            num = num.rotate_right(1);
        }
    }

    #[derive(Copy, Clone, Debug)]
    enum OperandType {
        True,
        False,
        AllocatedTrue,
        AllocatedFalse,
        NegatedAllocatedTrue,
        NegatedAllocatedFalse,
    }
    #[derive(Copy, Clone, Debug)]
    enum VariableType {
        Constant,
        Allocated,
    }

    #[test]
    fn test_uint64_cond_select() {
        let variants = [
            OperandType::True,
            OperandType::False,
            OperandType::AllocatedTrue,
            OperandType::AllocatedFalse,
            OperandType::NegatedAllocatedTrue,
            OperandType::NegatedAllocatedFalse,
        ];
        let var_type = [VariableType::Constant, VariableType::Allocated];

        use rand::thread_rng;
        let rng = &mut thread_rng();

        //random generates a and b numbers and check all the conditions for each couple
        for _ in 0..1000 {
            for condition in variants.iter().cloned() {
                for var_a_type in var_type.iter().cloned() {
                    for var_b_type in var_type.iter().cloned() {
                        let mut cs = ConstraintSystem::<Fr>::new(SynthesisMode::Debug);
                        let cond;
                        let a;
                        let b;

                        {
                            let mut dyn_construct = |operand, name| {
                                let cs = cs.ns(|| name);

                                match operand {
                                    OperandType::True => Boolean::constant(true),
                                    OperandType::False => Boolean::constant(false),
                                    OperandType::AllocatedTrue => {
                                        Boolean::from(AllocatedBit::alloc(cs, || Ok(true)).unwrap())
                                    }
                                    OperandType::AllocatedFalse => Boolean::from(
                                        AllocatedBit::alloc(cs, || Ok(false)).unwrap(),
                                    ),
                                    OperandType::NegatedAllocatedTrue => {
                                        Boolean::from(AllocatedBit::alloc(cs, || Ok(true)).unwrap())
                                            .not()
                                    }
                                    OperandType::NegatedAllocatedFalse => Boolean::from(
                                        AllocatedBit::alloc(cs, || Ok(false)).unwrap(),
                                    )
                                    .not(),
                                }
                            };
                            cond = dyn_construct(condition, "cond");
                        }
                        {
                            let mut dyn_construct_var = |var_type, name, value| {
                                let cs = cs.ns(|| name);
                                match var_type {
                                    VariableType::Constant => UInt64::constant(value),
                                    VariableType::Allocated => {
                                        UInt64::alloc(cs, Some(value)).unwrap()
                                    }
                                }
                            };

                            a = dyn_construct_var(var_a_type, "var_a", rng.gen());
                            b = dyn_construct_var(var_b_type, "var_b", rng.gen());
                        }
                        let before = cs.num_constraints();
                        let c = UInt64::conditionally_select(&mut cs, &cond, &a, &b).unwrap();
                        let after = cs.num_constraints();

                        assert!(
                            cs.is_satisfied(),
                            "failed with operands: cond: {:?}, a: {:?}, b: {:?}",
                            condition,
                            a,
                            b,
                        );
                        assert_eq!(
                            c.get_value(),
                            if cond.get_value().unwrap() {
                                a.get_value()
                            } else {
                                b.get_value()
                            }
                        );
                        assert!(<UInt64 as CondSelectGadget<Fr>>::cost() >= after - before);
                    }
                }
            }
        }
    }
}<|MERGE_RESOLUTION|>--- conflicted
+++ resolved
@@ -380,7 +380,6 @@
     }
 }
 
-<<<<<<< HEAD
 impl<ConstraintF: Field> CondSelectGadget<ConstraintF> for UInt64 {
     fn conditionally_select<CS: ConstraintSystemAbstract<ConstraintF>>(
         mut cs: CS,
@@ -423,19 +422,11 @@
 mod test {
     use super::UInt64;
     use crate::{
-        alloc::AllocGadget, bits::boolean::Boolean, boolean::AllocatedBit, select::CondSelectGadget,
+        bits::boolean::{AllocatedBit, Boolean},
+        alloc::AllocGadget,
+        select::CondSelectGadget
     };
-    use algebra::{
-        fields::{tweedle::Fr, Field},
-        Group,
-    };
-=======
-#[cfg(all(test, feature = "bls12_381"))]
-mod test {
-    use super::UInt64;
-    use crate::bits::boolean::Boolean;
     use algebra::fields::tweedle::Fr;
->>>>>>> d24012ec
     use r1cs_core::{
         ConstraintSystem, ConstraintSystemAbstract, ConstraintSystemDebugger, SynthesisMode,
     };
