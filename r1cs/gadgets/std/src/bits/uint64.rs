--- conflicted
+++ resolved
@@ -47,11 +47,7 @@
     pub fn alloc<ConstraintF, CS>(mut cs: CS, value: Option<u64>) -> Result<Self, SynthesisError>
     where
         ConstraintF: Field,
-<<<<<<< HEAD
         CS: ConstraintSystemAbstract<ConstraintF>,
-=======
-        CS: ConstraintSystem<ConstraintF>,
->>>>>>> e10cb027
     {
         let values = match value {
             Some(mut val) => {
@@ -145,11 +141,7 @@
     pub fn xor<ConstraintF, CS>(&self, mut cs: CS, other: &Self) -> Result<Self, SynthesisError>
     where
         ConstraintF: Field,
-<<<<<<< HEAD
         CS: ConstraintSystemAbstract<ConstraintF>,
-=======
-        CS: ConstraintSystem<ConstraintF>,
->>>>>>> e10cb027
     {
         let new_value = match (self.value, other.value) {
             (Some(a), Some(b)) => Some(a ^ b),
@@ -174,11 +166,7 @@
     pub fn addmany<ConstraintF, CS>(mut cs: CS, operands: &[Self]) -> Result<Self, SynthesisError>
     where
         ConstraintF: PrimeField,
-<<<<<<< HEAD
         CS: ConstraintSystemAbstract<ConstraintF>,
-=======
-        CS: ConstraintSystem<ConstraintF>,
->>>>>>> e10cb027
     {
         // Make some arbitrary bounds for ourselves to avoid overflows
         // in the scalar field
@@ -376,17 +364,11 @@
 #[cfg(test)]
 mod test {
     use super::UInt64;
-<<<<<<< HEAD
     use crate::bits::boolean::Boolean;
     use algebra::fields::{bls12_381::Fr, Field};
     use r1cs_core::{
         ConstraintSystem, ConstraintSystemAbstract, ConstraintSystemDebugger, SynthesisMode,
     };
-=======
-    use crate::{bits::boolean::Boolean, test_constraint_system::TestConstraintSystem};
-    use algebra::fields::{bls12_381::Fr, Field};
-    use r1cs_core::ConstraintSystem;
->>>>>>> e10cb027
     use rand::{Rng, SeedableRng};
     use rand_xorshift::XorShiftRng;
 
@@ -452,11 +434,7 @@
                         assert!(b.get_value().unwrap() == (expected & 1 == 1));
                     }
                     &Boolean::Not(ref b) => {
-<<<<<<< HEAD
-                        assert!(!b.get_value().unwrap() == (expected & 1 == 1));
-=======
                         assert!(b.get_value().unwrap() != (expected & 1 == 1));
->>>>>>> e10cb027
                     }
                     &Boolean::Constant(b) => {
                         assert!(b == (expected & 1 == 1));
@@ -535,11 +513,7 @@
                         assert!(b.get_value().unwrap() == (expected & 1 == 1));
                     }
                     &Boolean::Not(ref b) => {
-<<<<<<< HEAD
-                        assert!(!b.get_value().unwrap() == (expected & 1 == 1));
-=======
                         assert!(b.get_value().unwrap() != (expected & 1 == 1));
->>>>>>> e10cb027
                     }
                     &Boolean::Constant(_) => unreachable!(),
                 }
