[package]
name = "r1cs-std"
version = "0.3.0"
authors = [
    "Sean Bowe",
    "Alessandro Chiesa",
    "Matthew Green",
    "Ian Miers",
    "Pratyush Mishra",
    "Howard Wu",
    "Daniele Di Benedetto <daniele@horizenlabs.io>",
    "Marcelo Kaihara",
    "Ulrich Haboeck <ulrich@horizenlabs.io>",
    "Maksym Vereshchak <phoinic@gmail.com>",
    "Luigi Varriale <luigi@horizenlabs.io>",
    "cronicc <cronic@horizenlabs.io>"
]
description = "A standard library for constraint system gadgets"
edition = "2018"
include = ["Cargo.toml", "src", "README.md", "LICENSE-APACHE", "LICENSE-MIT"]
license = "MIT/Apache-2.0"

################################# Dependencies ################################

[dependencies]
algebra = { git = "https://github.com/HorizenOfficial/ginger-lib", tag = "0.3.0" }
r1cs-core = { git = "https://github.com/HorizenOfficial/ginger-lib", tag = "0.3.0" }
derivative = "2.2.0"

num-traits = { version = "0.2", default-features = false, optional = true }
num-bigint = { version = "0.3.0", default-features = false, optional = true }
num-integer = { version = "0.1.44", default-features = false, optional = true }
hex = "0.4"
radix_trie = "0.2.1"
rand = { version = "0.8.4" }

[features]
llvm_asm = ["algebra/llvm_asm"]

full = [ "bls12_377", "bn_382", "edwards_bls12", "edwards_sw6", "jubjub", "mnt4_753", "mnt6_753", "tweedle", "secp256k1", "ed25519"]

bls12_381 = ["algebra/bls12_381"]
bls12_377 = [ "algebra/bls12_377" ]
bn_382 = [ "algebra/bn_382" ]
edwards_bls12 = [ "algebra/edwards_bls12"]
edwards_sw6 = [ "algebra/edwards_sw6", "algebra/sw6"]
jubjub = [ "algebra/jubjub" ]
mnt4_753 = [ "algebra/mnt4_753" ]
mnt6_753 = [ "algebra/mnt6_753" ]
tweedle = [ "algebra/tweedle" ]
secp256k1 = ["algebra/secp256k1"]
ed25519 = ["algebra/ed25519"]

nonnative = ["num-traits", "num-bigint", "num-integer"]
density-optimized = []

[dev-dependencies]
paste = "1.0"
rand = { version = "0.8.4" }
rand_xorshift = { version = "0.3.0" }
<<<<<<< HEAD
algebra = { git = "https://github.com/HorizenOfficial/ginger-lib", tag = "0.3.0", features = ["bls12_381", "jubjub"] }
=======
r1cs-std = { path = "../std", features = ["bls12_381", "jubjub", "tweedle", "secp256k1", "bn_382", "ed25519"] }
>>>>>>> 5efac011
<|MERGE_RESOLUTION|>--- conflicted
+++ resolved
@@ -23,8 +23,8 @@
 ################################# Dependencies ################################
 
 [dependencies]
-algebra = { git = "https://github.com/HorizenOfficial/ginger-lib", tag = "0.3.0" }
-r1cs-core = { git = "https://github.com/HorizenOfficial/ginger-lib", tag = "0.3.0" }
+algebra = { git = "https://github.com/HorizenOfficial/ginger-lib", branch = "development" }
+r1cs-core = { git = "https://github.com/HorizenOfficial/ginger-lib", branch = "development" }
 derivative = "2.2.0"
 
 num-traits = { version = "0.2", default-features = false, optional = true }
@@ -58,8 +58,4 @@
 paste = "1.0"
 rand = { version = "0.8.4" }
 rand_xorshift = { version = "0.3.0" }
-<<<<<<< HEAD
-algebra = { git = "https://github.com/HorizenOfficial/ginger-lib", tag = "0.3.0", features = ["bls12_381", "jubjub"] }
-=======
-r1cs-std = { path = "../std", features = ["bls12_381", "jubjub", "tweedle", "secp256k1", "bn_382", "ed25519"] }
->>>>>>> 5efac011
+r1cs-std = { path = "../std", features = ["bls12_381", "jubjub", "tweedle", "secp256k1", "bn_382", "ed25519"] }