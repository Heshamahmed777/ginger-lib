[package]
name = "r1cs-std"
version = "0.3.0"
authors = [
    "Sean Bowe",
    "Alessandro Chiesa",
    "Matthew Green",
    "Ian Miers",
    "Pratyush Mishra",
    "Howard Wu",
    "Daniele Di Benedetto <daniele@horizenlabs.io>",
    "Marcelo Kaihara",
    "Ulrich Haboeck <ulrich@horizenlabs.io>",
    "Maksym Vereshchak <phoinic@gmail.com>",
    "Luigi Varriale <luigi@horizenlabs.io>",
    "cronicc <cronic@horizenlabs.io>"
]
description = "A standard library for constraint system gadgets"
edition = "2018"
include = ["Cargo.toml", "src", "README.md", "LICENSE-APACHE", "LICENSE-MIT"]
license = "MIT/Apache-2.0"

################################# Dependencies ################################

[dependencies]
<<<<<<< HEAD
algebra = { git = "https://github.com/HorizenOfficial/ginger-lib", branch = "sc_testnet_2" }
r1cs-core = { git = "https://github.com/HorizenOfficial/ginger-lib", branch = "refactor_constraint_system" }
=======
algebra = { git = "https://github.com/HorizenOfficial/ginger-lib", branch = "development" }
r1cs-core = { git = "https://github.com/HorizenOfficial/ginger-lib", branch = "development" }
>>>>>>> e10cb027
derivative = "2.2.0"

num-traits = { version = "0.2", default-features = false, optional = true }
num-bigint = { version = "0.3.0", default-features = false, optional = true }
num-integer = { version = "0.1.44", default-features = false, optional = true }
hex = "0.4"
radix_trie = "0.2.1"
rand = { version = "0.8.4" }

[features]
llvm_asm = ["algebra/llvm_asm"]

full = [ "bls12_377", "bn_382", "edwards_bls12", "edwards_sw6", "jubjub", "mnt4_753", "mnt6_753", "tweedle", "secp256k1" ]

bls12_381 = ["algebra/bls12_381"]
bls12_377 = [ "algebra/bls12_377" ]
bn_382 = [ "algebra/bn_382" ]
edwards_bls12 = [ "algebra/edwards_bls12"]
edwards_sw6 = [ "algebra/edwards_sw6", "algebra/sw6"]
jubjub = [ "algebra/jubjub" ]
mnt4_753 = [ "algebra/mnt4_753" ]
mnt6_753 = [ "algebra/mnt6_753" ]
tweedle = [ "algebra/tweedle" ]
secp256k1 = ["algebra/secp256k1"]

nonnative = ["num-traits", "num-bigint", "num-integer"]
density-optimized = []

[dev-dependencies]
paste = "1.0"
rand = { version = "0.8.4" }
rand_xorshift = { version = "0.3.0" }
<<<<<<< HEAD
algebra = { git = "https://github.com/HorizenOfficial/ginger-lib", branch = "sc_testnet_2", features = ["bls12_381", "jubjub"] }
=======
r1cs-std = { path = "../std", features = ["bls12_381", "jubjub", "tweedle", "secp256k1", "bn_382"] }
>>>>>>> e10cb027
<|MERGE_RESOLUTION|>--- conflicted
+++ resolved
@@ -23,13 +23,8 @@
 ################################# Dependencies ################################
 
 [dependencies]
-<<<<<<< HEAD
 algebra = { git = "https://github.com/HorizenOfficial/ginger-lib", branch = "sc_testnet_2" }
 r1cs-core = { git = "https://github.com/HorizenOfficial/ginger-lib", branch = "refactor_constraint_system" }
-=======
-algebra = { git = "https://github.com/HorizenOfficial/ginger-lib", branch = "development" }
-r1cs-core = { git = "https://github.com/HorizenOfficial/ginger-lib", branch = "development" }
->>>>>>> e10cb027
 derivative = "2.2.0"
 
 num-traits = { version = "0.2", default-features = false, optional = true }
@@ -62,8 +57,5 @@
 paste = "1.0"
 rand = { version = "0.8.4" }
 rand_xorshift = { version = "0.3.0" }
-<<<<<<< HEAD
 algebra = { git = "https://github.com/HorizenOfficial/ginger-lib", branch = "sc_testnet_2", features = ["bls12_381", "jubjub"] }
-=======
-r1cs-std = { path = "../std", features = ["bls12_381", "jubjub", "tweedle", "secp256k1", "bn_382"] }
->>>>>>> e10cb027
+r1cs-std = { path = "../std", features = ["bls12_381", "jubjub", "tweedle", "secp256k1", "bn_382"] }