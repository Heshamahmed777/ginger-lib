[package]
name = "r1cs-std"
version = "0.3.1"
authors = [
    "Sean Bowe",
    "Alessandro Chiesa",
    "Matthew Green",
    "Ian Miers",
    "Pratyush Mishra",
    "Howard Wu",
    "Daniele Di Benedetto <daniele@horizenlabs.io>",
    "Marcelo Kaihara",
    "Ulrich Haboeck <ulrich@horizenlabs.io>",
    "Maksym Vereshchak <phoinic@gmail.com>",
    "Luigi Varriale <luigi@horizenlabs.io>",
    "cronicc <cronic@horizenlabs.io>",
    "Luca Giussani <lucagiussani@horizenlabs.io>",
    "Daniele Di Tullio <danieled@horizenlabs.io>",
    "Nicholas Mainardi <nicholas@horizenlabs.io>"
]
description = "A standard library for constraint system gadgets"
edition = "2018"
include = ["Cargo.toml", "src", "README.md", "LICENSE-APACHE", "LICENSE-MIT"]
license = "MIT/Apache-2.0"

################################# Dependencies ################################

[dependencies]
<<<<<<< HEAD
algebra = { git = "https://github.com/HorizenOfficial/ginger-lib", branch = "integration" }
r1cs-core = { git = "https://github.com/HorizenOfficial/ginger-lib", branch = "integration" }
=======
algebra = { git = "https://github.com/HorizenOfficial/ginger-lib", branch = "development" }
r1cs-core = { git = "https://github.com/HorizenOfficial/ginger-lib", branch = "development" }
>>>>>>> 96e2065c
derivative = "=2.2.0"
radix_trie = "=0.2.1"
rand = { version = "=0.8.4" }
num-traits = { version = "=0.2.14", default-features = false, optional = true }
num-bigint = { version = "=0.4.3", default-features = false, optional = true }
num-integer = { version = "=0.1.44", default-features = false, optional = true }
hex = "=0.4.3"

[features]
llvm_asm = ["algebra/llvm_asm"]

full = [ "bls12_381", "bls12_377", "bn_382", "edwards_bls12", "edwards_sw6", "jubjub", "mnt4_753", "mnt6_753", "tweedle", "secp256k1", "ed25519"]

bls12_381 = ["algebra/bls12_381"]
bls12_377 = [ "algebra/bls12_377" ]
bn_382 = [ "algebra/bn_382" ]
edwards_bls12 = [ "algebra/edwards_bls12"]
edwards_sw6 = [ "algebra/edwards_sw6", "algebra/sw6"]
jubjub = [ "algebra/jubjub" ]
mnt4_753 = [ "algebra/mnt4_753" ]
mnt6_753 = [ "algebra/mnt6_753" ]
tweedle = [ "algebra/tweedle" ]
secp256k1 = ["algebra/secp256k1"]
ed25519 = ["algebra/ed25519"]

nonnative = ["num-traits", "num-bigint", "num-integer"]

[dev-dependencies]
paste = "=1.0.6"
rand = { version = "=0.8.4" }
rand_xorshift = { version = "=0.3.0" }
serial_test = { version = "=0.5.1"}<|MERGE_RESOLUTION|>--- conflicted
+++ resolved
@@ -26,13 +26,8 @@
 ################################# Dependencies ################################
 
 [dependencies]
-<<<<<<< HEAD
 algebra = { git = "https://github.com/HorizenOfficial/ginger-lib", branch = "integration" }
 r1cs-core = { git = "https://github.com/HorizenOfficial/ginger-lib", branch = "integration" }
-=======
-algebra = { git = "https://github.com/HorizenOfficial/ginger-lib", branch = "development" }
-r1cs-core = { git = "https://github.com/HorizenOfficial/ginger-lib", branch = "development" }
->>>>>>> 96e2065c
 derivative = "=2.2.0"
 radix_trie = "=0.2.1"
 rand = { version = "=0.8.4" }
