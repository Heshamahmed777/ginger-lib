[package]
name = "r1cs-std"
version = "0.3.0"
authors = [
    "Sean Bowe",
    "Alessandro Chiesa",
    "Matthew Green",
    "Ian Miers",
    "Pratyush Mishra",
    "Howard Wu",
    "Daniele Di Benedetto <daniele@horizenlabs.io>",
    "Marcelo Kaihara",
    "Ulrich Haboeck <ulrich@horizenlabs.io>",
    "Maksym Vereshchak <phoinic@gmail.com>",
    "Luigi Varriale <luigi@horizenlabs.io>",
    "cronicc <cronic@horizenlabs.io>"
]
description = "A standard library for constraint system gadgets"
edition = "2018"
include = ["Cargo.toml", "src", "README.md", "LICENSE-APACHE", "LICENSE-MIT"]
license = "MIT/Apache-2.0"

################################# Dependencies ################################

[dependencies]
<<<<<<< HEAD
algebra = { git = "https://github.com/HorizenOfficial/ginger-lib", branch = "refactor_pc_dev" }
r1cs-core = { git = "https://github.com/HorizenOfficial/ginger-lib", branch = "refactor_pc_dev" }
=======
algebra = { git = "https://github.com/HorizenOfficial/ginger-lib", branch = "development" }
r1cs-core = { git = "https://github.com/HorizenOfficial/ginger-lib", branch = "development" }
>>>>>>> 5abd1a7f
derivative = "2.2.0"

num-traits = { version = "0.2", default-features = false, optional = true }
num-bigint = { version = "0.3.0", default-features = false, optional = true }
num-integer = { version = "0.1.44", default-features = false, optional = true }
hex = "0.4"
radix_trie = "0.2.1"
rand = { version = "0.8.4" }

[features]
llvm_asm = ["algebra/llvm_asm"]

full = [ "bls12_377", "bn_382", "edwards_bls12", "edwards_sw6", "jubjub", "mnt4_753", "mnt6_753", "tweedle", "secp256k1" ]

bls12_381 = ["algebra/bls12_381"]
bls12_377 = [ "algebra/bls12_377" ]
bn_382 = [ "algebra/bn_382" ]
edwards_bls12 = [ "algebra/edwards_bls12"]
edwards_sw6 = [ "algebra/edwards_sw6", "algebra/sw6"]
jubjub = [ "algebra/jubjub" ]
mnt4_753 = [ "algebra/mnt4_753" ]
mnt6_753 = [ "algebra/mnt6_753" ]
tweedle = [ "algebra/tweedle" ]
secp256k1 = ["algebra/secp256k1"]

nonnative = ["num-traits", "num-bigint", "num-integer"]
density-optimized = []

[dev-dependencies]
paste = "1.0"
rand = { version = "0.8.4" }
rand_xorshift = { version = "0.3.0" }
<<<<<<< HEAD
algebra = { git = "https://github.com/HorizenOfficial/ginger-lib", branch = "refactor_pc_dev", features = ["bls12_381", "jubjub"] }
=======
r1cs-std = { path = "../std", features = ["bls12_381", "jubjub", "tweedle", "secp256k1", "bn_382"] }
>>>>>>> 5abd1a7f
<|MERGE_RESOLUTION|>--- conflicted
+++ resolved
@@ -23,13 +23,8 @@
 ################################# Dependencies ################################
 
 [dependencies]
-<<<<<<< HEAD
-algebra = { git = "https://github.com/HorizenOfficial/ginger-lib", branch = "refactor_pc_dev" }
-r1cs-core = { git = "https://github.com/HorizenOfficial/ginger-lib", branch = "refactor_pc_dev" }
-=======
-algebra = { git = "https://github.com/HorizenOfficial/ginger-lib", branch = "development" }
-r1cs-core = { git = "https://github.com/HorizenOfficial/ginger-lib", branch = "development" }
->>>>>>> 5abd1a7f
+algebra = { git = "https://github.com/HorizenOfficial/ginger-lib", branch = "refactor_ginger_dev" }
+r1cs-core = { git = "https://github.com/HorizenOfficial/ginger-lib", branch = "refactor_ginger_dev" }
 derivative = "2.2.0"
 
 num-traits = { version = "0.2", default-features = false, optional = true }
@@ -42,16 +37,8 @@
 [features]
 llvm_asm = ["algebra/llvm_asm"]
 
-full = [ "bls12_377", "bn_382", "edwards_bls12", "edwards_sw6", "jubjub", "mnt4_753", "mnt6_753", "tweedle", "secp256k1" ]
+full = [ "tweedle", "secp256k1" ]
 
-bls12_381 = ["algebra/bls12_381"]
-bls12_377 = [ "algebra/bls12_377" ]
-bn_382 = [ "algebra/bn_382" ]
-edwards_bls12 = [ "algebra/edwards_bls12"]
-edwards_sw6 = [ "algebra/edwards_sw6", "algebra/sw6"]
-jubjub = [ "algebra/jubjub" ]
-mnt4_753 = [ "algebra/mnt4_753" ]
-mnt6_753 = [ "algebra/mnt6_753" ]
 tweedle = [ "algebra/tweedle" ]
 secp256k1 = ["algebra/secp256k1"]
 
@@ -62,8 +49,5 @@
 paste = "1.0"
 rand = { version = "0.8.4" }
 rand_xorshift = { version = "0.3.0" }
-<<<<<<< HEAD
-algebra = { git = "https://github.com/HorizenOfficial/ginger-lib", branch = "refactor_pc_dev", features = ["bls12_381", "jubjub"] }
-=======
-r1cs-std = { path = "../std", features = ["bls12_381", "jubjub", "tweedle", "secp256k1", "bn_382"] }
->>>>>>> 5abd1a7f
+algebra = { git = "https://github.com/HorizenOfficial/ginger-lib", branch = "refactor_ginger_dev", features = ["tweedle"] }
+r1cs-std = { path = "../std", features = ["tweedle", "secp256k1"] }