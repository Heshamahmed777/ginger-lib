--- conflicted
+++ resolved
@@ -23,17 +23,13 @@
 algebra = { git = "https://github.com/HorizenOfficial/ginger-lib", branch = "audit_fixes" }
 r1cs-core = { git = "https://github.com/HorizenOfficial/ginger-lib", branch = "audit_fixes" }
 derivative = "2.2.0"
-<<<<<<< HEAD
-radix_trie = "0.1"
-hex = "0.4"
 
 num-traits = { version = "0.2", default-features = false, optional = true }
 num-bigint = { version = "0.3.0", default-features = false, optional = true }
 num-integer = { version = "0.1.44", default-features = false, optional = true }
-=======
+hex = "0.4"
 radix_trie = "0.2.1"
 rand = { version = "0.8.4" }
->>>>>>> ee81a105
 
 [features]
 default = ["nonnative", "full"]
@@ -54,12 +50,7 @@
 density-optimized = []
 
 [dev-dependencies]
-<<<<<<< HEAD
 paste = "1.0"
-rand = { version = "0.7" }
-rand_xorshift = { version = "0.2" }
-algebra = { git = "https://github.com/HorizenOfficial/ginger-lib", branch = "misc_changes", features = ["bls12_381", "jubjub"] }
-=======
+rand = { version = "0.8.4" }
 rand_xorshift = { version = "0.3.0" }
-algebra = { git = "https://github.com/HorizenOfficial/ginger-lib", branch = "audit_fixes", features = ["bls12_381", "jubjub"] }
->>>>>>> ee81a105
+algebra = { git = "https://github.com/HorizenOfficial/ginger-lib", branch = "audit_fixes", features = ["bls12_381", "jubjub"] }