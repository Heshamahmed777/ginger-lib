[package]
name = "r1cs-crypto"
version = "0.3.1"
authors = [
    "Sean Bowe",
    "Alessandro Chiesa",
    "Matthew Green",
    "Ian Miers",
    "Pratyush Mishra",
    "Howard Wu",
    "Daniele Di Benedetto <daniele@horizenlabs.io>",
    "Marcelo Kaihara",
    "Ulrich Haboeck <ulrich@horizenlabs.io>",
    "Maksym Vereshchak <phoinic@gmail.com>",
    "Luigi Varriale <luigi@horizenlabs.io>",
    "cronicc <cronic@horizenlabs.io>"
]
description = "A crypto library for constraint system gadgets"
include = ["Cargo.toml", "src", "README.md", "LICENSE-APACHE", "LICENSE-MIT"]
license = "MIT/Apache-2.0"
edition = "2018"

################################# Dependencies ################################

[dependencies]
algebra = { git = "https://github.com/HorizenOfficial/ginger-lib", branch = "refactor_constraint_system", features = [ "parallel" ] }
primitives = {path = "../../../primitives"}
r1cs-core = { git = "https://github.com/HorizenOfficial/ginger-lib", branch = "refactor_constraint_system" }
r1cs-std = { path = "../std"}
proof-systems = { path = "../../../proof-systems", features = ["groth16", "gm17"], optional = true }
bench-utils = { path = "../../../bench-utils" }

digest = { version = "=0.8.1", optional = true }
blake2 = { version = "=0.8.1", optional = true }
ripemd160 = { version = "=0.9.1", optional = true }
sha2 = { version = "=0.9.5", optional = true }
hex = { version = "=0.4.3", optional = true }

rand = { version = "=0.8.4" }
derivative = "=2.2.0"
rayon = "=1.5.1"

[features]
commitment = ["primitives/commitment", "prf"]
merkle_tree = ["primitives/merkle_tree"]
prf = ["digest", "blake2", "ripemd160", "sha2", "hex", "primitives/prf"]
signature = ["primitives/signature", "digest"]
vrf = ["primitives/vrf"]
nizk = ["proof-systems"]

# For Poseidon CRH / Merkle Tree
mnt4_753 = ["primitives/mnt4_753"]
mnt6_753 = ["primitives/mnt6_753"]
tweedle = ["primitives/tweedle"]
bn_382 = ["primitives/bn_382"]

llvm_asm = ["algebra/llvm_asm"]

[dev-dependencies]
<<<<<<< HEAD
rand_xorshift = { version = "0.3.0" }
algebra = { git = "https://github.com/HorizenOfficial/ginger-lib", branch = "refactor_constraint_system", features = ["bls12_377", "bls12_381", "sw6", "bn_382"] }
=======
rand_xorshift = { version = "=0.3.0" }
algebra = { git = "https://github.com/HorizenOfficial/ginger-lib", branch = "development", features = ["bls12_377", "bls12_381", "sw6", "bn_382"] }
>>>>>>> b4a2e8cd
r1cs-std = { path = "../std", features = ["jubjub", "edwards_sw6", "bls12_377", "mnt4_753", "mnt6_753", "bn_382", "tweedle"] }
r1cs-crypto = { path = "../crypto", features = ["mnt4_753", "mnt6_753", "bn_382", "tweedle"] }<|MERGE_RESOLUTION|>--- conflicted
+++ resolved
@@ -57,12 +57,7 @@
 llvm_asm = ["algebra/llvm_asm"]
 
 [dev-dependencies]
-<<<<<<< HEAD
-rand_xorshift = { version = "0.3.0" }
+rand_xorshift = { version = "=0.3.0" }
 algebra = { git = "https://github.com/HorizenOfficial/ginger-lib", branch = "refactor_constraint_system", features = ["bls12_377", "bls12_381", "sw6", "bn_382"] }
-=======
-rand_xorshift = { version = "=0.3.0" }
-algebra = { git = "https://github.com/HorizenOfficial/ginger-lib", branch = "development", features = ["bls12_377", "bls12_381", "sw6", "bn_382"] }
->>>>>>> b4a2e8cd
 r1cs-std = { path = "../std", features = ["jubjub", "edwards_sw6", "bls12_377", "mnt4_753", "mnt6_753", "bn_382", "tweedle"] }
 r1cs-crypto = { path = "../crypto", features = ["mnt4_753", "mnt6_753", "bn_382", "tweedle"] }