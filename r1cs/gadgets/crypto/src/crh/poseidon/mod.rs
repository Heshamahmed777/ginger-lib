use algebra::PrimeField;
use primitives::crh::poseidon::{
        PoseidonHash, PoseidonParameters
};
use crate::crh::{
    SBoxGadget, FieldBasedHashGadget
};
use r1cs_std::{
    fields::{
        FieldGadget, fp::FpGadget
    },
    alloc::ConstantGadget,
};
use r1cs_core::{ConstraintSystem, SynthesisError};
use std::marker::PhantomData;

#[cfg(feature = "mnt4_753")]
pub mod mnt4753;
#[cfg(feature = "mnt4_753")]
pub use self::mnt4753::*;

#[cfg(feature = "mnt6_753")]
pub mod mnt6753;
#[cfg(feature = "mnt6_753")]
pub use self::mnt6753::*;

#[cfg(feature = "tweedle")]
pub mod tweedle;
#[cfg(feature = "tweedle")]
pub use self::tweedle::*;

#[cfg(feature = "bn_382")]
pub mod bn382;
#[cfg(feature = "bn_382")]
pub use self::bn382::*;

use primitives::SBox;

pub struct PoseidonHashGadget
<
    ConstraintF: PrimeField,
    P:           PoseidonParameters<Fr = ConstraintF>,
    SB:          SBox<Field = ConstraintF, Parameters = P>,
    SBG:         SBoxGadget<ConstraintF, SB>,
>
{
    _field:             PhantomData<ConstraintF>,
    _parameters:        PhantomData<P>,
    _sbox:              PhantomData<SB>,
    _sbox_gadget:       PhantomData<SBG>,
}

impl<
    ConstraintF: PrimeField,
    P:   PoseidonParameters<Fr = ConstraintF>,
    SB:  SBox<Field = ConstraintF, Parameters = P>,
    SBG: SBoxGadget<ConstraintF, SB>
> PoseidonHashGadget<ConstraintF, P, SB, SBG>
{

    fn poseidon_perm<CS: ConstraintSystem<ConstraintF>>(
        mut cs: CS,
        state: &mut [FpGadget<ConstraintF>],
    ) -> Result<(), SynthesisError>
    {
        // index that goes over the round constants
        let mut round_cst_idx = 0;

        // First full rounds
        for i in 0..P::R_F {

            // Add the round constants to the state vector
            for d in state.iter_mut() {
                let rc = P::ROUND_CST[round_cst_idx];
                (*d).add_constant_in_place(cs.ns(|| format!("add_constant_1_{}", round_cst_idx)), &rc)?;
                round_cst_idx += 1;
            }

            // Apply the S-BOX to each of the elements of the state vector
            for (j, d) in state.iter_mut().enumerate() {
                SBG::apply(cs.ns(||format!("S-Box_1_{}_{}",i, j)), d)?;
            }

            // Perform the matrix mix
            Self::matrix_mix (cs.ns(|| format!("poseidon_mix_matrix_first_full_round_{}", i)), state)?;

        }

        // Partial rounds
        for _i in 0..P::R_P {

            // Add the round constants to the state vector
            for d in state.iter_mut() {
                let rc = P::ROUND_CST[round_cst_idx];
                (*d).add_constant_in_place(cs.ns(|| format!("add_constant_2_{}", round_cst_idx)), &rc)?;
                round_cst_idx += 1;
            }

            // Apply S-Box only to the first element of the state vector
            SBG::apply(
                cs.ns(||format!("S-Box_2_{}_{}",_i, 0)),
                &mut state[0]
            )?;

            // Perform the matrix mix
            Self::matrix_mix (cs.ns(|| format!("poseidon_mix_matrix_partial_round_{}", _i)), state)?;
        }

        // Second full rounds
        for _i in 0..P::R_F {

            // Add the round constants to the state vector
            for d in state.iter_mut() {
                let rc = P::ROUND_CST[round_cst_idx];
                (*d).add_constant_in_place(cs.ns(|| format!("add_constant_3_{}", round_cst_idx)), &rc)?;
                round_cst_idx += 1;
            }

            // Apply the S-BOX to each of the elements of the state vector
            for (j, d) in state.iter_mut().enumerate() {
                SBG::apply(cs.ns(|| format!("S-Box_3_{}_{}", _i, j)), d)?;
            }

            // Perform the matrix mix
            Self::matrix_mix(cs.ns(|| format!("poseidon_mix_matrix_second_full_round_{}", _i)), state)?;
        }
        Ok(())
    }

    // Function that does the dot product for the mix matrix
    fn dot_prod<CS: ConstraintSystem<ConstraintF>>(
        mut cs: CS,
        res: &mut FpGadget<ConstraintF>,
        state: &mut [FpGadget<ConstraintF>],
        mut start_idx_cst: usize,
    ) -> Result<(), SynthesisError>
    {
        for x in state.iter() {
            let elem = x.mul_by_constant(cs.ns(|| format!("partial_product_{}", start_idx_cst)), &P::MDS_CST[start_idx_cst])?;
            start_idx_cst += 1;
            (*res).add_in_place(cs.ns(|| format!("add_partial_product_{}", start_idx_cst)), &elem)?;
        }

        Ok(())
    }

    // Function that does the mix matrix
    fn matrix_mix<CS: ConstraintSystem<ConstraintF>>(
        mut cs: CS,
        state: &mut [FpGadget<ConstraintF>],
    ) -> Result<(), SynthesisError>
    {

        // Check that the length of the state vector is t
        assert_eq!(state.len(), P::T);

        // Destination state vector
        let mut new_state = Vec::new();

        // Initialize new destination state vector with zero elements
        for i in 0..P::T {
            let elem = FpGadget::<ConstraintF>::from_value(cs.ns(|| format!("hardcode_new_state_elem_{}", i)), &P::ZERO);
            new_state.push(elem);
        }

        // Performs the dot products
        let mut idx_cst = 0;
        for i in 0..P::T {
            Self::dot_prod(cs.ns(|| format!("poseidon_dot_product_{}", i)), &mut new_state[i], state, idx_cst)?;
            idx_cst += P::T;
        }

        // Copy result to the state vector
        for i in 0..P::T {
            state[i] = new_state[i].clone();
        }

        Ok(())
    }
}

impl<ConstraintF, P, SB, SBG> FieldBasedHashGadget<PoseidonHash<ConstraintF, P, SB>, ConstraintF>
    for PoseidonHashGadget<ConstraintF, P, SB, SBG>
        where
            ConstraintF: PrimeField,
            P:           PoseidonParameters<Fr = ConstraintF>,
            SB:          SBox<Field = ConstraintF, Parameters = P>,
            SBG:         SBoxGadget<ConstraintF, SB>,
{
    type DataGadget = FpGadget<ConstraintF>;

    fn enforce_hash_constant_length<CS: ConstraintSystem<ConstraintF>>(
        mut cs: CS,
        input: &[Self::DataGadget],
    ) -> Result<Self::DataGadget, SynthesisError>
    // Assumption:
    //     capacity c = 1
    {
        assert_ne!(input.len(), 0, "Input data array does not contain any data.");

        let mut state = Vec::new();
        for i in 0..P::T {
            let elem = FpGadget::<ConstraintF>::from_value(
                cs.ns(|| format!("hardcode_state_{}",i)),
                &P::AFTER_ZERO_PERM[i]
            );
            state.push(elem);
        }

        // calculate the number of cycles to process the input dividing in portions of rate elements
        let num_cycles = input.len() / P::R;
        // check if the input is a multiple of the rate by calculating the remainder of the division
        // the remainder of dividing the input length by the rate can be 1 or 0 because we are assuming
        // that the rate is 2
        let rem = input.len() % P::R;

        // index to process the input
        let mut input_idx = 0;
        // iterate of the portions of rate elements
        for i in 0..num_cycles {
            // add the elements to the state vector. Add rate elements
            for j in 0..P::R {
                state[j].add_in_place(cs.ns(|| format!("add_input_{}_{}", i, j)), &input[input_idx])?;
                input_idx += 1;
            }
            // apply permutation after adding the input vector
            Self::poseidon_perm(cs.ns(|| format!("poseidon_perm_{}", i)), &mut state)?;
        }

        // in case the input is not a multiple of the rate, process the remainder part padding zeros
        if rem != 0 {
            for j in 0..rem {
                state[j].add_in_place(cs.ns(|| format!("poseidon_padding_add_{}",j)), &input[input_idx])?;
                input_idx += 1;
            }
            // apply permutation after adding the input vector
            Self::poseidon_perm(cs.ns(|| "poseidon_padding_perm"), &mut state)?;
        }

        // return the first element of the state vector as the hash digest
        Ok(state[0].clone())
    }
}

#[cfg(test)]
mod test {
<<<<<<< HEAD
    use rand::thread_rng;
    use r1cs_std::test_constraint_system::TestConstraintSystem;
    use primitives::crh::{
        FieldBasedHash,
        MNT4PoseidonHash, MNT6PoseidonHash,
        BN382FrPoseidonHash, BN382FqPoseidonHash,
        TweedleFrPoseidonHash, TweedleFqPoseidonHash,
    };
    use crate::{
        MNT4PoseidonHashGadget, MNT6PoseidonHashGadget,
        BN382FqPoseidonHashGadget, BN382FrPoseidonHashGadget,
        TweedleFqPoseidonHashGadget, TweedleFrPoseidonHashGadget,
    };
    use r1cs_std::{
        alloc::AllocGadget,
        instantiated::{
            mnt4_753::FqGadget as Mnt6FieldGadget,
            mnt6_753::FqGadget as Mnt4FieldGadget,
            bn_382::FqGadget as BN382FqGadget,
            bn_382::g::FqGadget as BN382FrGadget,
            tweedle::FqGadget as TweedleFqGadget,
            tweedle::FrGadget as TweedleFrGadget,
        }
    };
    use r1cs_core::ConstraintSystem;
    use algebra::UniformRand;
    use super::*;

    use algebra::fields::{
        mnt4753::Fr as MNT4753Fr,
        mnt6753::Fr as MNT6753Fr,
        bn_382::Fr as BN382Fr,
        bn_382::Fq as BN382Fq,
        tweedle::Fr as TweedleFr,
        tweedle::Fq as TweedleFq,
    };
=======
    use algebra::PrimeField;
    use crate::crh::test::constant_length_field_based_hash_gadget_native_test;

    fn generate_inputs<F: PrimeField>(num: usize) -> Vec<F>{
        let mut inputs = Vec::with_capacity(num);
        for i in 1..=num {
            let input = F::from(i as u32);
            inputs.push(input);
        }
        inputs
    }
>>>>>>> 4ffd90aa

    #[cfg(feature = "mnt4_753")]
    #[test]
    fn poseidon_mnt4_753_gadget_native_test() {
        use crate::MNT4PoseidonHashGadget;

        for ins in 1..=3 {
            constant_length_field_based_hash_gadget_native_test::<_, _, MNT4PoseidonHashGadget>(generate_inputs(ins));
        }
    }

    #[cfg(feature = "mnt6_753")]
    #[test]
    fn poseidon_mnt6_753_gadget_native_test() {
        use crate::MNT6PoseidonHashGadget;

        for ins in 1..=3 {
            constant_length_field_based_hash_gadget_native_test::<_, _, MNT6PoseidonHashGadget>(generate_inputs(ins));
        }
    }

    #[cfg(feature = "bn_382")]
    #[test]
    fn crh_bn382_fr_primitive_gadget_test() {
        use crate::BN382FrPoseidonHashGadget;

        for ins in 1..=3 {
            constant_length_field_based_hash_gadget_native_test::<_, _, BN382FrPoseidonHashGadget>(generate_inputs(ins));
        }
    }

    #[cfg(feature = "bn_382")]
    #[test]
    fn crh_bn382_fq_primitive_gadget_test() {
        use crate::BN382FqPoseidonHashGadget;

        for ins in 1..=3 {
            constant_length_field_based_hash_gadget_native_test::<_, _, BN382FqPoseidonHashGadget>(generate_inputs(ins));
        }
    }

    #[test]
    fn crh_tweedle_fr_primitive_gadget_test() {

        let mut rng = &mut thread_rng();
        let mut cs = TestConstraintSystem::<TweedleFr>::new();

        let mut vec_elem = Vec::new();
        let v1 = TweedleFr::rand(&mut rng);
        let v2 = TweedleFr::rand(&mut rng);
        vec_elem.push(v1);
        vec_elem.push(v2);

        let primitive_result = {
            let mut digest = TweedleFrPoseidonHash::init(None);
            vec_elem.into_iter().for_each(|elem| { digest.update(elem); });
            digest.finalize()
        };

        let v1_gadget = TweedleFrGadget::alloc(cs.ns(|| "alloc_v1"),|| Ok(v1)).unwrap();
        let v2_gadget = TweedleFrGadget::alloc(cs.ns(|| "alloc_v2"),|| Ok(v2)).unwrap();

        let mut vec_elem_gadget = Vec::new();
        vec_elem_gadget.push(v1_gadget);
        vec_elem_gadget.push(v2_gadget);

        let gadget_result =
            TweedleFrPoseidonHashGadget::check_evaluation_gadget(
                cs.ns(||"check_poseidon_gadget"),
                vec_elem_gadget.as_slice()).unwrap();

        println!("number of constraints total: {}", cs.num_constraints());

        assert_eq!(primitive_result, gadget_result.value.unwrap());
        assert!(cs.is_satisfied());
    }

    #[test]
    fn crh_tweedle_fq_primitive_gadget_test() {

        let mut rng = &mut thread_rng();
        let mut cs = TestConstraintSystem::<TweedleFq>::new();

        let mut vec_elem = Vec::new();
        let v1 = TweedleFq::rand(&mut rng);
        let v2 = TweedleFq::rand(&mut rng);
        vec_elem.push(v1);
        vec_elem.push(v2);

        let primitive_result = {
            let mut digest = TweedleFqPoseidonHash::init(None);
            vec_elem.into_iter().for_each(|elem| { digest.update(elem); });
            digest.finalize()
        };

        let v1_gadget = TweedleFqGadget::alloc(cs.ns(|| "alloc_v1"),|| Ok(v1)).unwrap();
        let v2_gadget = TweedleFqGadget::alloc(cs.ns(|| "alloc_v2"),|| Ok(v2)).unwrap();

        let mut vec_elem_gadget = Vec::new();
        vec_elem_gadget.push(v1_gadget);
        vec_elem_gadget.push(v2_gadget);

        let gadget_result =
            TweedleFqPoseidonHashGadget::check_evaluation_gadget(
                cs.ns(||"check_poseidon_gadget"),
                vec_elem_gadget.as_slice()).unwrap();

        println!("number of constraints total: {}", cs.num_constraints());

        assert_eq!(primitive_result, gadget_result.value.unwrap());
        assert!(cs.is_satisfied());
    }
}<|MERGE_RESOLUTION|>--- conflicted
+++ resolved
@@ -24,10 +24,12 @@
 #[cfg(feature = "mnt6_753")]
 pub use self::mnt6753::*;
 
+/*
 #[cfg(feature = "tweedle")]
 pub mod tweedle;
 #[cfg(feature = "tweedle")]
 pub use self::tweedle::*;
+*/
 
 #[cfg(feature = "bn_382")]
 pub mod bn382;
@@ -244,44 +246,7 @@
 
 #[cfg(test)]
 mod test {
-<<<<<<< HEAD
-    use rand::thread_rng;
-    use r1cs_std::test_constraint_system::TestConstraintSystem;
-    use primitives::crh::{
-        FieldBasedHash,
-        MNT4PoseidonHash, MNT6PoseidonHash,
-        BN382FrPoseidonHash, BN382FqPoseidonHash,
-        TweedleFrPoseidonHash, TweedleFqPoseidonHash,
-    };
-    use crate::{
-        MNT4PoseidonHashGadget, MNT6PoseidonHashGadget,
-        BN382FqPoseidonHashGadget, BN382FrPoseidonHashGadget,
-        TweedleFqPoseidonHashGadget, TweedleFrPoseidonHashGadget,
-    };
-    use r1cs_std::{
-        alloc::AllocGadget,
-        instantiated::{
-            mnt4_753::FqGadget as Mnt6FieldGadget,
-            mnt6_753::FqGadget as Mnt4FieldGadget,
-            bn_382::FqGadget as BN382FqGadget,
-            bn_382::g::FqGadget as BN382FrGadget,
-            tweedle::FqGadget as TweedleFqGadget,
-            tweedle::FrGadget as TweedleFrGadget,
-        }
-    };
-    use r1cs_core::ConstraintSystem;
-    use algebra::UniformRand;
-    use super::*;
-
-    use algebra::fields::{
-        mnt4753::Fr as MNT4753Fr,
-        mnt6753::Fr as MNT6753Fr,
-        bn_382::Fr as BN382Fr,
-        bn_382::Fq as BN382Fq,
-        tweedle::Fr as TweedleFr,
-        tweedle::Fq as TweedleFq,
-    };
-=======
+
     use algebra::PrimeField;
     use crate::crh::test::constant_length_field_based_hash_gadget_native_test;
 
@@ -293,7 +258,6 @@
         }
         inputs
     }
->>>>>>> 4ffd90aa
 
     #[cfg(feature = "mnt4_753")]
     #[test]
@@ -335,7 +299,7 @@
         }
     }
 
-    #[test]
+    /*#[test]
     fn crh_tweedle_fr_primitive_gadget_test() {
 
         let mut rng = &mut thread_rng();
@@ -405,5 +369,5 @@
 
         assert_eq!(primitive_result, gadget_result.value.unwrap());
         assert!(cs.is_satisfied());
-    }
+    }*/
 }