--- conflicted
+++ resolved
@@ -1,14 +1,6 @@
-<<<<<<< HEAD
-use algebra::{
-    fields::{
-        mnt4753::Fr as MNT4753Fr,
-        mnt6753::Fr as MNT6753Fr,
-    }, PrimeField, MulShort,
-=======
-use algebra::{PrimeField, MulShortAssign};
+use algebra::{PrimeField, MulShort};
 use primitives::crh::poseidon::{
     PoseidonHash, PoseidonParameters
->>>>>>> bb97e5ed
 };
 use crate::crh::FieldBasedHashGadget;
 use r1cs_std::{
