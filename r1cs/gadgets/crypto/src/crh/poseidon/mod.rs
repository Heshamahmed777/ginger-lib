--- conflicted
+++ resolved
@@ -1,6 +1,6 @@
 use algebra::PrimeField;
 use primitives::crh::poseidon::{
-    PoseidonHash, PoseidonParameters
+        PoseidonHash, PoseidonParameters
 };
 use crate::crh::{
     SBoxGadget, FieldBasedHashGadget
@@ -34,18 +34,7 @@
 #[cfg(feature = "bn_382")]
 pub use self::bn382::*;
 
-<<<<<<< HEAD
-#[cfg(feature = "tweedle")]
-pub mod tweedle;
-#[cfg(feature = "tweedle")]
-pub use self::tweedle::*;
-
-
-use primitives::{PoseidonSBox, SpongeMode, PoseidonSponge, AlgebraicSponge};
-use crate::AlgebraicSpongeGadget;
-=======
 use primitives::SBox;
->>>>>>> 3939cfd1
 
 pub struct PoseidonHashGadget
 <
@@ -69,7 +58,7 @@
 > PoseidonHashGadget<ConstraintF, P, SB, SBG>
 {
 
-    pub(crate) fn poseidon_perm<CS: ConstraintSystem<ConstraintF>>(
+    fn poseidon_perm<CS: ConstraintSystem<ConstraintF>>(
         mut cs: CS,
         state: &mut [FpGadget<ConstraintF>],
     ) -> Result<(), SynthesisError>
@@ -127,16 +116,6 @@
 
             // Perform the matrix mix
             Self::matrix_mix (cs.ns(|| format!("poseidon_mix_matrix_partial_round_{}", _i)), state)?;
-<<<<<<< HEAD
-
-            // Add the round constants to the state vector
-            for d in state.iter_mut() {
-                let rc = P::ROUND_CST[round_cst_idx];
-                (*d).add_constant_in_place(cs.ns(|| format!("add_constant_2_{}", round_cst_idx)), &rc)?;
-                round_cst_idx += 1;
-            }
-=======
->>>>>>> 3939cfd1
         }
 
         // Second full rounds
@@ -219,21 +198,12 @@
 }
 
 impl<ConstraintF, P, SB, SBG> FieldBasedHashGadget<PoseidonHash<ConstraintF, P, SB>, ConstraintF>
-<<<<<<< HEAD
-for PoseidonHashGadget<ConstraintF, P, SB, SBG>
-    where
-        ConstraintF: PrimeField,
-        P:           PoseidonParameters<Fr = ConstraintF>,
-        SB:          PoseidonSBox<P>,
-        SBG:         SBoxGadget<ConstraintF, SB>,
-=======
     for PoseidonHashGadget<ConstraintF, P, SB, SBG>
         where
             ConstraintF: PrimeField,
             P:           PoseidonParameters<Fr = ConstraintF>,
             SB:          SBox<Field = ConstraintF, Parameters = P>,
             SBG:         SBoxGadget<ConstraintF, SB>,
->>>>>>> 3939cfd1
 {
     type DataGadget = FpGadget<ConstraintF>;
 
@@ -290,55 +260,6 @@
     }
 }
 
-<<<<<<< HEAD
-#[derive(Derivative)]
-#[derivative(
-    Clone(bound = ""),
-)]
-pub struct PoseidonSpongeGadget
-<
-    ConstraintF: PrimeField,
-    P:           PoseidonParameters<Fr = ConstraintF>,
-    SB:          PoseidonSBox<P>,
-    SBG:         SBoxGadget<ConstraintF, SB>,
->
-{
-    pub(crate) mode:               SpongeMode,
-    pub(crate) state:              Vec<FpGadget<ConstraintF>>,
-    pub(crate) pending:            Vec<FpGadget<ConstraintF>>,
-    _field:             PhantomData<ConstraintF>,
-    _parameters:        PhantomData<P>,
-    _sbox:              PhantomData<SB>,
-    _sbox_gadget:       PhantomData<SBG>,
-}
-
-impl<ConstraintF, P, SB, SBG> PoseidonSpongeGadget<ConstraintF, P, SB, SBG>
-    where
-        ConstraintF: PrimeField,
-        P:           PoseidonParameters<Fr = ConstraintF>,
-        SB:          PoseidonSBox<P>,
-        SBG:         SBoxGadget<ConstraintF, SB>,
-{
-    fn clear_pending_and_apply_permutation<CS: ConstraintSystem<ConstraintF>>(
-        &mut self,
-        mut cs: CS
-    ) -> Result<(), SynthesisError>
-    {
-        // add the elements to the state vector. Add rate elements
-        for (i, (input, state)) in self.pending.iter().zip(self.state.iter_mut()).enumerate() {
-            state.add_in_place(cs.ns(|| format!("add_input_{}_to_state", i)), input)?;
-        }
-
-        // apply permutation after adding the input vector
-        PoseidonHashGadget::<ConstraintF, P, SB, SBG>::poseidon_perm(
-            cs.ns(|| "poseidon_perm"),
-            &mut self.state
-        )?;
-
-        self.pending.clear();
-
-        Ok(())
-=======
 #[cfg(test)]
 mod test {
 
@@ -352,249 +273,8 @@
             inputs.push(input);
         }
         inputs
->>>>>>> 3939cfd1
-    }
-}
-
-<<<<<<< HEAD
-impl<ConstraintF, P, SB, SBG> AlgebraicSpongeGadget<PoseidonSponge<ConstraintF, P, SB>, ConstraintF>
-for PoseidonSpongeGadget<ConstraintF, P, SB, SBG>
-    where
-        ConstraintF: PrimeField,
-        P:           PoseidonParameters<Fr = ConstraintF>,
-        SB:          PoseidonSBox<P>,
-        SBG:         SBoxGadget<ConstraintF, SB>,
-{
-    type DataGadget = FpGadget<ConstraintF>;
-
-    fn new<CS: ConstraintSystem<ConstraintF>>(mut cs: CS) -> Result<Self, SynthesisError> {
-        assert_eq!(P::T - P::R, 1, "The assumption that the capacity is one field element is not satisfied.");
-
-        let mut state = Vec::with_capacity(P::T);
-        for i in 0..P::T {
-            let elem = FpGadget::<ConstraintF>::from_value(
-                cs.ns(|| format!("hardcode_state_{}",i)),
-                &P::AFTER_ZERO_PERM[i]
-            );
-            state.push(elem);
-        }
-
-        Ok(Self {
-            mode: SpongeMode::Absorbing,
-            state,
-            pending: Vec::with_capacity(P::R),
-            _field: PhantomData,
-            _parameters: PhantomData,
-            _sbox: PhantomData,
-            _sbox_gadget: PhantomData
-        })
-    }
-
-    fn get_state(&self) -> &[FpGadget<ConstraintF>] {
-        &self.state
-    }
-
-    fn set_state(&mut self, state: Vec<FpGadget<ConstraintF>>) {
-        assert_eq!(state.len(), P::T);
-        self.state = state;
-    }
-
-    fn get_mode(&self) -> &SpongeMode {
-        &self.mode
-    }
-
-    fn set_mode(&mut self, mode: SpongeMode) {
-        self.mode = mode;
-    }
-
-    fn enforce_absorb<CS: ConstraintSystem<ConstraintF>>(
-        &mut self,
-        mut cs: CS,
-        elems: &[Self::DataGadget]
-    ) -> Result<(), SynthesisError> {
-        if elems.len() > 0 {
-            match self.mode {
-
-                SpongeMode::Absorbing => {
-                    elems.iter().enumerate().map(|(i, f)| {
-                        self.pending.push(f.clone());
-                        if self.pending.len() == P::R {
-                            self.clear_pending_and_apply_permutation(
-                                cs.ns(|| format!("permutation {}",i ))
-                            )?;
-                        }
-                        Ok(())
-                    }).collect::<Result<(), SynthesisError>>()?;
-                },
-
-                SpongeMode::Squeezing => {
-                    self.mode = SpongeMode::Absorbing;
-                    self.enforce_absorb(cs, elems)?;
-                }
-            }
-        }
-        Ok(())
-    }
-
-    fn enforce_squeeze<CS: ConstraintSystem<ConstraintF>>(
-        &mut self,
-        mut cs: CS,
-        num: usize
-    ) -> Result<Vec<Self::DataGadget>, SynthesisError> {
-        let mut outputs = Vec::with_capacity(num);
-
-        if num > 0 {
-            match self.mode {
-                SpongeMode::Absorbing => {
-
-                    if self.pending.len() == 0 {
-                        outputs.push(self.state[0].clone());
-                    } else {
-                        self.clear_pending_and_apply_permutation(
-                            cs.ns(|| "permutation")
-                        )?;
-
-                        outputs.push(self.state[0].clone());
-                    }
-                    self.mode = SpongeMode::Squeezing;
-                    outputs.append(&mut self.enforce_squeeze(
-                        cs.ns(|| "squeeze remaining elements"),
-                        num - 1
-                    )?);
-                },
-
-                // If we were squeezing, then squeeze the required number of field elements
-                SpongeMode::Squeezing => {
-                    for i in 0..num {
-                        PoseidonHashGadget::<ConstraintF, P, SB, SBG>::poseidon_perm(
-                            cs.ns(|| format!("poseidon_perm_{}", i)),
-                            &mut self.state
-                        )?;
-                        outputs.push(self.state[0].clone());
-                    }
-                }
-            }
-        }
-        Ok(outputs)
-    }
-}
-
-impl<ConstraintF, P, SB, SBG> ConstantGadget<PoseidonSponge<ConstraintF, P, SB>, ConstraintF>
-for PoseidonSpongeGadget<ConstraintF, P, SB, SBG>
-    where
-        ConstraintF: PrimeField,
-        P:           PoseidonParameters<Fr = ConstraintF>,
-        SB:          PoseidonSBox<P>,
-        SBG:         SBoxGadget<ConstraintF, SB>,
-{
-    fn from_value<CS: ConstraintSystem<ConstraintF>>(mut cs: CS, value: &PoseidonSponge<ConstraintF, P, SB>) -> Self {
-        let state_g = Vec::<FpGadget<ConstraintF>>::from_value(
-            cs.ns(|| "hardcode state"),
-            &value.get_state().to_vec()
-        );
-
-        let pending_g = Vec::<FpGadget<ConstraintF>>::from_value(
-            cs.ns(|| "hardcode pending"),
-            &value.get_pending().to_vec()
-        );
-
-        Self {
-            mode: value.get_mode().clone(),
-            state: state_g,
-            pending: pending_g,
-            _field: PhantomData,
-            _parameters: PhantomData,
-            _sbox: PhantomData,
-            _sbox_gadget: PhantomData
-        }
-    }
-
-    fn get_constant(&self) -> PoseidonSponge<ConstraintF, P, SB> {
-        let digest = PoseidonHash::<ConstraintF, P, SB>::new(
-            self.state.get_constant(),
-            self.pending.get_constant(),
-        );
-        PoseidonSponge::<ConstraintF, P, SB>::new(
-            self.mode.clone(),
-            digest
-        )
-    }
-}
-
-impl<ConstraintF, P, SB, SBG> From<Vec<FpGadget<ConstraintF>>>
-for PoseidonSpongeGadget<ConstraintF, P, SB, SBG>
-    where
-        ConstraintF: PrimeField,
-        P:           PoseidonParameters<Fr = ConstraintF>,
-        SB:          PoseidonSBox<P>,
-        SBG:         SBoxGadget<ConstraintF, SB>,
-{
-    fn from(other: Vec<FpGadget<ConstraintF>>) -> Self {
-        assert_eq!(other.len(), P::T);
-        Self {
-            mode: SpongeMode::Absorbing,
-            state: other,
-            pending: Vec::with_capacity(P::R),
-            _field: PhantomData,
-            _parameters: PhantomData,
-            _sbox: PhantomData,
-            _sbox_gadget: PhantomData
-        }
-    }
-}
-
-#[cfg(test)]
-mod test {
-    use crate::{
-        MNT4PoseidonHashGadget, MNT4PoseidonSpongeGadget,
-        MNT6PoseidonHashGadget, MNT6PoseidonSpongeGadget,
-        BN382FqPoseidonHashGadget, BN382FqPoseidonSpongeGadget,
-        BN382FrPoseidonHashGadget, BN382FrPoseidonSpongeGadget,
-        TweedleFqPoseidonHashGadget, TweedleFqPoseidonSpongeGadget,
-        TweedleFrPoseidonHashGadget, TweedleFrPoseidonSpongeGadget,
-    };
-
-    use algebra::fields::PrimeField;
-    use crate::crh::test::{
-        field_based_hash_gadget_native_test, algebraic_sponge_gadget_native_test
-    };
-
-    fn generate_inputs<F: PrimeField>(num: usize) -> Vec<F>{
-        let mut inputs = Vec::with_capacity(num);
-        for i in 1..=num {
-            let input = F::from(i as u32);
-            inputs.push(input);
-        }
-        inputs
-    }
-
-    #[cfg(feature = "mnt4_753")]
-    #[test]
-    fn poseidon_mnt4_753_gadget_native_test() {
-        field_based_hash_gadget_native_test::<_, _, MNT4PoseidonHashGadget>(generate_inputs(2));
-        algebraic_sponge_gadget_native_test::<_, _, MNT4PoseidonSpongeGadget>(generate_inputs(5));
-    }
-
-    #[cfg(feature = "mnt6_753")]
-    #[test]
-    fn poseidon_mnt6_753_gadget_native_test() {
-        field_based_hash_gadget_native_test::<_, _, MNT6PoseidonHashGadget>(generate_inputs(2));
-        algebraic_sponge_gadget_native_test::<_, _, MNT6PoseidonSpongeGadget>(generate_inputs(5));
-    }
-
-    #[cfg(feature = "bn_382")]
-    #[test]
-    fn poseidon_bn382_fr_gadget_native_test() {
-    field_based_hash_gadget_native_test::<_, _, BN382FrPoseidonHashGadget>(generate_inputs(2));
-    algebraic_sponge_gadget_native_test::<_, _, BN382FrPoseidonSpongeGadget>(generate_inputs(5));
-}
-
-    #[cfg(feature = "bn_382")]
-    #[test]
-    fn poseidon_bn382_fq_gadget_native_test() {
-        field_based_hash_gadget_native_test::<_, _, BN382FqPoseidonHashGadget>(generate_inputs(2));
-        algebraic_sponge_gadget_native_test::<_, _, BN382FqPoseidonSpongeGadget>(generate_inputs(5));
-=======
+    }
+
     #[cfg(feature = "mnt4_753")]
     #[test]
     fn poseidon_mnt4_753_gadget_native_test() {
@@ -643,29 +323,15 @@
         for ins in 1..=3 {
             constant_length_field_based_hash_gadget_native_test::<_, _, TweedleFrPoseidonHashGadget>(generate_inputs(ins));
         }
->>>>>>> 3939cfd1
     }
 
     #[cfg(feature = "tweedle")]
     #[test]
-<<<<<<< HEAD
-    fn poseidon_tweedle_fr_gadget_native_test() {
-        field_based_hash_gadget_native_test::<_, _, TweedleFrPoseidonHashGadget>(generate_inputs(2));
-        algebraic_sponge_gadget_native_test::<_, _, TweedleFrPoseidonSpongeGadget>(generate_inputs(5));
-    }
-
-    #[cfg(feature = "tweedle")]
-    #[test]
-    fn poseidon_tweedle_fq_gadget_native_test() {
-        field_based_hash_gadget_native_test::<_, _, TweedleFqPoseidonHashGadget>(generate_inputs(2));
-        algebraic_sponge_gadget_native_test::<_, _, TweedleFqPoseidonSpongeGadget>(generate_inputs(5));
-=======
     fn crh_tweedle_fq_primitive_gadget_test() {
         use crate::TweedleFqPoseidonHashGadget;
 
         for ins in 1..=3 {
             constant_length_field_based_hash_gadget_native_test::<_, _, TweedleFqPoseidonHashGadget>(generate_inputs(ins));
         }
->>>>>>> 3939cfd1
     }
 }