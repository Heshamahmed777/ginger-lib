use algebra::PrimeField;
use r1cs_core::{ConstraintSystemAbstract, SynthesisError};

use crate::prf::PRFGadget;
use r1cs_std::prelude::*;

use std::borrow::Borrow;

// 2.1.  Parameters
// The following table summarizes various parameters and their ranges:
// | BLAKE2b          | BLAKE2s          |
// --------------+------------------+------------------+
// Bits in word | w = 64           | w = 32           |
// Rounds in F  | r = 12           | r = 10           |
// Block bytes  | bb = 128         | bb = 64          |
// Hash bytes   | 1 <= nn <= 64    | 1 <= nn <= 32    |
// Key bytes    | 0 <= kk <= 64    | 0 <= kk <= 32    |
// Input bytes  | 0 <= ll < 2**128 | 0 <= ll < 2**64  |
// --------------+------------------+------------------+
// G Rotation   | (R1, R2, R3, R4) | (R1, R2, R3, R4) |
// constants = | (32, 24, 16, 63) | (16, 12,  8,  7) |
// --------------+------------------+------------------+
//

const R1: usize = 16;
const R2: usize = 12;
const R3: usize = 8;
const R4: usize = 7;

// Round   |  0  1  2  3  4  5  6  7  8  9 10 11 12 13 14 15 |
// ----------+-------------------------------------------------+
// SIGMA[0] |  0  1  2  3  4  5  6  7  8  9 10 11 12 13 14 15 |
// SIGMA[1] | 14 10  4  8  9 15 13  6  1 12  0  2 11  7  5  3 |
// SIGMA[2] | 11  8 12  0  5  2 15 13 10 14  3  6  7  1  9  4 |
// SIGMA[3] |  7  9  3  1 13 12 11 14  2  6  5 10  4  0 15  8 |
// SIGMA[4] |  9  0  5  7  2  4 10 15 14  1 11 12  6  8  3 13 |
// SIGMA[5] |  2 12  6 10  0 11  8  3  4 13  7  5 15 14  1  9 |
// SIGMA[6] | 12  5  1 15 14 13  4 10  0  7  6  3  9  2  8 11 |
// SIGMA[7] | 13 11  7 14 12  1  3  9  5  0 15  4  8  6  2 10 |
// SIGMA[8] |  6 15 14  9 11  3  0  8 12  2 13  7  1  4 10  5 |
// SIGMA[9] | 10  2  8  4  7  6  1  5 15 11  9 14  3 12 13  0 |
// ----------+-------------------------------------------------+
//

const SIGMA: [[usize; 16]; 10] = [
    [0, 1, 2, 3, 4, 5, 6, 7, 8, 9, 10, 11, 12, 13, 14, 15],
    [14, 10, 4, 8, 9, 15, 13, 6, 1, 12, 0, 2, 11, 7, 5, 3],
    [11, 8, 12, 0, 5, 2, 15, 13, 10, 14, 3, 6, 7, 1, 9, 4],
    [7, 9, 3, 1, 13, 12, 11, 14, 2, 6, 5, 10, 4, 0, 15, 8],
    [9, 0, 5, 7, 2, 4, 10, 15, 14, 1, 11, 12, 6, 8, 3, 13],
    [2, 12, 6, 10, 0, 11, 8, 3, 4, 13, 7, 5, 15, 14, 1, 9],
    [12, 5, 1, 15, 14, 13, 4, 10, 0, 7, 6, 3, 9, 2, 8, 11],
    [13, 11, 7, 14, 12, 1, 3, 9, 5, 0, 15, 4, 8, 6, 2, 10],
    [6, 15, 14, 9, 11, 3, 0, 8, 12, 2, 13, 7, 1, 4, 10, 5],
    [10, 2, 8, 4, 7, 6, 1, 5, 15, 11, 9, 14, 3, 12, 13, 0],
];

// 3.1.  Mixing Function G
// The G primitive function mixes two input words, "x" and "y", into
// four words indexed by "a", "b", "c", and "d" in the working vector
// v[0..15].  The full modified vector is returned.  The rotation
// constants (R1, R2, R3, R4) are given in Section 2.1.
// FUNCTION G( v[0..15], a, b, c, d, x, y )
// |
// |   v[a] := (v[a] + v[b] + x) mod 2**w
// |   v[d] := (v[d] ^ v[a]) >>> R1
// |   v[c] := (v[c] + v[d])     mod 2**w
// |   v[b] := (v[b] ^ v[c]) >>> R2
// |   v[a] := (v[a] + v[b] + y) mod 2**w
// |   v[d] := (v[d] ^ v[a]) >>> R3
// |   v[c] := (v[c] + v[d])     mod 2**w
// |   v[b] := (v[b] ^ v[c]) >>> R4
// |
// |   RETURN v[0..15]
// |
// END FUNCTION.
//

<<<<<<< HEAD
fn mixing_g<ConstraintF: PrimeField, CS: ConstraintSystemAbstract<ConstraintF>>(
    mut cs: CS,
=======
fn mixing_g<ConstraintF: PrimeField, CS: ConstraintSystem<ConstraintF>>(
    cs: CS,
>>>>>>> e10cb027
    v: &mut [UInt32],
    a: usize,
    b: usize,
    c: usize,
    d: usize,
    x: &UInt32,
    y: &UInt32,
) -> Result<(), SynthesisError> {
    let mut cs = MultiEq::new(cs);

    v[a] = UInt32::addmany(
        cs.ns(|| "mixing step 1"),
        &[v[a].clone(), v[b].clone(), x.clone()],
    )?;
    v[d] = v[d].xor(cs.ns(|| "mixing step 2"), &v[a])?.rotr(R1);
    v[c] = UInt32::addmany(cs.ns(|| "mixing step 3"), &[v[c].clone(), v[d].clone()])?;
    v[b] = v[b].xor(cs.ns(|| "mixing step 4"), &v[c])?.rotr(R2);
    v[a] = UInt32::addmany(
        cs.ns(|| "mixing step 5"),
        &[v[a].clone(), v[b].clone(), y.clone()],
    )?;
    v[d] = v[d].xor(cs.ns(|| "mixing step 6"), &v[a])?.rotr(R3);
    v[c] = UInt32::addmany(cs.ns(|| "mixing step 7"), &[v[c].clone(), v[d].clone()])?;
    v[b] = v[b].xor(cs.ns(|| "mixing step 8"), &v[c])?.rotr(R4);

    Ok(())
}

// 3.2.  Compression Function F
// Compression function F takes as an argument the state vector "h",
// message block vector "m" (last block is padded with zeros to full
// block size, if required), 2w-bit_gadget offset counter "t", and final block
// indicator flag "f".  Local vector v[0..15] is used in processing.  F
// returns a new state vector.  The number of rounds, "r", is 12 for
// BLAKE2b and 10 for BLAKE2s.  Rounds are numbered from 0 to r - 1.
// FUNCTION F( h[0..7], m[0..15], t, f )
// |
// |      // Initialize local work vector v[0..15]
// |      v[0..7] := h[0..7]              // First half from state.
// |      v[8..15] := IV[0..7]            // Second half from IV.
// |
// |      v[12] := v[12] ^ (t mod 2**w)   // Low word of the offset.
// |      v[13] := v[13] ^ (t >> w)       // High word.
// |
// |      IF f = TRUE THEN                // last block flag?
// |      |   v[14] := v[14] ^ 0xFF..FF   // Invert all bits.
// |      END IF.
// |
// |      // Cryptographic mixing
// |      FOR i = 0 TO r - 1 DO           // Ten or twelve rounds.
// |      |
// |      |   // Message word selection permutation for this round.
// |      |   s[0..15] := SIGMA[i mod 10][0..15]
// |      |
// |      |   v := G( v, 0, 4,  8, 12, m[s[ 0]], m[s[ 1]] )
// |      |   v := G( v, 1, 5,  9, 13, m[s[ 2]], m[s[ 3]] )
// |      |   v := G( v, 2, 6, 10, 14, m[s[ 4]], m[s[ 5]] )
// |      |   v := G( v, 3, 7, 11, 15, m[s[ 6]], m[s[ 7]] )
// |      |
// |      |   v := G( v, 0, 5, 10, 15, m[s[ 8]], m[s[ 9]] )
// |      |   v := G( v, 1, 6, 11, 12, m[s[10]], m[s[11]] )
// |      |   v := G( v, 2, 7,  8, 13, m[s[12]], m[s[13]] )
// |      |   v := G( v, 3, 4,  9, 14, m[s[14]], m[s[15]] )
// |      |
// |      END FOR
// |
// |      FOR i = 0 TO 7 DO               // XOR the two halves.
// |      |   h[i] := h[i] ^ v[i] ^ v[i + 8]
// |      END FOR.
// |
// |      RETURN h[0..7]                  // New state.
// |
// END FUNCTION.
//

fn blake2s_compression<ConstraintF: PrimeField, CS: ConstraintSystemAbstract<ConstraintF>>(
    mut cs: CS,
    h: &mut [UInt32],
    m: &[UInt32],
    t: u64,
    f: bool,
) -> Result<(), SynthesisError> {
    assert_eq!(h.len(), 8);
    assert_eq!(m.len(), 16);

    // static const uint32_t blake2s_iv[8] =
    // {
    // 0x6A09E667, 0xBB67AE85, 0x3C6EF372, 0xA54FF53A,
    // 0x510E527F, 0x9B05688C, 0x1F83D9AB, 0x5BE0CD19
    // };
    //

    let mut v = Vec::with_capacity(16);
    v.extend_from_slice(h);
    v.push(UInt32::constant(0x6A09E667));
    v.push(UInt32::constant(0xBB67AE85));
    v.push(UInt32::constant(0x3C6EF372));
    v.push(UInt32::constant(0xA54FF53A));
    v.push(UInt32::constant(0x510E527F));
    v.push(UInt32::constant(0x9B05688C));
    v.push(UInt32::constant(0x1F83D9AB));
    v.push(UInt32::constant(0x5BE0CD19));

    assert_eq!(v.len(), 16);

    v[12] = v[12].xor(cs.ns(|| "first xor"), &UInt32::constant(t as u32))?;
    v[13] = v[13].xor(cs.ns(|| "second xor"), &UInt32::constant((t >> 32) as u32))?;

    if f {
        v[14] = v[14].xor(cs.ns(|| "third xor"), &UInt32::constant(u32::max_value()))?;
    }

    for i in 0..10 {
        let mut cs = cs.ns(|| format!("round {}", i));

        let s = SIGMA[i % 10];

        mixing_g(
            cs.ns(|| "mixing invocation 1"),
            &mut v,
            0,
            4,
            8,
            12,
            &m[s[0]],
            &m[s[1]],
        )?;
        mixing_g(
            cs.ns(|| "mixing invocation 2"),
            &mut v,
            1,
            5,
            9,
            13,
            &m[s[2]],
            &m[s[3]],
        )?;
        mixing_g(
            cs.ns(|| "mixing invocation 3"),
            &mut v,
            2,
            6,
            10,
            14,
            &m[s[4]],
            &m[s[5]],
        )?;
        mixing_g(
            cs.ns(|| "mixing invocation 4"),
            &mut v,
            3,
            7,
            11,
            15,
            &m[s[6]],
            &m[s[7]],
        )?;

        mixing_g(
            cs.ns(|| "mixing invocation 5"),
            &mut v,
            0,
            5,
            10,
            15,
            &m[s[8]],
            &m[s[9]],
        )?;
        mixing_g(
            cs.ns(|| "mixing invocation 6"),
            &mut v,
            1,
            6,
            11,
            12,
            &m[s[10]],
            &m[s[11]],
        )?;
        mixing_g(
            cs.ns(|| "mixing invocation 7"),
            &mut v,
            2,
            7,
            8,
            13,
            &m[s[12]],
            &m[s[13]],
        )?;
        mixing_g(
            cs.ns(|| "mixing invocation 8"),
            &mut v,
            3,
            4,
            9,
            14,
            &m[s[14]],
            &m[s[15]],
        )?;
    }

    for i in 0..8 {
        let mut cs = cs.ns(|| format!("h[{i}] ^ v[{i}] ^ v[{i} + 8]", i = i));

        h[i] = h[i].xor(cs.ns(|| "first xor"), &v[i])?;
        h[i] = h[i].xor(cs.ns(|| "second xor"), &v[i + 8])?;
    }

    Ok(())
}

// FUNCTION BLAKE2( d[0..dd-1], ll, kk, nn )
// |
// |     h[0..7] := IV[0..7]          // Initialization Vector.
// |
// |     // Parameter block p[0]
// |     h[0] := h[0] ^ 0x01010000 ^ (kk << 8) ^ nn
// |
// |     // Process padded key and data blocks
// |     IF dd > 1 THEN
// |     |       FOR i = 0 TO dd - 2 DO
// |     |       |       h := F( h, d[i], (i + 1) * bb, FALSE )
// |     |       END FOR.
// |     END IF.
// |
// |     // Final block.
// |     IF kk = 0 THEN
// |     |       h := F( h, d[dd - 1], ll, TRUE )
// |     ELSE
// |     |       h := F( h, d[dd - 1], ll + bb, TRUE )
// |     END IF.
// |
// |     RETURN first "nn" bytes from little-endian word array h[].
// |
// END FUNCTION.
//

pub fn blake2s_gadget<ConstraintF: PrimeField, CS: ConstraintSystemAbstract<ConstraintF>>(
    mut cs: CS,
    input: &[Boolean],
) -> Result<Vec<UInt32>, SynthesisError> {
    assert!(input.len() % 8 == 0);

    let mut h = Vec::with_capacity(8);
    h.push(UInt32::constant(0x6A09E667 ^ 0x01010000 ^ 32));
    h.push(UInt32::constant(0xBB67AE85));
    h.push(UInt32::constant(0x3C6EF372));
    h.push(UInt32::constant(0xA54FF53A));
    h.push(UInt32::constant(0x510E527F));
    h.push(UInt32::constant(0x9B05688C));
    h.push(UInt32::constant(0x1F83D9AB));
    h.push(UInt32::constant(0x5BE0CD19));

    let mut blocks: Vec<Vec<UInt32>> = vec![];

    for block in input.chunks(512) {
        let mut this_block = Vec::with_capacity(16);
        for word in block.chunks(32) {
            let mut tmp = word.to_vec();
            while tmp.len() < 32 {
                tmp.push(Boolean::constant(false));
            }
            this_block.push(UInt32::from_bits_le(&tmp));
        }
        while this_block.len() < 16 {
            this_block.push(UInt32::constant(0));
        }
        blocks.push(this_block);
    }

    if blocks.is_empty() {
        blocks.push((0..16).map(|_| UInt32::constant(0)).collect());
    }

    for (i, block) in blocks[0..blocks.len() - 1].iter().enumerate() {
        let cs = cs.ns(|| format!("block {}", i));

        blake2s_compression(cs, &mut h, block, ((i as u64) + 1) * 64, false)?;
    }

    {
        let cs = cs.ns(|| "final block");

        blake2s_compression(
            cs,
            &mut h,
            &blocks[blocks.len() - 1],
            (input.len() / 8) as u64,
            true,
        )?;
    }

    Ok(h)
}

use primitives::prf::Blake2s;
use r1cs_std::eq::MultiEq;

pub struct Blake2sGadget;
#[derive(Clone, Debug)]
pub struct Blake2sOutputGadget(pub Vec<UInt8>);

impl PartialEq for Blake2sOutputGadget {
    fn eq(&self, other: &Self) -> bool {
        self.0 == other.0
    }
}

impl Eq for Blake2sOutputGadget {}

impl<ConstraintF: PrimeField> EqGadget<ConstraintF> for Blake2sOutputGadget {
    #[inline]
    fn is_eq<CS: ConstraintSystemAbstract<ConstraintF>>(
        &self,
        cs: CS,
        other: &Self,
    ) -> Result<Boolean, SynthesisError> {
        self.0.is_eq(cs, &other.0)
    }

    #[inline]
    fn conditional_enforce_equal<CS: ConstraintSystemAbstract<ConstraintF>>(
        &self,
        cs: CS,
        other: &Self,
        condition: &Boolean,
    ) -> Result<(), SynthesisError> {
        self.0.conditional_enforce_equal(cs, &other.0, condition)
    }

    #[inline]
    fn conditional_enforce_not_equal<CS: ConstraintSystemAbstract<ConstraintF>>(
        &self,
        cs: CS,
        other: &Self,
        condition: &Boolean,
    ) -> Result<(), SynthesisError> {
        self.0
            .as_slice()
            .conditional_enforce_not_equal(cs, other.0.as_slice(), condition)
    }
}

impl<ConstraintF: PrimeField> ToBytesGadget<ConstraintF> for Blake2sOutputGadget {
    #[inline]
    fn to_bytes<CS: ConstraintSystemAbstract<ConstraintF>>(
        &self,
        _cs: CS,
    ) -> Result<Vec<UInt8>, SynthesisError> {
        Ok(self.0.clone())
    }

    #[inline]
    fn to_bytes_strict<CS: ConstraintSystemAbstract<ConstraintF>>(
        &self,
        cs: CS,
    ) -> Result<Vec<UInt8>, SynthesisError> {
        self.to_bytes(cs)
    }
}

impl<ConstraintF: PrimeField> AllocGadget<[u8; 32], ConstraintF> for Blake2sOutputGadget {
    #[inline]
    fn alloc<F, T, CS: ConstraintSystemAbstract<ConstraintF>>(
        cs: CS,
        value_gen: F,
    ) -> Result<Self, SynthesisError>
    where
        F: FnOnce() -> Result<T, SynthesisError>,
        T: Borrow<[u8; 32]>,
    {
        let zeros = [0u8; 32];
        let value = match value_gen() {
            Ok(val) => *(val.borrow()),
            Err(_) => zeros,
        };
        let bytes = <UInt8>::alloc_vec(cs, &value)?;

        Ok(Blake2sOutputGadget(bytes))
    }

    #[inline]
    fn alloc_input<F, T, CS: ConstraintSystemAbstract<ConstraintF>>(
        cs: CS,
        value_gen: F,
    ) -> Result<Self, SynthesisError>
    where
        F: FnOnce() -> Result<T, SynthesisError>,
        T: Borrow<[u8; 32]>,
    {
        let zeros = [0u8; 32];
        let value = match value_gen() {
            Ok(val) => *(val.borrow()),
            Err(_) => zeros,
        };
        let bytes = <UInt8>::alloc_input_vec(cs, &value)?;

        Ok(Blake2sOutputGadget(bytes))
    }
}

impl<ConstraintF: PrimeField> PRFGadget<Blake2s, ConstraintF> for Blake2sGadget {
    type OutputGadget = Blake2sOutputGadget;

    fn new_seed<CS: ConstraintSystemAbstract<ConstraintF>>(
        mut cs: CS,
        seed: &[u8; 32],
    ) -> Vec<UInt8> {
        UInt8::alloc_vec(&mut cs.ns(|| "alloc_seed"), seed).unwrap()
    }

    fn check_evaluation_gadget<CS: ConstraintSystemAbstract<ConstraintF>>(
        mut cs: CS,
        seed: &[UInt8],
        input: &[UInt8],
    ) -> Result<Self::OutputGadget, SynthesisError> {
        assert_eq!(seed.len(), 32);
        // assert_eq!(input.len(), 32);
        let mut gadget_input = Vec::with_capacity(512);
        for byte in seed.iter().chain(input) {
            gadget_input.extend_from_slice(&byte.into_bits_le());
        }
        let mut result = Vec::new();
        for (i, int) in blake2s_gadget(cs.ns(|| "Blake2s Eval"), &gadget_input)?
            .iter()
            .enumerate()
        {
            let chunk = int.to_bytes(&mut cs.ns(|| format!("Result ToBytes {}", i)))?;
            result.extend_from_slice(&chunk);
        }
        Ok(Blake2sOutputGadget(result))
    }
}

#[cfg(test)]
mod test {
    use crate::prf::blake2s::blake2s_gadget;
    use algebra::fields::bls12_377::fr::Fr;
    use blake2::Blake2s;
    use digest::{Digest, FixedOutput};
    use primitives::prf::blake2s::Blake2s as B2SPRF;
<<<<<<< HEAD
    use r1cs_core::{
        ConstraintSystem, ConstraintSystemAbstract, ConstraintSystemDebugger, SynthesisMode,
    };
=======
    use r1cs_core::ConstraintSystem;
>>>>>>> e10cb027
    use rand::{Rng, SeedableRng};
    use rand_xorshift::XorShiftRng;

    use super::Blake2sGadget;
    use r1cs_std::{boolean::AllocatedBit, prelude::*};

    #[test]
    fn test_blake2s_constraints() {
        let mut cs = ConstraintSystem::<Fr>::new(SynthesisMode::Debug);
        let input_bits: Vec<_> = (0..512)
            .map(|i| {
                AllocatedBit::alloc(cs.ns(|| format!("input bit_gadget {}", i)), || Ok(true))
                    .unwrap()
                    .into()
            })
            .collect();
        blake2s_gadget(&mut cs, &input_bits).unwrap();
        assert!(cs.is_satisfied());
        assert_eq!(cs.num_constraints(), 21552);
    }

    #[test]
    fn test_blake2s_prf() {
        use crate::prf::PRFGadget;
        use primitives::prf::PRF;
        use rand::Rng;

        let mut rng = XorShiftRng::seed_from_u64(1231275789u64);
        let mut cs = ConstraintSystem::<Fr>::new(SynthesisMode::Debug);

        let mut seed = [0u8; 32];
        rng.fill(&mut seed);

        let mut input = [0u8; 32];
        rng.fill(&mut input);

        let seed_gadget = Blake2sGadget::new_seed(&mut cs.ns(|| "declare_seed"), &seed);
        let input_gadget = UInt8::alloc_vec(&mut cs.ns(|| "declare_input"), &input).unwrap();
        let out = B2SPRF::evaluate(&seed, &input).unwrap();
        let actual_out_gadget = <Blake2sGadget as PRFGadget<_, Fr>>::OutputGadget::alloc(
            &mut cs.ns(|| "declare_output"),
            || Ok(out),
        )
        .unwrap();

        let output_gadget = Blake2sGadget::check_evaluation_gadget(
            &mut cs.ns(|| "eval_blake2s"),
            &seed_gadget,
            &input_gadget,
        )
        .unwrap();
        output_gadget
            .enforce_equal(&mut cs, &actual_out_gadget)
            .unwrap();

        if !cs.is_satisfied() {
            println!(
                "which is unsatisfied: {:?}",
                cs.which_is_unsatisfied().unwrap()
            );
        }
        assert!(cs.is_satisfied());
    }

    #[test]
    fn test_blake2s_precomp_constraints() {
        // Test that 512 fixed leading bits (constants)
        // doesn't result in more constraints.

        let mut cs = ConstraintSystem::<Fr>::new(SynthesisMode::Debug);
        let mut rng = XorShiftRng::seed_from_u64(1231275789u64);
        let input_bits: Vec<_> = (0..512)
            .map(|_| Boolean::constant(rng.gen()))
            .chain((0..512).map(|i| {
                AllocatedBit::alloc(cs.ns(|| format!("input bit_gadget {}", i)), || Ok(true))
                    .unwrap()
                    .into()
            }))
            .collect();
        blake2s_gadget(&mut cs, &input_bits).unwrap();
        assert!(cs.is_satisfied());
        assert_eq!(cs.num_constraints(), 21552);
    }

    #[test]
    fn test_blake2s_constant_constraints() {
        let mut cs = ConstraintSystem::<Fr>::new(SynthesisMode::Debug);
        let mut rng = XorShiftRng::seed_from_u64(1231275789u64);
        let input_bits: Vec<_> = (0..512).map(|_| Boolean::constant(rng.gen())).collect();
        blake2s_gadget(&mut cs, &input_bits).unwrap();
        assert_eq!(cs.num_constraints(), 0);
    }

    #[test]
    fn native_test() {
        let mut rng = XorShiftRng::seed_from_u64(1231275789u64);

        for input_len in (0..32).chain((32..256).filter(|a| a % 8 == 0)) {
            let mut h = Blake2s::new();

            let data: Vec<u8> = (0..input_len).map(|_| rng.gen()).collect();

            h.input(&data);

            let hash_result = h.fixed_result();

            let mut cs = ConstraintSystem::<Fr>::new(SynthesisMode::Debug);

            let mut input_bits = vec![];

            for (byte_i, input_byte) in data.iter().enumerate() {
                for bit_i in 0..8 {
                    let cs = cs.ns(|| format!("input bit_gadget {} {}", byte_i, bit_i));

                    input_bits.push(
                        AllocatedBit::alloc(cs, || Ok((input_byte >> bit_i) & 1u8 == 1u8))
                            .unwrap()
                            .into(),
                    );
                }
            }

            let r = blake2s_gadget(&mut cs, &input_bits).unwrap();

            assert!(cs.is_satisfied());

            let mut s = hash_result
                .as_ref()
                .iter()
                .flat_map(|&byte| (0..8).map(move |i| (byte >> i) & 1u8 == 1u8));

            for chunk in r {
                for b in chunk.to_bits_le() {
                    match b {
                        Boolean::Is(b) => {
                            assert!(s.next().unwrap() == b.get_value().unwrap());
                        }
                        Boolean::Not(b) => {
                            assert!(s.next().unwrap() != b.get_value().unwrap());
                        }
                        Boolean::Constant(b) => {
                            assert!(input_len == 0);
                            assert!(s.next().unwrap() == b);
                        }
                    }
                }
            }
        }
    }
}<|MERGE_RESOLUTION|>--- conflicted
+++ resolved
@@ -76,13 +76,8 @@
 // END FUNCTION.
 //
 
-<<<<<<< HEAD
 fn mixing_g<ConstraintF: PrimeField, CS: ConstraintSystemAbstract<ConstraintF>>(
-    mut cs: CS,
-=======
-fn mixing_g<ConstraintF: PrimeField, CS: ConstraintSystem<ConstraintF>>(
     cs: CS,
->>>>>>> e10cb027
     v: &mut [UInt32],
     a: usize,
     b: usize,
@@ -523,13 +518,9 @@
     use blake2::Blake2s;
     use digest::{Digest, FixedOutput};
     use primitives::prf::blake2s::Blake2s as B2SPRF;
-<<<<<<< HEAD
     use r1cs_core::{
         ConstraintSystem, ConstraintSystemAbstract, ConstraintSystemDebugger, SynthesisMode,
     };
-=======
-    use r1cs_core::ConstraintSystem;
->>>>>>> e10cb027
     use rand::{Rng, SeedableRng};
     use rand_xorshift::XorShiftRng;
 
