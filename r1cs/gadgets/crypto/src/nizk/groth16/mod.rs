--- conflicted
+++ resolved
@@ -1,10 +1,6 @@
 use algebra::{AffineCurve, Field, PairingEngine, ToConstraintField};
 use proof_systems::groth16::{Parameters, PreparedVerifyingKey, Proof, VerifyingKey};
-<<<<<<< HEAD
 use r1cs_core::{ConstraintSynthesizer, ConstraintSystemAbstract, SynthesisError};
-=======
-use r1cs_core::{ConstraintSynthesizer, ConstraintSystem, SynthesisError};
->>>>>>> e10cb027
 use r1cs_std::prelude::*;
 use std::{borrow::Borrow, marker::PhantomData};
 
@@ -135,11 +131,7 @@
         proof: &Self::ProofGadget,
     ) -> Result<(), SynthesisError>
     where
-<<<<<<< HEAD
         CS: ConstraintSystemAbstract<ConstraintF>,
-=======
-        CS: ConstraintSystem<ConstraintF>,
->>>>>>> e10cb027
         I: Iterator<Item = &'a T>,
         T: 'a + ToBitsGadget<ConstraintF> + ?Sized,
     {
@@ -155,13 +147,9 @@
                 .enumerate()
             {
                 let input_bits = input.to_bits(cs.ns(|| format!("Input {}", i)))?;
-<<<<<<< HEAD
-                g_ic = b.mul_bits(cs.ns(|| format!("Mul {}", i)), &g_ic, input_bits.iter())?;
-=======
                 g_ic = b
                     .mul_bits(cs.ns(|| format!("Mul {}", i)), input_bits.iter())?
                     .add(cs.ns(|| format!("Add {}", i)), &g_ic)?;
->>>>>>> e10cb027
                 input_len += 1;
             }
             // Check that the input and the query in the verification are of the
@@ -595,13 +583,8 @@
     };
 
     use super::*;
-<<<<<<< HEAD
-    use algebra::{BitIterator, PrimeField, UniformRand};
+    use algebra::{ToBits, UniformRand};
     use r1cs_std::boolean::Boolean;
-=======
-    use algebra::{ToBits, UniformRand};
-    use r1cs_std::{boolean::Boolean, test_constraint_system::TestConstraintSystem};
->>>>>>> e10cb027
     use rand::thread_rng;
 
     struct Bench<F: Field> {
