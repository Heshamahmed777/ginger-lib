--- conflicted
+++ resolved
@@ -1,6 +1,6 @@
 use algebra::{
+    fields::{Field, PrimeField},
     to_bytes, Curve, ToBytes,
-    fields::{Field, PrimeField}
 };
 use primitives::{
     commitment::pedersen::{PedersenCommitment, PedersenParameters, PedersenRandomness},
@@ -201,17 +201,10 @@
         },
         crh::pedersen::PedersenWindow,
     };
-<<<<<<< HEAD
-    use r1cs_core::ConstraintSystem;
-    use r1cs_std::{
-        instantiated::tweedle::TweedleDeeGadget, prelude::*,
-        test_constraint_system::TestConstraintSystem,
-=======
     use r1cs_core::{
         ConstraintSystem, ConstraintSystemAbstract, ConstraintSystemDebugger, SynthesisMode,
->>>>>>> d41aef65
     };
-    use r1cs_std::{instantiated::jubjub::JubJubGadget, prelude::*};
+    use r1cs_std::{instantiated::tweedle::TweedleDeeGadget, prelude::*};
     use rand::thread_rng;
 
     // TODO: Test should be updated and fixed for tweedle
@@ -239,7 +232,8 @@
 
         let parameters = PedersenCommitment::<DeeJacobian, Window>::setup(rng).unwrap();
         let primitive_result =
-            PedersenCommitment::<DeeJacobian, Window>::commit(&parameters, &input, &randomness).unwrap();
+            PedersenCommitment::<DeeJacobian, Window>::commit(&parameters, &input, &randomness)
+                .unwrap();
 
         let input_bytes =
             UInt8::alloc_input_vec(cs.ns(|| "alloc input bytes as public input"), &input).unwrap();
