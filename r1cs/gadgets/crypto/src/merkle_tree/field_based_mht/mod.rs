--- conflicted
+++ resolved
@@ -405,22 +405,13 @@
 #[cfg(test)]
 mod test {
     use super::*;
-<<<<<<< HEAD
     use crate::crh::TweedleFrPoseidonHashGadget;
-    use algebra::{Group, fields::tweedle::Fr};
+    use algebra::{fields::tweedle::Fr, Group};
     use primitives::crh::TweedleFrPoseidonHash;
-    use r1cs_core::ConstraintSystem;
-    use r1cs_std::{
-        instantiated::tweedle::FrGadget, test_constraint_system::TestConstraintSystem,
-=======
-    use crate::crh::MNT4PoseidonHashGadget;
-    use algebra::fields::mnt4753::Fr;
-    use primitives::crh::MNT4PoseidonHash;
     use r1cs_core::{
         ConstraintSystem, ConstraintSystemAbstract, ConstraintSystemDebugger, SynthesisMode,
->>>>>>> d41aef65
     };
-    use r1cs_std::instantiated::mnt6_753::FqGadget;
+    use r1cs_std::instantiated::tweedle::FrGadget;
     use rand::{Rng, SeedableRng};
     use rand_xorshift::XorShiftRng;
 
@@ -436,14 +427,14 @@
         > = None;
     }
 
-    type MNT4753FieldBasedMerkleTree = NaiveMerkleTree<TweedleDeeFieldBasedMerkleTreeParams>;
+    type TweedleDeeFieldBasedMerkleTree = NaiveMerkleTree<TweedleDeeFieldBasedMerkleTreeParams>;
 
     type HG = TweedleFrPoseidonHashGadget;
 
     const TEST_HEIGHT: usize = 5;
 
     fn check_merkle_paths(leaves: &[Fr], use_bad_root: bool) -> bool {
-        let mut tree = MNT4753FieldBasedMerkleTree::new(TEST_HEIGHT);
+        let mut tree = TweedleDeeFieldBasedMerkleTree::new(TEST_HEIGHT);
         tree.append(leaves).unwrap();
         let root = tree.root().unwrap();
         let mut satisfied = true;
@@ -520,7 +511,7 @@
     }
 
     fn check_leaves(leaves: &[Fr], use_bad_root: bool) -> bool {
-        let mut tree = MNT4753FieldBasedMerkleTree::new(TEST_HEIGHT);
+        let mut tree = TweedleDeeFieldBasedMerkleTree::new(TEST_HEIGHT);
         tree.append(leaves).unwrap();
         let root = tree.root().unwrap();
 
