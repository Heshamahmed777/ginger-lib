--- conflicted
+++ resolved
@@ -467,106 +467,6 @@
     }
 }
 
-<<<<<<< HEAD
-// TODO: no curves for TE representation
-#[cfg(test)]
-mod test {
-    use std::rc::Rc;
-
-    use super::*;
-    use crate::crh::{
-        injective_map::{JacobianCompressorGadget, PedersenCRHCompressorGadget},
-        FixedLengthCRHGadget,
-    };
-    use algebra::{curves::tweedle::dee::DeeJacobian, fields::tweedle::Fq};
-    use primitives::crh::{
-        injective_map::{JacobianCompressor, PedersenCRHCompressor},
-        pedersen::PedersenWindow,
-        FixedLengthCRH,
-    };
-    use r1cs_core::{
-        ConstraintSystem, ConstraintSystemAbstract, ConstraintSystemDebugger, SynthesisMode,
-    };
-    use r1cs_std::instantiated::tweedle::TweedleDeeGadget;
-    use rand::SeedableRng;
-    use rand_xorshift::XorShiftRng;
-
-    #[derive(Clone)]
-    pub(super) struct Window8x128;
-    impl PedersenWindow for Window8x128 {
-        const WINDOW_SIZE: usize = 8;
-        const NUM_WINDOWS: usize = 128;
-    }
-
-    type H = PedersenCRHCompressor<DeeJacobian, JacobianCompressor, Window8x128>;
-    type HG = PedersenCRHCompressorGadget<
-        DeeJacobian,
-        JacobianCompressor,
-        Fq,
-        TweedleDeeGadget,
-        JacobianCompressorGadget,
-    >;
-
-    struct DeeJacobianMerkleTreeParams;
-
-    impl MerkleTreeConfig for DeeJacobianMerkleTreeParams {
-        const HEIGHT: usize = 5;
-        type H = H;
-    }
-
-    type DeeJacobianMerkleTree = MerkleHashTree<DeeJacobianMerkleTreeParams>;
-
-    fn generate_merkle_tree(leaves: &[[u8; 8]], use_bad_root: bool) -> bool {
-        let mut rng = XorShiftRng::seed_from_u64(9174123u64);
-
-        let crh_parameters = Rc::new(H::setup(&mut rng).unwrap());
-        let tree = DeeJacobianMerkleTree::new(crh_parameters.clone(), leaves).unwrap();
-        let root = tree.root().unwrap();
-        let mut satisfied = true;
-        for (i, leaf) in leaves.iter().enumerate() {
-            let mut cs = ConstraintSystem::<Fq>::new(SynthesisMode::Debug);
-            let proof = tree.generate_proof(i, &leaf).unwrap();
-            assert!(proof.verify(&crh_parameters, &root, &leaf).unwrap());
-
-            // Allocate Merkle Tree Root
-            let root = <HG as FixedLengthCRHGadget<H, _>>::OutputGadget::alloc(
-                &mut cs.ns(|| format!("new_digest_{}", i)),
-                || {
-                    if use_bad_root {
-                        Ok(<H as FixedLengthCRH>::Output::default())
-                    } else {
-                        Ok(root)
-                    }
-                },
-            )
-            .unwrap();
-
-            let constraints_from_digest = cs.num_constraints();
-            println!("constraints from digest: {}", constraints_from_digest);
-
-            // Allocate Parameters for CRH
-            let crh_parameters = <HG as FixedLengthCRHGadget<H, Fq>>::ParametersGadget::alloc(
-                &mut cs.ns(|| format!("new_parameters_{}", i)),
-                || Ok(crh_parameters.clone()),
-            )
-            .unwrap();
-
-            let constraints_from_parameters = cs.num_constraints() - constraints_from_digest;
-            println!(
-                "constraints from parameters: {}",
-                constraints_from_parameters
-            );
-
-            // Allocate Leaf
-            let leaf_g = UInt8::constant_vec(leaf);
-
-            let constraints_from_leaf =
-                cs.num_constraints() - constraints_from_parameters - constraints_from_digest;
-            println!("constraints from leaf: {}", constraints_from_leaf);
-
-            // Allocate Merkle Tree Path
-            let cw = MerkleTreePathGadget::<_, HG, _>::alloc(
-=======
 #[cfg(test)]
 mod test {
     use super::*;
@@ -626,33 +526,18 @@
 
             // Allocate Merkle Tree Path
             let cw = FieldBasedBinaryMerkleTreePathGadget::<_, HG, _>::alloc(
->>>>>>> d24012ec
                 &mut cs.ns(|| format!("new_witness_{}", i)),
                 || Ok(proof),
             )
             .unwrap();
 
-<<<<<<< HEAD
-            let constraints_from_path = cs.num_constraints()
-                - constraints_from_parameters
-                - constraints_from_digest
-                - constraints_from_leaf;
-            println!("constraints from path: {}", constraints_from_path);
-            let leaf_g: &[UInt8] = leaf_g.as_slice();
-            cw.check_membership(
-                &mut cs.ns(|| format!("new_witness_check_{}", i)),
-                &crh_parameters,
-=======
             // Check_membership test
             cw.check_membership(
                 &mut cs.ns(|| format!("check_membership_{}", i)),
->>>>>>> d24012ec
                 &root,
                 &leaf_g,
             )
             .unwrap();
-<<<<<<< HEAD
-=======
 
             // Enforce Merkle Path test
             let root_1 = cw
@@ -679,7 +564,6 @@
             )
             .unwrap();
 
->>>>>>> d24012ec
             if !cs.is_satisfied() {
                 satisfied = false;
                 println!(
@@ -687,73 +571,6 @@
                     cs.which_is_unsatisfied().unwrap()
                 );
             }
-<<<<<<< HEAD
-            let setup_constraints = constraints_from_leaf
-                + constraints_from_digest
-                + constraints_from_parameters
-                + constraints_from_path;
-            println!(
-                "number of constraints: {}",
-                cs.num_constraints() - setup_constraints
-            );
-        }
-
-        satisfied
-    }
-
-    // TODO: Test should be fixed for tweedle
-    #[test]
-    #[ignore]
-    fn good_root_test() {
-        //Test #leaves << 2^HEIGHT
-        let mut leaves = Vec::new();
-        for i in 0..4u8 {
-            leaves.push([i, i, i, i, i, i, i, i]);
-        }
-        assert!(generate_merkle_tree(&leaves, false));
-
-        //Test #leaves = 2^HEIGHT - 1
-        let mut leaves = Vec::new();
-        for i in 0..16u8 {
-            leaves.push([i, i, i, i, i, i, i, i]);
-        }
-        assert!(generate_merkle_tree(&leaves, false));
-
-        //Test #leaves = 2^HEIGHT
-        let mut leaves = Vec::new();
-        for i in 0..32u8 {
-            leaves.push([i, i, i, i, i, i, i, i]);
-        }
-        assert!(generate_merkle_tree(&leaves, false));
-    }
-
-    #[test]
-    #[ignore]
-    fn bad_root_test() {
-        //Test #leaves << 2^HEIGHT
-        let mut leaves = Vec::new();
-        for i in 0..2u8 {
-            let input = [i; 8];
-            leaves.push(input);
-        }
-        assert!(!generate_merkle_tree(&leaves, true));
-
-        //Test #leaves = 2^HEIGHT - 1
-        let mut leaves = Vec::new();
-        for i in 0..4u8 {
-            let input = [i; 8];
-            leaves.push(input);
-        }
-        assert!(!generate_merkle_tree(&leaves, true));
-
-        //Test #leaves = 2^HEIGHT
-        let mut leaves = Vec::new();
-        for i in 0..8u8 {
-            let input = [i; 8];
-            leaves.push(input);
-        }
-        assert!(!generate_merkle_tree(&leaves, true));
-=======
         }
 
         satisfied
@@ -861,6 +678,5 @@
         }
         assert!(!check_merkle_paths(&leaves, true));
         assert!(!check_leaves(&leaves, true));
->>>>>>> d24012ec
     }
 }