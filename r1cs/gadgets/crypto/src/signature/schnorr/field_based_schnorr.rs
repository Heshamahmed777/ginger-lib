--- conflicted
+++ resolved
@@ -1,5 +1,5 @@
 use crate::{crh::FieldBasedHashGadget, signature::FieldBasedSigGadget};
-use algebra::{PrimeField, Curve, ToConstraintField};
+use algebra::{Curve, PrimeField, ToConstraintField};
 use primitives::signature::schnorr::field_based_schnorr::FieldBasedSchnorrPk;
 use primitives::{
     compute_truncation_size,
@@ -531,18 +531,16 @@
 
 #[cfg(test)]
 mod test {
-    use algebra::curves::{
-        tweedle::dee::DeeJacobian as DeeJacobian, tweedle::dum::DumJacobian as DumJacobian,
-    };
-    use algebra::fields::tweedle::{Fr, Fq};
+    use algebra::curves::{tweedle::dee::DeeJacobian, tweedle::dum::DumJacobian};
+    use algebra::fields::tweedle::{Fq, Fr};
 
     use primitives::{
-        crh::{TweedleFrPoseidonHash, TweedleFqPoseidonHash},
+        crh::{TweedleFqPoseidonHash, TweedleFrPoseidonHash},
         signature::{schnorr::field_based_schnorr::*, FieldBasedSignatureScheme},
     };
 
     use crate::{
-        crh::{TweedleFrPoseidonHashGadget, TweedleFqPoseidonHashGadget},
+        crh::{TweedleFqPoseidonHashGadget, TweedleFrPoseidonHashGadget},
         signature::{schnorr::field_based_schnorr::*, FieldBasedSigGadget},
     };
 
@@ -555,8 +553,10 @@
 
     use rand::{thread_rng, Rng};
 
-    type SchnorrTweedleDee = FieldBasedSchnorrSignatureScheme<Fr, DumJacobian, TweedleFrPoseidonHash>;
-    type SchnorrTweedleDum = FieldBasedSchnorrSignatureScheme<Fq, DeeJacobian, TweedleFqPoseidonHash>;
+    type SchnorrTweedleDee =
+        FieldBasedSchnorrSignatureScheme<Fr, DumJacobian, TweedleFrPoseidonHash>;
+    type SchnorrTweedleDum =
+        FieldBasedSchnorrSignatureScheme<Fq, DeeJacobian, TweedleFqPoseidonHash>;
 
     type SchnorrTweedleDeeSig = FieldBasedSchnorrSignature<Fr, DumJacobian>;
     type SchnorrTweedleDumSig = FieldBasedSchnorrSignature<Fq, DeeJacobian>;
@@ -594,11 +594,7 @@
         pk: &SchnorrTweedleDeePk,
         sig: SchnorrTweedleDeeSig,
     ) -> bool {
-<<<<<<< HEAD
-        let mut cs = TestConstraintSystem::<Fr>::new();
-=======
-        let mut cs = ConstraintSystem::<MNT4Fr>::new(SynthesisMode::Debug);
->>>>>>> d41aef65
+        let mut cs = ConstraintSystem::<Fr>::new(SynthesisMode::Debug);
 
         //Alloc signature, pk and message
         let sig_g = <SchnorrTweedleDeeGadget as FieldBasedSigGadget<SchnorrTweedleDee, Fr>>::SignatureGadget::alloc(
@@ -651,7 +647,9 @@
         let (sig, pk) = sign::<SchnorrTweedleDee, _>(rng, message);
 
         //Positive case
-        assert!(tweedle_dee_schnorr_gadget_generate_constraints(message, &pk, sig));
+        assert!(tweedle_dee_schnorr_gadget_generate_constraints(
+            message, &pk, sig
+        ));
 
         //Change message
         let wrong_message: Fr = rng.gen();
@@ -679,11 +677,7 @@
         pk: &SchnorrTweedleDumPk,
         sig: SchnorrTweedleDumSig,
     ) -> bool {
-<<<<<<< HEAD
-        let mut cs = TestConstraintSystem::<Fq>::new();
-=======
-        let mut cs = ConstraintSystem::<MNT6Fr>::new(SynthesisMode::Debug);
->>>>>>> d41aef65
+        let mut cs = ConstraintSystem::<Fq>::new(SynthesisMode::Debug);
 
         //Alloc signature, pk and message
         let sig_g = <SchnorrTweedleDumGadget as FieldBasedSigGadget<SchnorrTweedleDum, Fq>>::SignatureGadget::alloc(
@@ -736,7 +730,9 @@
         let (sig, pk) = sign::<SchnorrTweedleDum, _>(rng, message);
 
         //Positive case
-        assert!(tweedle_dum_schnorr_gadget_generate_constraints(message, &pk, sig));
+        assert!(tweedle_dum_schnorr_gadget_generate_constraints(
+            message, &pk, sig
+        ));
 
         //Change message
         let wrong_message: Fq = rng.gen();
@@ -766,15 +762,9 @@
 
         let samples = 10;
         for _ in 0..samples {
-<<<<<<< HEAD
             let message: Fr = rng.gen();
             let (sig, pk) = sign::<SchnorrTweedleDee, _>(rng, message);
-            let mut cs = TestConstraintSystem::<Fr>::new();
-=======
-            let message: MNT4Fr = rng.gen();
-            let (sig, pk) = sign::<SchnorrMNT4, _>(rng, message);
-            let mut cs = ConstraintSystem::<MNT4Fr>::new(SynthesisMode::Debug);
->>>>>>> d41aef65
+            let mut cs = ConstraintSystem::<Fr>::new(SynthesisMode::Debug);
 
             //Alloc signature, pk and message
             let sig_g = <SchnorrTweedleDeeGadget as FieldBasedSigGadget<SchnorrTweedleDee, Fr>>::SignatureGadget::alloc(
@@ -787,12 +777,13 @@
                 || Ok(pk)
             ).unwrap();
 
-            let message_g =
-                <SchnorrTweedleDeeGadget as FieldBasedSigGadget<SchnorrTweedleDee, Fr>>::DataGadget::alloc(
-                    cs.ns(|| "alloc message"),
-                    || Ok(message),
-                )
-                .unwrap();
+            let message_g = <SchnorrTweedleDeeGadget as FieldBasedSigGadget<
+                SchnorrTweedleDee,
+                Fr,
+            >>::DataGadget::alloc(cs.ns(|| "alloc message"), || {
+                Ok(message)
+            })
+            .unwrap();
 
             //Verify sig
             let is_verified = SchnorrTweedleDeeGadget::enforce_signature_verdict(
@@ -817,12 +808,13 @@
 
             //Negative case: wrong message (or wrong sig for another message)
             let new_message: Fr = rng.gen();
-            let new_message_g =
-                <SchnorrTweedleDeeGadget as FieldBasedSigGadget<SchnorrTweedleDee, Fr>>::DataGadget::alloc(
-                    cs.ns(|| "alloc new_message"),
-                    || Ok(new_message),
-                )
-                .unwrap();
+            let new_message_g = <SchnorrTweedleDeeGadget as FieldBasedSigGadget<
+                SchnorrTweedleDee,
+                Fr,
+            >>::DataGadget::alloc(
+                cs.ns(|| "alloc new_message"), || Ok(new_message)
+            )
+            .unwrap();
 
             let is_verified = SchnorrTweedleDeeGadget::enforce_signature_verdict(
                 cs.ns(|| "new sig result"),
