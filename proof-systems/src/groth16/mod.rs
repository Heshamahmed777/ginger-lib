--- conflicted
+++ resolved
@@ -2,18 +2,11 @@
 //! [Groth16]: https://eprint.iacr.org/2016/260.pdf
 use algebra::{
     bytes::{FromBytes, ToBytes},
-<<<<<<< HEAD
+    serialize::*,
     Field, FromBytesChecked, PairingEngine, SemanticallyValid,
 };
 use byteorder::{BigEndian, ReadBytesExt, WriteBytesExt};
 use r1cs_core::SynthesisError;
-=======
-    serialize::*,
-    Field, FromBytesChecked, PairingEngine, SemanticallyValid,
-};
-use byteorder::{BigEndian, ReadBytesExt, WriteBytesExt};
-use r1cs_core::{Index, LinearCombination, SynthesisError};
->>>>>>> e10cb027
 use serde::{Deserialize, Serialize};
 use std::io::{self, Read, Result as IoResult, Write};
 
@@ -254,19 +247,10 @@
             && !self.gamma_g2.is_zero()
             && self.delta_g2.is_valid()
             && !self.delta_g2.is_zero()
-<<<<<<< HEAD
-            && self
-                .gamma_abc_g1
-                .iter()
-                .filter(|&p| !p.is_valid() || p.is_zero())
-                .collect::<Vec<_>>()
-                .is_empty()
-=======
             && !self
                 .gamma_abc_g1
                 .iter()
                 .any(|p| !p.is_valid() || p.is_zero())
->>>>>>> e10cb027
             && Self::check_gamma_abc_g1_points(self.gamma_abc_g1.as_slice()).is_ok()
     }
 }
@@ -471,44 +455,11 @@
             && !self.delta_g1.is_zero()
             && self.delta_g2.is_valid()
             && !self.delta_g2.is_zero()
-<<<<<<< HEAD
-            && self
-                .a_query
-                .iter()
-                .filter(|&p| !p.is_valid())
-                .collect::<Vec<_>>()
-                .is_empty()
-            && self
-                .b_g1_query
-                .iter()
-                .filter(|&p| !p.is_valid())
-                .collect::<Vec<_>>()
-                .is_empty()
-            && self
-                .b_g2_query
-                .iter()
-                .filter(|&p| !p.is_valid())
-                .collect::<Vec<_>>()
-                .is_empty()
-            && self
-                .h_query
-                .iter()
-                .filter(|&p| !p.is_valid() || p.is_zero())
-                .collect::<Vec<_>>()
-                .is_empty()
-            && self
-                .l_query
-                .iter()
-                .filter(|&p| !p.is_valid() || p.is_zero())
-                .collect::<Vec<_>>()
-                .is_empty()
-=======
             && !self.a_query.iter().any(|p| !p.is_valid())
             && !self.b_g1_query.iter().any(|p| !p.is_valid())
             && !self.b_g2_query.iter().any(|p| !p.is_valid())
             && !self.h_query.iter().any(|p| !p.is_valid() || p.is_zero())
             && !self.l_query.iter().any(|p| !p.is_valid() || p.is_zero())
->>>>>>> e10cb027
     }
 }
 
