--- conflicted
+++ resolved
@@ -1,14 +1,10 @@
 //! An implementation of the [Groth][Groth16] zkSNARK.
 //! [Groth16]: https://eprint.iacr.org/2016/260.pdf
-use algebra::{Field, bytes::{
-    ToBytes, FromBytes,
-<<<<<<< HEAD
-}, PairingEngine};
+use algebra::{Field,
+  bytes::{ToBytes, FromBytes},
+  PairingEngine, FromBytesChecked, SemanticallyValid
+};
 use r1cs_core::{SynthesisError, Index, LinearCombination};
-=======
-}, PairingCurve, PairingEngine, FromBytesChecked, SemanticallyValid};
-use r1cs_core::SynthesisError;
->>>>>>> 3fa4dc47
 use std::io::{self, Read, Result as IoResult, Write};
 use byteorder::{BigEndian, ReadBytesExt, WriteBytesExt};
 
