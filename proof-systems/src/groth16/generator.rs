use algebra::fft::domain::{get_best_evaluation_domain, sample_element_outside_domain};
use algebra::msm::FixedBaseMSM;
use algebra::{groups::Group, Field, PairingEngine, PrimeField, ProjectiveCurve, UniformRand};

use r1cs_core::{ConstraintSynthesizer, ConstraintSystem, SynthesisError, SynthesisMode};
use rand::Rng;
use rayon::prelude::*;

<<<<<<< HEAD
use crate::groth16::{r1cs_to_qap::R1CStoQAP, Parameters, VerifyingKey};
=======
use crate::groth16::{push_constraints, r1cs_to_qap::R1CStoQAP, Parameters, VerifyingKey};
>>>>>>> e10cb027

/// Generates a random common reference string for
/// a circuit.
pub fn generate_random_parameters<E, C, R>(
    circuit: C,
    rng: &mut R,
) -> Result<Parameters<E>, SynthesisError>
where
    E: PairingEngine,
    C: ConstraintSynthesizer<E::Fr>,
    R: Rng,
{
    let alpha = E::Fr::rand(rng);
    let beta = E::Fr::rand(rng);
    let gamma = E::Fr::rand(rng);
    let delta = E::Fr::rand(rng);

    generate_parameters::<E, C, R>(circuit, alpha, beta, gamma, delta, rng)
}

/// This is our assembly structure that we'll use to synthesize the
/// circuit into a QAP.
<<<<<<< HEAD
=======
pub struct KeypairAssembly<E: PairingEngine> {
    pub(crate) num_inputs: usize,
    pub(crate) num_aux: usize,
    pub(crate) num_constraints: usize,
    pub(crate) at: Vec<Vec<(E::Fr, Index)>>,
    pub(crate) bt: Vec<Vec<(E::Fr, Index)>>,
    pub(crate) ct: Vec<Vec<(E::Fr, Index)>>,
}

impl<E: PairingEngine> ConstraintSystem<E::Fr> for KeypairAssembly<E> {
    type Root = Self;

    #[inline]
    fn alloc<F, A, AR>(&mut self, _: A, _: F) -> Result<Variable, SynthesisError>
    where
        F: FnOnce() -> Result<E::Fr, SynthesisError>,
        A: FnOnce() -> AR,
        AR: Into<String>,
    {
        // There is no assignment, so we don't invoke the
        // function for obtaining one.

        let index = self.num_aux;
        self.num_aux += 1;

        Ok(Variable::new_unchecked(Index::Aux(index)))
    }

    #[inline]
    fn alloc_input<F, A, AR>(&mut self, _: A, _: F) -> Result<Variable, SynthesisError>
    where
        F: FnOnce() -> Result<E::Fr, SynthesisError>,
        A: FnOnce() -> AR,
        AR: Into<String>,
    {
        // There is no assignment, so we don't invoke the
        // function for obtaining one.

        let index = self.num_inputs;
        self.num_inputs += 1;

        Ok(Variable::new_unchecked(Index::Input(index)))
    }

    fn enforce<A, AR, LA, LB, LC>(&mut self, _: A, a: LA, b: LB, c: LC)
    where
        A: FnOnce() -> AR,
        AR: Into<String>,
        LA: FnOnce(LinearCombination<E::Fr>) -> LinearCombination<E::Fr>,
        LB: FnOnce(LinearCombination<E::Fr>) -> LinearCombination<E::Fr>,
        LC: FnOnce(LinearCombination<E::Fr>) -> LinearCombination<E::Fr>,
    {
        self.at.push(vec![]);
        self.bt.push(vec![]);
        self.ct.push(vec![]);

        push_constraints(
            a(LinearCombination::zero()),
            &mut self.at,
            self.num_constraints,
        );
        push_constraints(
            b(LinearCombination::zero()),
            &mut self.bt,
            self.num_constraints,
        );
        push_constraints(
            c(LinearCombination::zero()),
            &mut self.ct,
            self.num_constraints,
        );

        self.num_constraints += 1;
    }

    fn push_namespace<NR, N>(&mut self, _: N)
    where
        NR: Into<String>,
        N: FnOnce() -> NR,
    {
        // Do nothing; we don't care about namespaces in this context.
    }

    fn pop_namespace(&mut self) {
        // Do nothing; we don't care about namespaces in this context.
    }

    fn get_root(&mut self) -> &mut Self::Root {
        self
    }

    fn num_constraints(&self) -> usize {
        self.num_constraints
    }
}
>>>>>>> e10cb027

/// Create parameters for a circuit, given some toxic waste.
pub fn generate_parameters<E, C, R>(
    circuit: C,
    alpha: E::Fr,
    beta: E::Fr,
    gamma: E::Fr,
    delta: E::Fr,
    rng: &mut R,
) -> Result<Parameters<E>, SynthesisError>
where
    E: PairingEngine,
    C: ConstraintSynthesizer<E::Fr>,
    R: Rng,
{
<<<<<<< HEAD
    let mut assembly = ConstraintSystem::<E::Fr>::new(SynthesisMode::Setup);
=======
    let mut assembly = KeypairAssembly {
        num_inputs: 0,
        num_aux: 0,
        num_constraints: 0,
        at: vec![],
        bt: vec![],
        ct: vec![],
    };

    // Allocate the "one" input variable
    assembly.alloc_input(|| "", || Ok(E::Fr::one()))?;
>>>>>>> e10cb027

    // Synthesize the circuit.
    let synthesis_time = start_timer!(|| "Constraint synthesis");
    circuit.generate_constraints(&mut assembly)?;
    end_timer!(synthesis_time);

    ///////////////////////////////////////////////////////////////////////////
    let domain_time = start_timer!(|| "Constructing evaluation domain");

    let domain_size = assembly.num_constraints + (assembly.num_inputs - 1) + 1;
    let domain = get_best_evaluation_domain::<E::Fr>(domain_size)
        .ok_or(SynthesisError::PolynomialDegreeTooLarge)?;

    //Sample element outside domain
    let t = sample_element_outside_domain(&domain, rng);

    end_timer!(domain_time);
    ///////////////////////////////////////////////////////////////////////////

    let reduction_time = start_timer!(|| "R1CS to QAP Instance Map with Evaluation");
    let (a, b, c, zt, qap_num_variables, m_raw) =
        R1CStoQAP::instance_map_with_evaluation::<E>(&assembly, &t)?;
    end_timer!(reduction_time);

    // Compute query densities
    let non_zero_a: usize = (0..qap_num_variables)
        .into_par_iter()
        .map(|i| (!a[i].is_zero()) as usize)
        .sum();
    let non_zero_b: usize = (0..qap_num_variables)
        .into_par_iter()
        .map(|i| (!b[i].is_zero()) as usize)
        .sum();
    let scalar_bits = E::Fr::size_in_bits();

    let gamma_inverse = gamma.inverse().ok_or(SynthesisError::UnexpectedIdentity)?;
    let delta_inverse = delta.inverse().ok_or(SynthesisError::UnexpectedIdentity)?;

    let gamma_abc = a[0..assembly.num_inputs]
        .par_iter()
        .zip(&b[0..assembly.num_inputs])
        .zip(&c[0..assembly.num_inputs])
        .map(|((a, b), c)| (beta * a + &(alpha * b) + c) * &gamma_inverse)
        .collect::<Vec<_>>();

    let l = a
        .par_iter()
        .zip(&b)
        .zip(&c)
        .map(|((a, b), c)| (beta * a + &(alpha * b) + c) * &delta_inverse)
        .collect::<Vec<_>>();

    let g1_generator = E::G1Projective::rand(rng);
    let g2_generator = E::G2Projective::rand(rng);

    // Compute G window table
    let g1_window_time = start_timer!(|| "Compute G1 window table");
    let g1_window =
        FixedBaseMSM::get_mul_window_size(non_zero_a + non_zero_b + qap_num_variables + m_raw + 1);
    let g1_table =
        FixedBaseMSM::get_window_table::<E::G1Projective>(scalar_bits, g1_window, g1_generator);
    end_timer!(g1_window_time);

    // Generate the R1CS proving key
    let proving_key_time = start_timer!(|| "Generate the R1CS proving key");

    let alpha_g1 = g1_generator.mul(&alpha);
    let beta_g1 = g1_generator.mul(&beta);
    let beta_g2 = g2_generator.mul(&beta);
    let delta_g1 = g1_generator.mul(&delta);
    let delta_g2 = g2_generator.mul(&delta);

    // Compute the A-query
    let a_time = start_timer!(|| "Calculate A");
    let mut a_query =
        FixedBaseMSM::multi_scalar_mul::<E::G1Projective>(scalar_bits, g1_window, &g1_table, &a)?;
    end_timer!(a_time);

    // Compute the B-query in G1
    let b_g1_time = start_timer!(|| "Calculate B G1");
    let mut b_g1_query =
        FixedBaseMSM::multi_scalar_mul::<E::G1Projective>(scalar_bits, g1_window, &g1_table, &b)?;
    end_timer!(b_g1_time);

    // Compute B window table
    let g2_time = start_timer!(|| "Compute G2 table");
    let g2_window = FixedBaseMSM::get_mul_window_size(non_zero_b);
    let g2_table =
        FixedBaseMSM::get_window_table::<E::G2Projective>(scalar_bits, g2_window, g2_generator);
    end_timer!(g2_time);

    // Compute the B-query in G2
    let b_g2_time = start_timer!(|| "Calculate B G2");
    let mut b_g2_query =
        FixedBaseMSM::multi_scalar_mul::<E::G2Projective>(scalar_bits, g2_window, &g2_table, &b)?;
    end_timer!(b_g2_time);

    // Compute the H-query
    let h_time = start_timer!(|| "Calculate H");
    let mut h_query = FixedBaseMSM::multi_scalar_mul::<E::G1Projective>(
        scalar_bits,
        g1_window,
        &g1_table,
        &(0..m_raw - 1)
            .into_par_iter()
            .map(|i| zt * &delta_inverse * &t.pow([i as u64]))
            .collect::<Vec<_>>(),
    )?;

    end_timer!(h_time);

    // Compute the L-query
    let l_time = start_timer!(|| "Calculate L");
    let l_query =
        FixedBaseMSM::multi_scalar_mul::<E::G1Projective>(scalar_bits, g1_window, &g1_table, &l)?;
    let mut l_query = l_query[assembly.num_inputs..].to_vec();
    end_timer!(l_time);

    end_timer!(proving_key_time);

    // Generate R1CS verification key
    let verifying_key_time = start_timer!(|| "Generate the R1CS verification key");
    let gamma_g2 = g2_generator.mul(&gamma);
    let gamma_abc_g1 = FixedBaseMSM::multi_scalar_mul::<E::G1Projective>(
        scalar_bits,
        g1_window,
        &g1_table,
        &gamma_abc,
    )?;

    drop(g1_table);

    end_timer!(verifying_key_time);

    let alpha_g1_beta_g2 = E::pairing(alpha_g1, beta_g2)?;

    let vk = VerifyingKey::<E> {
        alpha_g1_beta_g2,
        gamma_g2: gamma_g2.into_affine(),
        delta_g2: delta_g2.into_affine(),
        gamma_abc_g1: gamma_abc_g1
            .par_iter()
            .map(|p| p.into_affine())
            .collect::<Vec<_>>(),
    };

    let batch_normalization_time = start_timer!(|| "Convert proving key elements to affine");
    E::G1Projective::batch_normalization(a_query.as_mut_slice());
    E::G1Projective::batch_normalization(b_g1_query.as_mut_slice());
    E::G2Projective::batch_normalization(b_g2_query.as_mut_slice());
    E::G1Projective::batch_normalization(h_query.as_mut_slice());
    E::G1Projective::batch_normalization(l_query.as_mut_slice());
    end_timer!(batch_normalization_time);

    Ok(Parameters {
        vk,
        alpha_g1: alpha_g1.into_affine(),
        beta_g1: beta_g1.into_affine(),
        beta_g2: beta_g2.into_affine(),
        delta_g1: delta_g1.into_affine(),
        delta_g2: delta_g2.into_affine(),
        a_query: a_query.into_iter().map(Into::into).collect(),
        b_g1_query: b_g1_query.into_iter().map(Into::into).collect(),
        b_g2_query: b_g2_query.into_iter().map(Into::into).collect(),
        h_query: h_query.into_iter().map(Into::into).collect(),
        l_query: l_query.into_iter().map(Into::into).collect(),
    })
}<|MERGE_RESOLUTION|>--- conflicted
+++ resolved
@@ -6,11 +6,7 @@
 use rand::Rng;
 use rayon::prelude::*;
 
-<<<<<<< HEAD
 use crate::groth16::{r1cs_to_qap::R1CStoQAP, Parameters, VerifyingKey};
-=======
-use crate::groth16::{push_constraints, r1cs_to_qap::R1CStoQAP, Parameters, VerifyingKey};
->>>>>>> e10cb027
 
 /// Generates a random common reference string for
 /// a circuit.
@@ -31,107 +27,6 @@
     generate_parameters::<E, C, R>(circuit, alpha, beta, gamma, delta, rng)
 }
 
-/// This is our assembly structure that we'll use to synthesize the
-/// circuit into a QAP.
-<<<<<<< HEAD
-=======
-pub struct KeypairAssembly<E: PairingEngine> {
-    pub(crate) num_inputs: usize,
-    pub(crate) num_aux: usize,
-    pub(crate) num_constraints: usize,
-    pub(crate) at: Vec<Vec<(E::Fr, Index)>>,
-    pub(crate) bt: Vec<Vec<(E::Fr, Index)>>,
-    pub(crate) ct: Vec<Vec<(E::Fr, Index)>>,
-}
-
-impl<E: PairingEngine> ConstraintSystem<E::Fr> for KeypairAssembly<E> {
-    type Root = Self;
-
-    #[inline]
-    fn alloc<F, A, AR>(&mut self, _: A, _: F) -> Result<Variable, SynthesisError>
-    where
-        F: FnOnce() -> Result<E::Fr, SynthesisError>,
-        A: FnOnce() -> AR,
-        AR: Into<String>,
-    {
-        // There is no assignment, so we don't invoke the
-        // function for obtaining one.
-
-        let index = self.num_aux;
-        self.num_aux += 1;
-
-        Ok(Variable::new_unchecked(Index::Aux(index)))
-    }
-
-    #[inline]
-    fn alloc_input<F, A, AR>(&mut self, _: A, _: F) -> Result<Variable, SynthesisError>
-    where
-        F: FnOnce() -> Result<E::Fr, SynthesisError>,
-        A: FnOnce() -> AR,
-        AR: Into<String>,
-    {
-        // There is no assignment, so we don't invoke the
-        // function for obtaining one.
-
-        let index = self.num_inputs;
-        self.num_inputs += 1;
-
-        Ok(Variable::new_unchecked(Index::Input(index)))
-    }
-
-    fn enforce<A, AR, LA, LB, LC>(&mut self, _: A, a: LA, b: LB, c: LC)
-    where
-        A: FnOnce() -> AR,
-        AR: Into<String>,
-        LA: FnOnce(LinearCombination<E::Fr>) -> LinearCombination<E::Fr>,
-        LB: FnOnce(LinearCombination<E::Fr>) -> LinearCombination<E::Fr>,
-        LC: FnOnce(LinearCombination<E::Fr>) -> LinearCombination<E::Fr>,
-    {
-        self.at.push(vec![]);
-        self.bt.push(vec![]);
-        self.ct.push(vec![]);
-
-        push_constraints(
-            a(LinearCombination::zero()),
-            &mut self.at,
-            self.num_constraints,
-        );
-        push_constraints(
-            b(LinearCombination::zero()),
-            &mut self.bt,
-            self.num_constraints,
-        );
-        push_constraints(
-            c(LinearCombination::zero()),
-            &mut self.ct,
-            self.num_constraints,
-        );
-
-        self.num_constraints += 1;
-    }
-
-    fn push_namespace<NR, N>(&mut self, _: N)
-    where
-        NR: Into<String>,
-        N: FnOnce() -> NR,
-    {
-        // Do nothing; we don't care about namespaces in this context.
-    }
-
-    fn pop_namespace(&mut self) {
-        // Do nothing; we don't care about namespaces in this context.
-    }
-
-    fn get_root(&mut self) -> &mut Self::Root {
-        self
-    }
-
-    fn num_constraints(&self) -> usize {
-        self.num_constraints
-    }
-}
->>>>>>> e10cb027
-
 /// Create parameters for a circuit, given some toxic waste.
 pub fn generate_parameters<E, C, R>(
     circuit: C,
@@ -146,21 +41,7 @@
     C: ConstraintSynthesizer<E::Fr>,
     R: Rng,
 {
-<<<<<<< HEAD
     let mut assembly = ConstraintSystem::<E::Fr>::new(SynthesisMode::Setup);
-=======
-    let mut assembly = KeypairAssembly {
-        num_inputs: 0,
-        num_aux: 0,
-        num_constraints: 0,
-        at: vec![],
-        bt: vec![],
-        ct: vec![],
-    };
-
-    // Allocate the "one" input variable
-    assembly.alloc_input(|| "", || Ok(E::Fr::one()))?;
->>>>>>> e10cb027
 
     // Synthesize the circuit.
     let synthesis_time = start_timer!(|| "Constraint synthesis");
