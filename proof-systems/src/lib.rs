#![deny(unused_import_braces, unused_qualifications, trivial_casts)]
#![deny(trivial_numeric_casts, private_in_public, variant_size_differences)]
#![deny(stable_features, unreachable_pub, non_shorthand_field_patterns)]
#![deny(unused_attributes, unused_imports, unused_mut)]
#![deny(renamed_and_removed_lints, stable_features, unused_allocation)]
#![deny(unused_comparisons, bare_trait_objects, unused_must_use, const_err)]
#![forbid(unsafe_code)]
#![allow(
    clippy::upper_case_acronyms,
    clippy::too_many_arguments,
    clippy::type_complexity,
    clippy::try_err,
    clippy::map_collect_result_unit,
    clippy::not_unsafe_ptr_arg_deref,
    clippy::suspicious_op_assign_impl,
    clippy::suspicious_arithmetic_impl,
    clippy::assertions_on_constants,
    clippy::op_ref,
    clippy::many_single_char_names
)]

<<<<<<< HEAD
#[cfg(feature = "darlin")]
#[macro_use]
extern crate bench_utils;

#[cfg(feature = "darlin")]
#[macro_use]
extern crate derivative;

#[cfg(feature = "darlin")]
=======
>>>>>>> b54c865c
pub mod darlin;<|MERGE_RESOLUTION|>--- conflicted
+++ resolved
@@ -19,16 +19,4 @@
     clippy::many_single_char_names
 )]
 
-<<<<<<< HEAD
-#[cfg(feature = "darlin")]
-#[macro_use]
-extern crate bench_utils;
-
-#[cfg(feature = "darlin")]
-#[macro_use]
-extern crate derivative;
-
-#[cfg(feature = "darlin")]
-=======
->>>>>>> b54c865c
 pub mod darlin;