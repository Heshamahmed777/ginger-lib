//! Test suite for PCD post processing (batch-verification, aggregation)
use algebra::AffineCurve;
use digest::Digest;
use poly_commit::{
    ipa_pc::{
        CommitterKey as DLogCommitterKey, InnerProductArgPC, UniversalParams,
        VerifierKey as DLogVerifierKey,
    },
    PCUniversalParams, PolynomialCommitment,
};

pub mod final_darlin;
pub mod simple_marlin;

#[allow(dead_code)]
/// Extract DLogCommitterKey and DLogVerifierKey from UniversalParams struct
pub fn get_keys<G1: AffineCurve, G2: AffineCurve, D: Digest>(
    params_g1: &UniversalParams<G1>,
    params_g2: &UniversalParams<G2>,
) -> (
    DLogCommitterKey<G1>,
    DLogVerifierKey<G1>,
    DLogCommitterKey<G2>,
    DLogVerifierKey<G2>,
) {
    let (ck_g1, vk_g1) =
        InnerProductArgPC::<G1, D>::trim(params_g1, params_g1.max_degree()).unwrap();

    let (ck_g2, vk_g2) =
        InnerProductArgPC::<G2, D>::trim(params_g2, params_g2.max_degree()).unwrap();

    (ck_g1, vk_g1, ck_g2, vk_g2)
}

#[cfg(test)]
mod test {
    use super::*;
    use crate::darlin::data_structures::FinalDarlinProof;
    use crate::darlin::{
        pcd::GeneralPCD,
        proof_aggregator::{accumulate_proofs, batch_verify_proofs, verify_aggregated_proofs},
        tests::{
            final_darlin::generate_test_data as generate_final_darlin_test_data,
            simple_marlin::generate_test_data as generate_simple_marlin_test_data,
        },
    };
    use algebra::{
        curves::tweedle::{dee::Affine as DeeAffine, dum::Affine as DumAffine},
        serialize::test_canonical_serialize_deserialize,
        CanonicalDeserialize, CanonicalSerialize, SemanticallyValid, ToConstraintField,
        UniformRand,
    };
    use blake2::Blake2s;
    use marlin::VerifierKey as MarlinVerifierKey;
    use rand::{thread_rng, Rng, RngCore, SeedableRng};
    use rand_xorshift::XorShiftRng;
    use std::collections::HashSet;
    use std::fs::File;
    use std::path::Path;

    fn get_unique_random_proof_indices<R: RngCore>(pcds_len: usize, rng: &mut R) -> Vec<usize> {
        let num_proofs_to_randomize: usize = rng.gen_range(1..pcds_len / 2);
        let mut indices = (0..num_proofs_to_randomize)
            .map(|_| rng.gen_range(0..pcds_len))
            .collect::<HashSet<usize>>()
            .into_iter()
            .collect::<Vec<usize>>();
        indices.sort_unstable();
        indices
    }

    /// Generic test for `accumulate_proofs` and `verify_aggregated_proofs`
    fn test_accumulation<'a, G1: AffineCurve, G2: AffineCurve, D: Digest, R: RngCore>(
        pcds: &mut [GeneralPCD<'a, G1, G2, D>],
        vks: &mut [MarlinVerifierKey<G1::ScalarField, InnerProductArgPC<G1, D>>],
        committer_key_g1: &DLogCommitterKey<G1>,
        committer_key_g2: &DLogCommitterKey<G2>,
        verifier_key_g1: &DLogVerifierKey<G1>,
        verifier_key_g2: &DLogVerifierKey<G2>,
        fake_pcds: Option<&[GeneralPCD<'a, G1, G2, D>]>,
        fake_vks: Option<&[MarlinVerifierKey<G1::ScalarField, InnerProductArgPC<G1, D>>]>,
        rng: &mut R,
    ) where
        G1: AffineCurve<BaseField = <G2 as AffineCurve>::ScalarField>
            + ToConstraintField<<G2 as AffineCurve>::ScalarField>,
        G2: AffineCurve<BaseField = <G1 as AffineCurve>::ScalarField>
            + ToConstraintField<<G1 as AffineCurve>::ScalarField>,
    {
        // Accumulate PCDs
        let (proof_g1, proof_g2) =
            accumulate_proofs::<G1, G2, D>(pcds, vks, committer_key_g1, committer_key_g2).unwrap();

        // Verify accumulation
        assert!(verify_aggregated_proofs::<G1, G2, D, R>(
            pcds,
            vks,
            &proof_g1,
            &proof_g2,
            verifier_key_g1,
            verifier_key_g2,
            rng
        )
        .unwrap());

        // Pass wrong accumulation proof and check verification fails
        // Change one element in proof_g1
        let mut wrong_proof_g1 = proof_g1.clone().unwrap();
        wrong_proof_g1.pc_proof.c = G1::ScalarField::rand(rng);
        assert!(!verify_aggregated_proofs::<G1, G2, D, R>(
            pcds,
            vks,
            &Some(wrong_proof_g1),
            &proof_g2,
            verifier_key_g1,
            verifier_key_g2,
            rng
        )
        .unwrap());

        // Randomize usr_ins for some PCDs and assert AHP verification fails
        let indices = get_unique_random_proof_indices(pcds.len(), rng);

        // Save original pcds and randomize existing ones
        let original_pcds = indices
            .iter()
            .map(|&idx| {
                let copy = pcds[idx].clone();
                pcds[idx].randomize_usr_ins(rng);
                copy
            })
            .collect::<Vec<_>>();

        let result = verify_aggregated_proofs::<G1, G2, D, R>(
            pcds,
            vks,
            &proof_g1,
            &proof_g2,
            verifier_key_g1,
            verifier_key_g2,
            rng,
        );

        // Check AHP failed
        assert!(result.is_err());

        // Since the AHP failed, we are able to determine which proof verifications have failed
        assert_eq!(result.unwrap_err().unwrap(), indices);

        // Restore correct PCDs
        indices
            .into_iter()
            .zip(original_pcds)
            .for_each(|(idx, original_pcd)| pcds[idx] = original_pcd);

        // Randomize sys_ins for some PCDs and assert AHP verification fails
        let indices = get_unique_random_proof_indices(pcds.len(), rng);

        // Save original pcds and randomize existing ones
        let original_pcds = indices
            .iter()
            .map(|&idx| {
                let copy = pcds[idx].clone();
                pcds[idx].randomize_sys_ins(committer_key_g1, committer_key_g2, rng);
                copy
            })
            .collect::<Vec<_>>();

        let result = verify_aggregated_proofs::<G1, G2, D, R>(
            pcds,
            vks,
            &proof_g1,
            &proof_g2,
            verifier_key_g1,
            verifier_key_g2,
            rng,
        );

        // Check AHP failed
        assert!(result.is_err());

        // Since the AHP failed, we are able to determine which proof verifications have failed
        assert_eq!(result.unwrap_err().unwrap(), indices);

        // Restore correct PCDs
        indices
            .into_iter()
            .zip(original_pcds)
            .for_each(|(idx, original_pcd)| pcds[idx] = original_pcd);

        if fake_pcds.is_some() && fake_vks.is_some() {
            let idx: usize = rng.gen_range(0..pcds.len());
            let original_pcd = pcds[idx].clone(); // Save correct pcd
            let original_vk = vks[idx].clone(); // Save correct pcd
            pcds[idx] = fake_pcds.unwrap()[idx].clone();
            vks[idx] = fake_vks.unwrap()[idx].clone();

            let result = verify_aggregated_proofs::<G1, G2, D, R>(
                pcds,
                vks,
                &proof_g1,
                &proof_g2,
                verifier_key_g1,
                verifier_key_g2,
                rng,
            );

            // Check accumulation verification failed in hard part
            assert!(
                (result.is_err() && result.clone().unwrap_err().is_none())
<<<<<<< HEAD
                    || (result.is_ok() && !result.clone().unwrap())
=======
                    || (result.is_ok() && !result.unwrap())
>>>>>>> e10cb027
            );

            // Restore correct PCD
            pcds[idx] = original_pcd;

            // Restore correct PCD
            vks[idx] = original_vk;
        }
    }

    /// Generic test for `batch_verify_proofs`
    fn test_batch_verification<'a, G1: AffineCurve, G2: AffineCurve, D: Digest, R: RngCore>(
        pcds: &mut [GeneralPCD<'a, G1, G2, D>],
        vks: &mut [MarlinVerifierKey<G1::ScalarField, InnerProductArgPC<G1, D>>],
        verifier_key_g1: &DLogVerifierKey<G1>,
        verifier_key_g2: &DLogVerifierKey<G2>,
        fake_pcds: Option<&[GeneralPCD<'a, G1, G2, D>]>,
        fake_vks: Option<&[MarlinVerifierKey<G1::ScalarField, InnerProductArgPC<G1, D>>]>,
        rng: &mut R,
    ) where
        G1: AffineCurve<BaseField = <G2 as AffineCurve>::ScalarField>
            + ToConstraintField<<G2 as AffineCurve>::ScalarField>,
        G2: AffineCurve<BaseField = <G1 as AffineCurve>::ScalarField>
            + ToConstraintField<<G1 as AffineCurve>::ScalarField>,
    {
        // Batch Verify
        assert!(batch_verify_proofs::<G1, G2, D, R>(
            pcds,
            vks,
            verifier_key_g1,
            verifier_key_g2,
            rng
        )
        .unwrap());

        // Randomize usr_ins for some PCDs and assert AHP verification fails
        let indices = get_unique_random_proof_indices(pcds.len(), rng);

        // Save original pcds and randomize existing ones
        let original_pcds = indices
            .iter()
            .map(|&idx| {
                let copy = pcds[idx].clone();
                pcds[idx].randomize_usr_ins(rng);
                copy
            })
            .collect::<Vec<_>>();

        let result =
            batch_verify_proofs::<G1, G2, D, R>(pcds, vks, verifier_key_g1, verifier_key_g2, rng);

        // Check AHP failed
        assert!(result.is_err());

        // Since the AHP failed, we are able to determine which proof verifications have failed
        assert_eq!(result.unwrap_err().unwrap(), indices);

        // Restore correct PCDs
        indices
            .into_iter()
            .zip(original_pcds)
            .for_each(|(idx, original_pcd)| pcds[idx] = original_pcd);

        // Randomize sys_ins for some PCDs and assert AHP verification fails
        let indices = get_unique_random_proof_indices(pcds.len(), rng);

        // Save original pcds and randomize existing ones
        let original_pcds = indices
            .iter()
            .map(|&idx| {
                let copy = pcds[idx].clone();
                pcds[idx].randomize_sys_ins(verifier_key_g1, verifier_key_g2, rng);
                copy
            })
            .collect::<Vec<_>>();

        let result =
            batch_verify_proofs::<G1, G2, D, R>(pcds, vks, verifier_key_g1, verifier_key_g2, rng);

        // Check AHP failed
        assert!(result.is_err());

        // Since the AHP failed, we are able to determine which proof verifications have failed
        assert_eq!(result.unwrap_err().unwrap(), indices);

        // Restore correct PCDs
        indices
            .into_iter()
            .zip(original_pcds)
            .for_each(|(idx, original_pcd)| pcds[idx] = original_pcd);

        if fake_pcds.is_some() && fake_vks.is_some() {
            let idx: usize = rng.gen_range(0..pcds.len());
            let original_pcd = pcds[idx].clone(); // Save correct pcd
            let original_vk = vks[idx].clone(); // Save correct pcd
            pcds[idx] = fake_pcds.unwrap()[idx].clone();
            vks[idx] = fake_vks.unwrap()[idx].clone();

            let result = batch_verify_proofs::<G1, G2, D, R>(
                pcds,
                vks,
                verifier_key_g1,
                verifier_key_g2,
                rng,
            );

            // Check not failed in succinct part
            assert!(!result.is_err() || result.clone().unwrap_err().is_none());

            // Check batch verification failed in hard part
            assert!(!result.unwrap());

            // Restore correct PCD
            pcds[idx] = original_pcd;

            // Restore correct PCD
            vks[idx] = original_vk;
        }
    }

    type TestIPAPCDee = InnerProductArgPC<DeeAffine, Blake2s>;
    type TestIPAPCDum = InnerProductArgPC<DumAffine, Blake2s>;

    #[test]
    fn test_simple_marlin_proof_aggregator() {
        let rng = &mut XorShiftRng::seed_from_u64(1234567890u64);

        // Set params
        let max_proofs = 100;
        let max_pow = 10usize;
        let segment_size = 1 << max_pow;

        //Generate keys
        let params_g1 = TestIPAPCDee::setup(segment_size - 1).unwrap();
        let params_g2 = TestIPAPCDum::setup(segment_size - 1).unwrap();

        let (committer_key_g1, verifier_key_g1, committer_key_g2, verifier_key_g2) =
            get_keys::<_, _, Blake2s>(&params_g1, &params_g2);

        //Generate fake params
        let mut params_g1_fake =
            TestIPAPCDee::setup_from_seed(segment_size - 1, b"FAKE PROTOCOL").unwrap();
        params_g1_fake.copy_params(&params_g1);

        test_canonical_serialize_deserialize(true, &committer_key_g1);
        test_canonical_serialize_deserialize(true, &committer_key_g2);
        test_canonical_serialize_deserialize(true, &verifier_key_g1);
        test_canonical_serialize_deserialize(true, &verifier_key_g2);

        // Generate pcds and index vks: we want to generate PCDs with different segment
        // sizes up at least to max_proofs, so we are going to randomly sample the segment size
        // and the number of proofs with that specific segment size to generate (to save
        // time without lacking in expressivity we just generate one and clone it
        // iteration_num_proofs time.
        let mut generated_proofs = 0;
        let mut pcds = Vec::new();
        let mut simple_marlin_vks = Vec::new();
        let mut pcds_fake = Vec::new();
        let mut simple_marlin_vks_fake = Vec::new();
        let generation_rng = &mut thread_rng();
        while generated_proofs < max_proofs {
            let iteration_num_proofs: usize = generation_rng.gen_range(1..max_proofs);
            generated_proofs += iteration_num_proofs;
            let iteration_segment_size = 1 << (generation_rng.gen_range(5..max_pow));
            let iteration_num_constraints = iteration_segment_size;
            let (mut iteration_pcds, mut iteration_vks) = generate_simple_marlin_test_data(
                iteration_num_constraints - 1,
                iteration_segment_size,
                &params_g1,
                iteration_num_proofs,
                generation_rng,
            );

            assert!(&iteration_pcds[0].proof.is_valid());
            test_canonical_serialize_deserialize(true, &iteration_pcds[0].proof);
            test_canonical_serialize_deserialize(true, &iteration_vks[0]);

            pcds.append(&mut iteration_pcds);
            simple_marlin_vks.append(&mut iteration_vks);

            let (mut iteration_pcds_fake, mut iteration_vks_fake) =
                generate_simple_marlin_test_data(
                    iteration_num_constraints - 1,
                    iteration_segment_size,
                    &params_g1_fake,
                    iteration_num_proofs,
                    generation_rng,
                );

            pcds_fake.append(&mut iteration_pcds_fake);
            simple_marlin_vks_fake.append(&mut iteration_vks_fake);
        }

        // Collect PCDs
        let mut simple_marlin_pcds = pcds
            .into_iter()
            .map(|simple_marlin_pcd| {
                GeneralPCD::SimpleMarlin::<DeeAffine, DumAffine, Blake2s>(simple_marlin_pcd)
            })
            .collect::<Vec<_>>();

        let simple_marlin_pcds_fake = pcds_fake
            .into_iter()
            .map(GeneralPCD::SimpleMarlin)
            .collect::<Vec<_>>();

        println!("Test accumulation");
        test_accumulation::<DeeAffine, DumAffine, Blake2s, _>(
            simple_marlin_pcds.clone().as_mut_slice(),
            simple_marlin_vks.clone().as_mut_slice(),
            &committer_key_g1,
            &committer_key_g2,
            &verifier_key_g1,
            &verifier_key_g2,
            Some(simple_marlin_pcds_fake.as_slice()),
            Some(simple_marlin_vks_fake.as_slice()),
            rng,
        );

        println!("Test batch verification");
        test_batch_verification::<DeeAffine, DumAffine, Blake2s, _>(
            simple_marlin_pcds.as_mut_slice(),
            simple_marlin_vks.as_mut_slice(),
            &verifier_key_g1,
            &verifier_key_g2,
            Some(simple_marlin_pcds_fake.as_slice()),
            Some(simple_marlin_vks_fake.as_slice()),
            rng,
        );
    }

    #[test]
    fn test_final_darlin_proof_aggregator() {
        let rng = &mut XorShiftRng::seed_from_u64(1234567890u64);

        // Set params
        let max_proofs = 100;
        let max_pow = 10usize;
        let segment_size = 1 << max_pow;

        //Generate keys
        let params_g1 = TestIPAPCDee::setup(segment_size - 1).unwrap();
        let params_g2 = TestIPAPCDum::setup(segment_size - 1).unwrap();

        let (committer_key_g1, verifier_key_g1, committer_key_g2, verifier_key_g2) =
            get_keys::<_, _, Blake2s>(&params_g1, &params_g2);

        //Generate fake params
        let mut params_g1_fake =
            TestIPAPCDee::setup_from_seed(segment_size - 1, b"FAKE PROTOCOL").unwrap();
        params_g1_fake.copy_params(&params_g1);
        let mut params_g2_fake =
            TestIPAPCDum::setup_from_seed(segment_size - 1, b"FAKE PROTOCOL").unwrap();
        params_g2_fake.copy_params(&params_g2);

        test_canonical_serialize_deserialize(true, &committer_key_g1);
        test_canonical_serialize_deserialize(true, &committer_key_g2);
        test_canonical_serialize_deserialize(true, &verifier_key_g1);
        test_canonical_serialize_deserialize(true, &verifier_key_g2);

        // Generate pcds and index vks: we want to generate PCDs with different segment
        // sizes up to at least max_proofs, so we are going to randomly sample the segment size
        // and the number of proofs with that specific segment size to generate (to save
        // time without lacking in expressivity we just generate one and clone it
        // iteration_num_proofs time.
        let mut generated_proofs = 0;
        let mut pcds = Vec::new();
        let mut final_darlin_vks = Vec::new();
        let mut pcds_fake = Vec::new();
        let mut final_darlin_vks_fake = Vec::new();
        let generation_rng = &mut thread_rng();
        while generated_proofs < max_proofs {
            let iteration_num_proofs: usize = generation_rng.gen_range(1..max_proofs);
            generated_proofs += iteration_num_proofs;
            let iteration_segment_size = 1 << (generation_rng.gen_range(5..max_pow));
            let iteration_num_constraints = iteration_segment_size;
            let (mut iteration_pcds, mut iteration_vks) = generate_final_darlin_test_data(
                iteration_num_constraints - 1,
                iteration_segment_size,
                &params_g1,
                &params_g2,
                iteration_num_proofs,
                generation_rng,
            );

            assert!(&iteration_pcds[0].final_darlin_proof.is_valid());
            test_canonical_serialize_deserialize(true, &iteration_pcds[0].final_darlin_proof);
            test_canonical_serialize_deserialize(true, &iteration_vks[0]);

            pcds.append(&mut iteration_pcds);
            final_darlin_vks.append(&mut iteration_vks);

            let (mut iteration_pcds_fake, mut iteration_vks_fake) = generate_final_darlin_test_data(
                iteration_num_constraints - 1,
                iteration_segment_size,
                &params_g1_fake,
                &params_g2_fake,
                iteration_num_proofs,
                generation_rng,
            );

            pcds_fake.append(&mut iteration_pcds_fake);
            final_darlin_vks_fake.append(&mut iteration_vks_fake);
        }

        // Collect PCDs
        let mut final_darlin_pcds = pcds
            .into_iter()
            .map(GeneralPCD::FinalDarlin)
            .collect::<Vec<_>>();

        let final_darlin_pcds_fake = pcds_fake
            .into_iter()
            .map(GeneralPCD::FinalDarlin)
            .collect::<Vec<_>>();

        println!("Test accumulation");
        test_accumulation::<DeeAffine, DumAffine, Blake2s, _>(
            final_darlin_pcds.clone().as_mut_slice(),
            final_darlin_vks.as_mut_slice(),
            &committer_key_g1,
            &committer_key_g2,
            &verifier_key_g1,
            &verifier_key_g2,
            Some(final_darlin_pcds_fake.as_slice()),
            Some(final_darlin_vks_fake.as_slice()),
            rng,
        );

        println!("Test batch verification");
        test_batch_verification::<DeeAffine, DumAffine, Blake2s, _>(
            final_darlin_pcds.as_mut_slice(),
            final_darlin_vks.as_mut_slice(),
            &verifier_key_g1,
            &verifier_key_g2,
            Some(final_darlin_pcds_fake.as_slice()),
            Some(final_darlin_vks_fake.as_slice()),
            rng,
        );
    }

    #[test]
    fn test_mixed_proof_aggregator() {
        let rng = &mut XorShiftRng::seed_from_u64(1234567890u64);

        // Set params
        let max_proofs = 100;
        let max_pow = 10usize;
        let segment_size = 1 << max_pow;

        //Generate keys
        let params_g1 = TestIPAPCDee::setup(segment_size - 1).unwrap();
        let params_g2 = TestIPAPCDum::setup(segment_size - 1).unwrap();

        let (committer_key_g1, verifier_key_g1, committer_key_g2, verifier_key_g2) =
            get_keys::<_, _, Blake2s>(&params_g1, &params_g2);

        //Generate fake params
        let mut params_g1_fake =
            TestIPAPCDee::setup_from_seed(segment_size - 1, b"FAKE PROTOCOL").unwrap();
        params_g1_fake.copy_params(&params_g1);
        let mut params_g2_fake =
            TestIPAPCDum::setup_from_seed(segment_size - 1, b"FAKE PROTOCOL").unwrap();
        params_g2_fake.copy_params(&params_g2);

        test_canonical_serialize_deserialize(true, &committer_key_g1);
        test_canonical_serialize_deserialize(true, &committer_key_g2);
        test_canonical_serialize_deserialize(true, &verifier_key_g1);
        test_canonical_serialize_deserialize(true, &verifier_key_g2);

        // Generate pcds and index vks: we want to generate PCDs with different segment
        // sizes up to at least max_proofs, so we are going to randomly sample the segment size
        // and the number of proofs with that specific segment size to generate (to save
        // time without lacking in expressivity we just generate one and clone it
        // iteration_num_proofs time.
        let generation_rng = &mut thread_rng();
        let mut generated_proofs = 0;
        let mut pcds = Vec::new();
        let mut vks = Vec::new();
        let mut pcds_fake = Vec::new();
        let mut vks_fake = Vec::new();
        while generated_proofs < max_proofs {
            let iteration_num_proofs: usize = generation_rng.gen_range(1..max_proofs);
            generated_proofs += iteration_num_proofs;
            let iteration_segment_size = 1 << (generation_rng.gen_range(5..max_pow));
            let iteration_num_constraints = iteration_segment_size;

            // Randomly choose if to generate a SimpleMarlinProof or a FinalDarlinProof
            let simple: bool = generation_rng.gen();
            if simple {
                let (iteration_pcds, mut iteration_vks) = generate_simple_marlin_test_data(
                    iteration_num_constraints - 1,
                    iteration_segment_size,
                    &params_g1,
                    iteration_num_proofs,
                    generation_rng,
                );

                assert!(&iteration_pcds[0].proof.is_valid());
                test_canonical_serialize_deserialize(true, &iteration_pcds[0].proof);
                test_canonical_serialize_deserialize(true, &iteration_vks[0]);

                let mut iteration_pcds = iteration_pcds
                    .into_iter()
<<<<<<< HEAD
                    .map(|pcd| GeneralPCD::SimpleMarlin(pcd))
=======
                    .map(GeneralPCD::SimpleMarlin)
>>>>>>> e10cb027
                    .collect::<Vec<_>>();

                pcds.append(&mut iteration_pcds);
                vks.append(&mut iteration_vks);

                let (iteration_pcds_fake, mut iteration_vks_fake) =
                    generate_simple_marlin_test_data(
                        iteration_num_constraints - 1,
                        iteration_segment_size,
                        &params_g1_fake,
                        iteration_num_proofs,
                        generation_rng,
                    );

                let mut iteration_pcds_fake = iteration_pcds_fake
                    .into_iter()
<<<<<<< HEAD
                    .map(|pcd| GeneralPCD::SimpleMarlin(pcd))
=======
                    .map(GeneralPCD::SimpleMarlin)
>>>>>>> e10cb027
                    .collect::<Vec<_>>();

                pcds_fake.append(&mut iteration_pcds_fake);
                vks_fake.append(&mut iteration_vks_fake);
            } else {
                let (iteration_pcds, mut iteration_vks) = generate_final_darlin_test_data(
                    iteration_num_constraints - 1,
                    iteration_segment_size,
                    &params_g1,
                    &params_g2,
                    iteration_num_proofs,
                    generation_rng,
                );

                assert!(&iteration_pcds[0].final_darlin_proof.is_valid());
                test_canonical_serialize_deserialize(true, &iteration_pcds[0].final_darlin_proof);
                test_canonical_serialize_deserialize(true, &iteration_vks[0]);

                let mut iteration_pcds = iteration_pcds
                    .into_iter()
<<<<<<< HEAD
                    .map(|pcd| GeneralPCD::FinalDarlin(pcd))
=======
                    .map(GeneralPCD::FinalDarlin)
>>>>>>> e10cb027
                    .collect::<Vec<_>>();

                pcds.append(&mut iteration_pcds);
                vks.append(&mut iteration_vks);

                let (iteration_pcds_fake, mut iteration_vks_fake) = generate_final_darlin_test_data(
                    iteration_num_constraints - 1,
                    iteration_segment_size,
                    &params_g1_fake,
                    &params_g2_fake,
                    iteration_num_proofs,
                    generation_rng,
                );

                let mut iteration_pcds_fake = iteration_pcds_fake
                    .into_iter()
<<<<<<< HEAD
                    .map(|pcd| GeneralPCD::FinalDarlin(pcd))
=======
                    .map(GeneralPCD::FinalDarlin)
>>>>>>> e10cb027
                    .collect::<Vec<_>>();

                pcds_fake.append(&mut iteration_pcds_fake);
                vks_fake.append(&mut iteration_vks_fake);
            }
        }

        println!("Test accumulation");
        test_accumulation::<DeeAffine, DumAffine, Blake2s, _>(
            pcds.clone().as_mut_slice(),
            vks.as_mut_slice(),
            &committer_key_g1,
            &committer_key_g2,
            &verifier_key_g1,
            &verifier_key_g2,
            Some(pcds_fake.as_slice()),
            Some(vks_fake.as_slice()),
            rng,
        );

        println!("Test batch verification");
        test_batch_verification::<DeeAffine, DumAffine, Blake2s, _>(
            pcds.as_mut_slice(),
            vks.as_mut_slice(),
            &verifier_key_g1,
            &verifier_key_g2,
            Some(pcds_fake.as_slice()),
            Some(vks_fake.as_slice()),
            rng,
        );
    }

    #[ignore]
    #[test]
    fn test_final_darlin_size() {
        // Set params
        let num_constraints = 1 << 19;
        let segment_size = 1 << 17;

        //Generate keys
        let params_g1 = TestIPAPCDee::setup(segment_size - 1).unwrap();
        let params_g2 = TestIPAPCDum::setup(segment_size - 1).unwrap();

        let generation_rng = &mut thread_rng();

        let file_path = "./size_test_proof";
        let proof;

        if Path::new(file_path).exists() {
            let fs = File::open(file_path).unwrap();
            proof = FinalDarlinProof::deserialize(fs).unwrap();
        } else {
            let (iteration_pcds, _) = generate_final_darlin_test_data::<_, _, Blake2s, _>(
                num_constraints - 1,
                segment_size,
                &params_g1,
                &params_g2,
                1,
                generation_rng,
            );

            proof = iteration_pcds[0].final_darlin_proof.clone();

            let fs = File::create(file_path).unwrap();
            proof.serialize(fs).unwrap();
            let _ = std::fs::remove_file(file_path);
        }

        test_canonical_serialize_deserialize(true, &proof);

        println!("{} - FinalDarlinProof", proof.serialized_size());
        println!("-- {} - MarlinProof", proof.proof.serialized_size());
        println!(
            "---- {} - commitments ({})",
            proof.proof.commitments.serialized_size()
<<<<<<< HEAD
                - (proof
                    .proof
                    .commitments
                    .iter()
                    .flatten()
                    .collect::<Vec<_>>()
                    .len()
                    * 4),
            proof
                .proof
                .commitments
                .iter()
                .flatten()
                .collect::<Vec<_>>()
                .len()
=======
                - (proof.proof.commitments.iter().flatten().count() * 4),
            proof.proof.commitments.iter().flatten().count()
>>>>>>> e10cb027
        );
        println!(
            "---- {} - evaluations ({})",
            proof.proof.evaluations.serialized_size() - 8,
            proof.proof.evaluations.len()
        );
        println!("---- {} - pc_proof", proof.proof.pc_proof.serialized_size());
        println!(
            "-- {} - FinalDarlinDeferredData",
            proof.deferred.serialized_size()
        );
        println!(
            "---- {} - DLogAccumulatorG1",
            proof.deferred.pre_previous_acc.serialized_size()
        );
        println!(
            "------ {} - G_final",
            proof.deferred.pre_previous_acc.g_final.serialized_size()
        );
        println!(
            "------ {} - xi_s",
            proof.deferred.pre_previous_acc.xi_s.serialized_size()
        );
        println!(
            "---- {} - DLogAccumulatorG2",
            proof.deferred.previous_acc.serialized_size()
        );
        println!(
            "------ {} - G_final",
            proof.deferred.previous_acc.g_final.serialized_size()
        );
        println!(
            "------ {} - xi_s",
            proof.deferred.previous_acc.xi_s.serialized_size()
        );
    }
}<|MERGE_RESOLUTION|>--- conflicted
+++ resolved
@@ -207,11 +207,7 @@
             // Check accumulation verification failed in hard part
             assert!(
                 (result.is_err() && result.clone().unwrap_err().is_none())
-<<<<<<< HEAD
-                    || (result.is_ok() && !result.clone().unwrap())
-=======
                     || (result.is_ok() && !result.unwrap())
->>>>>>> e10cb027
             );
 
             // Restore correct PCD
@@ -616,11 +612,7 @@
 
                 let mut iteration_pcds = iteration_pcds
                     .into_iter()
-<<<<<<< HEAD
-                    .map(|pcd| GeneralPCD::SimpleMarlin(pcd))
-=======
                     .map(GeneralPCD::SimpleMarlin)
->>>>>>> e10cb027
                     .collect::<Vec<_>>();
 
                 pcds.append(&mut iteration_pcds);
@@ -637,11 +629,7 @@
 
                 let mut iteration_pcds_fake = iteration_pcds_fake
                     .into_iter()
-<<<<<<< HEAD
-                    .map(|pcd| GeneralPCD::SimpleMarlin(pcd))
-=======
                     .map(GeneralPCD::SimpleMarlin)
->>>>>>> e10cb027
                     .collect::<Vec<_>>();
 
                 pcds_fake.append(&mut iteration_pcds_fake);
@@ -662,11 +650,7 @@
 
                 let mut iteration_pcds = iteration_pcds
                     .into_iter()
-<<<<<<< HEAD
-                    .map(|pcd| GeneralPCD::FinalDarlin(pcd))
-=======
                     .map(GeneralPCD::FinalDarlin)
->>>>>>> e10cb027
                     .collect::<Vec<_>>();
 
                 pcds.append(&mut iteration_pcds);
@@ -683,11 +667,7 @@
 
                 let mut iteration_pcds_fake = iteration_pcds_fake
                     .into_iter()
-<<<<<<< HEAD
-                    .map(|pcd| GeneralPCD::FinalDarlin(pcd))
-=======
                     .map(GeneralPCD::FinalDarlin)
->>>>>>> e10cb027
                     .collect::<Vec<_>>();
 
                 pcds_fake.append(&mut iteration_pcds_fake);
@@ -763,26 +743,8 @@
         println!(
             "---- {} - commitments ({})",
             proof.proof.commitments.serialized_size()
-<<<<<<< HEAD
-                - (proof
-                    .proof
-                    .commitments
-                    .iter()
-                    .flatten()
-                    .collect::<Vec<_>>()
-                    .len()
-                    * 4),
-            proof
-                .proof
-                .commitments
-                .iter()
-                .flatten()
-                .collect::<Vec<_>>()
-                .len()
-=======
                 - (proof.proof.commitments.iter().flatten().count() * 4),
             proof.proof.commitments.iter().flatten().count()
->>>>>>> e10cb027
         );
         println!(
             "---- {} - evaluations ({})",
