//! A R1CS density one test circuit of specified number of constraints, which processes
//! two public inputs satisfying a simple quadratic relation.
use crate::darlin::{
    pcd::{
        simple_marlin::{MarlinProof, SimpleMarlinPCD},
        PCDParameters,
    },
    DomainExtendedIpaPc,
};
use algebra::{EndoMulCurve, Field, UniformRand};
use digest::Digest;
use fiat_shamir::FiatShamirRng;
use marlin::{Marlin, ProverKey as MarlinProverKey, VerifierKey as MarlinVerifierKey};
use poly_commit::ipa_pc::{CommitterKey, VerifierKey};
use r1cs_core::{ConstraintSynthesizer, ConstraintSystemAbstract, SynthesisError};
use rand::{Rng, RngCore};
use std::ops::MulAssign;

/// A simple test circuit with two field elements c,d as inputs, enforced to satisfy
///     (c,d) = a*(b,b^2),
/// To produce the given `num_constraints`, the same two constraints
///     a * b = c
///     c * b = d
/// are repeated accordingly. To acchieve the give `num_variables`, a corresponding number of
/// dummy witness variables are allocated.
#[derive(Copy, Clone)]
pub(crate) struct Circuit<F: Field> {
    a: Option<F>,
    b: Option<F>,
    num_constraints: usize,
    num_variables: usize,
}

impl<ConstraintF: Field> ConstraintSynthesizer<ConstraintF> for Circuit<ConstraintF> {
    fn generate_constraints<CS: ConstraintSystemAbstract<ConstraintF>>(
        self,
        cs: &mut CS,
    ) -> Result<(), SynthesisError> {
        let a = cs.alloc(|| "a", || self.a.ok_or(SynthesisError::AssignmentMissing))?;
        let b = cs.alloc(|| "b", || self.b.ok_or(SynthesisError::AssignmentMissing))?;
        let c = cs.alloc_input(
            || "c",
            || {
                let mut a = self.a.ok_or(SynthesisError::AssignmentMissing)?;
                let b = self.b.ok_or(SynthesisError::AssignmentMissing)?;

                a.mul_assign(&b);
                Ok(a)
            },
        )?;
        let d = cs.alloc_input(
            || "d",
            || {
                let mut a = self.a.ok_or(SynthesisError::AssignmentMissing)?;
                let b = self.b.ok_or(SynthesisError::AssignmentMissing)?;

                a.mul_assign(&b);
                a.mul_assign(&b);
                Ok(a)
            },
        )?;

        for i in 0..(self.num_variables - 5) {
            let _ = cs.alloc(
                || format!("var {}", i),
                || self.a.ok_or(SynthesisError::AssignmentMissing),
            )?;
        }

        for i in 0..(self.num_constraints - 1) {
            cs.enforce(
                || format!("constraint {}", i),
                |lc| lc + a,
                |lc| lc + b,
                |lc| lc + c,
            );
        }
        cs.enforce(
            || format!("constraint {}", self.num_constraints - 1),
            |lc| lc + c,
            |lc| lc + b,
            |lc| lc + d,
        );
        Ok(())
    }
}

/// Generates a SimpleMarlinPCD from `Circuit`, by sampling the internal
/// witnesses a,b at random.
#[allow(dead_code)]
pub fn generate_test_pcd<'a, G: EndoMulCurve, FS: FiatShamirRng + 'a, R: RngCore>(
    pc_ck: &CommitterKey<G>,
<<<<<<< HEAD
    marlin_pk: &MarlinProverKey<G, DomainExtendedPolynomialCommitment<G, InnerProductArgPC<G, FS>>>,
=======
    marlin_pk: &MarlinProverKey<G, DomainExtendedIpaPc<G, D>>,
>>>>>>> d24012ec
    num_constraints: usize,
    zk: bool,
    rng: &mut R,
) -> SimpleMarlinPCD<'a, G, FS> {
    let a = G::ScalarField::rand(rng);
    let b = G::ScalarField::rand(rng);
    let mut c = a;
    c.mul_assign(&b);
    let mut d = c;
    d.mul_assign(&b);

    let circ = Circuit {
        a: Some(a),
        b: Some(b),
        num_constraints,
        num_variables: num_constraints,
    };

    let proof =
<<<<<<< HEAD
        Marlin::<G, DomainExtendedPolynomialCommitment<G, InnerProductArgPC<G, FS>>>::prove(
=======
        Marlin::<G, DomainExtendedIpaPc<G, D>, D>::prove(
>>>>>>> d24012ec
            marlin_pk,
            pc_ck,
            circ,
            zk,
            if zk { Some(rng) } else { None },
        )
        .unwrap();

    SimpleMarlinPCD::<'a, G, FS>::new(MarlinProof::<G, FS>(proof), vec![c, d])
}

/// Generates `num_proofs` random instances of SimpleMarlinPCDs for `Circuit` with
/// `num_constraints`, using the given `segment_size` for the dlog commitment scheme.
#[allow(dead_code)]
pub fn generate_test_data<'a, D: Digest, G: EndoMulCurve, FS: FiatShamirRng + 'a, R: RngCore>(
    num_constraints: usize,
    segment_size: usize,
    params: (&CommitterKey<G>, &VerifierKey<G>),
    num_proofs: usize,
    rng: &mut R,
) -> (
<<<<<<< HEAD
    Vec<SimpleMarlinPCD<'a, G, FS>>,
    Vec<MarlinVerifierKey<G, DomainExtendedPolynomialCommitment<G, InnerProductArgPC<G, FS>>>>,
=======
    Vec<SimpleMarlinPCD<'a, G, D>>,
    Vec<MarlinVerifierKey<G, DomainExtendedIpaPc<G, D>>>,
>>>>>>> d24012ec
) {
    // Trim committer key and verifier key
    let config = PCDParameters { segment_size };
    let (committer_key, _) = config.universal_setup::<_, D>(params).unwrap();

    // Generate Marlin prover and verifier key
    let circ = Circuit {
        a: None,
        b: None,
        num_constraints,
        num_variables: num_constraints,
    };

    let (index_pk, index_vk) = Marlin::<
        G,
<<<<<<< HEAD
        DomainExtendedPolynomialCommitment<G, InnerProductArgPC<G, FS>>,
    >::circuit_specific_setup::<_, D>(&committer_key, circ.clone())
=======
        DomainExtendedIpaPc<G, D>,
        D,
    >::circuit_specific_setup(&committer_key, circ.clone())
>>>>>>> d24012ec
    .unwrap();

    // Generate Marlin PCDs
    let simple_marlin_pcd =
        generate_test_pcd::<G, FS, R>(&committer_key, &index_pk, num_constraints, rng.gen(), rng);

    (
        vec![simple_marlin_pcd; num_proofs],
        vec![index_vk; num_proofs],
    )
}<|MERGE_RESOLUTION|>--- conflicted
+++ resolved
@@ -7,11 +7,11 @@
     },
     DomainExtendedIpaPc,
 };
-use algebra::{EndoMulCurve, Field, UniformRand};
+use algebra::{Field, UniformRand};
 use digest::Digest;
 use fiat_shamir::FiatShamirRng;
 use marlin::{Marlin, ProverKey as MarlinProverKey, VerifierKey as MarlinVerifierKey};
-use poly_commit::ipa_pc::{CommitterKey, VerifierKey};
+use poly_commit::ipa_pc::{IPACurve, CommitterKey, VerifierKey};
 use r1cs_core::{ConstraintSynthesizer, ConstraintSystemAbstract, SynthesisError};
 use rand::{Rng, RngCore};
 use std::ops::MulAssign;
@@ -88,13 +88,9 @@
 /// Generates a SimpleMarlinPCD from `Circuit`, by sampling the internal
 /// witnesses a,b at random.
 #[allow(dead_code)]
-pub fn generate_test_pcd<'a, G: EndoMulCurve, FS: FiatShamirRng + 'a, R: RngCore>(
+pub fn generate_test_pcd<'a, G: IPACurve, FS: FiatShamirRng + 'a, R: RngCore>(
     pc_ck: &CommitterKey<G>,
-<<<<<<< HEAD
-    marlin_pk: &MarlinProverKey<G, DomainExtendedPolynomialCommitment<G, InnerProductArgPC<G, FS>>>,
-=======
-    marlin_pk: &MarlinProverKey<G, DomainExtendedIpaPc<G, D>>,
->>>>>>> d24012ec
+    marlin_pk: &MarlinProverKey<G, DomainExtendedIpaPc<G, FS>>,
     num_constraints: usize,
     zk: bool,
     rng: &mut R,
@@ -114,11 +110,7 @@
     };
 
     let proof =
-<<<<<<< HEAD
-        Marlin::<G, DomainExtendedPolynomialCommitment<G, InnerProductArgPC<G, FS>>>::prove(
-=======
-        Marlin::<G, DomainExtendedIpaPc<G, D>, D>::prove(
->>>>>>> d24012ec
+        Marlin::<G, DomainExtendedIpaPc<G, FS>>::prove(
             marlin_pk,
             pc_ck,
             circ,
@@ -133,24 +125,19 @@
 /// Generates `num_proofs` random instances of SimpleMarlinPCDs for `Circuit` with
 /// `num_constraints`, using the given `segment_size` for the dlog commitment scheme.
 #[allow(dead_code)]
-pub fn generate_test_data<'a, D: Digest, G: EndoMulCurve, FS: FiatShamirRng + 'a, R: RngCore>(
+pub fn generate_test_data<'a, D: Digest, G: IPACurve, FS: FiatShamirRng + 'a, R: RngCore>(
     num_constraints: usize,
     segment_size: usize,
     params: (&CommitterKey<G>, &VerifierKey<G>),
     num_proofs: usize,
     rng: &mut R,
 ) -> (
-<<<<<<< HEAD
     Vec<SimpleMarlinPCD<'a, G, FS>>,
-    Vec<MarlinVerifierKey<G, DomainExtendedPolynomialCommitment<G, InnerProductArgPC<G, FS>>>>,
-=======
-    Vec<SimpleMarlinPCD<'a, G, D>>,
-    Vec<MarlinVerifierKey<G, DomainExtendedIpaPc<G, D>>>,
->>>>>>> d24012ec
+    Vec<MarlinVerifierKey<G, DomainExtendedIpaPc<G, FS>>>,
 ) {
     // Trim committer key and verifier key
     let config = PCDParameters { segment_size };
-    let (committer_key, _) = config.universal_setup::<_, D>(params).unwrap();
+    let (committer_key, _) = config.universal_setup(params).unwrap();
 
     // Generate Marlin prover and verifier key
     let circ = Circuit {
@@ -162,14 +149,8 @@
 
     let (index_pk, index_vk) = Marlin::<
         G,
-<<<<<<< HEAD
-        DomainExtendedPolynomialCommitment<G, InnerProductArgPC<G, FS>>,
+        DomainExtendedIpaPc<G, FS>,
     >::circuit_specific_setup::<_, D>(&committer_key, circ.clone())
-=======
-        DomainExtendedIpaPc<G, D>,
-        D,
-    >::circuit_specific_setup(&committer_key, circ.clone())
->>>>>>> d24012ec
     .unwrap();
 
     // Generate Marlin PCDs
