--- conflicted
+++ resolved
@@ -30,23 +30,12 @@
         PCDCircuit, PCD,
     },
 };
-<<<<<<< HEAD
-use algebra::{DualCycle, Group, GroupVec, ToConstraintField};
-=======
-use algebra::{EndoMulCurve, Group, GroupVec, ToConstraintField};
->>>>>>> e7735f0d
+use algebra::{DualCycle, EndoMulCurve, GroupVec, ToConstraintField};
 use digest::Digest;
 use fiat_shamir::FiatShamirRng;
 use marlin::{Marlin, ProverKey as MarlinProverKey, VerifierKey as MarlinVerifierKey};
 use poly_commit::{
-    ipa_pc::{
-<<<<<<< HEAD
-        CommitterKey as DLogProverKey, IPACurve, InnerProductArgPC, VerifierKey as DLogVerifierKey,
-=======
-        CommitterKey as DLogProverKey, InnerProductArgPC,
-        VerifierKey as DLogVerifierKey,
->>>>>>> e7735f0d
-    },
+    ipa_pc::{CommitterKey as DLogProverKey, InnerProductArgPC, VerifierKey as DLogVerifierKey},
     DomainExtendedPolynomialCommitment, Evaluations, LabeledCommitment, PolynomialCommitment,
     QueryMap,
 };
@@ -71,16 +60,9 @@
 
 impl<'a, G1, G2, FS> FinalDarlin<'a, G1, G2, FS>
 where
-<<<<<<< HEAD
-    G1: IPACurve + ToConstraintField<<G1 as Group>::BaseField>,
-    G2: IPACurve + ToConstraintField<<G2 as Group>::BaseField>,
+    G1: EndoMulCurve,
+    G2: EndoMulCurve,
     G1: DualCycle<G2>,
-=======
-    G1: EndoMulCurve<BaseField = <G2 as Group>::ScalarField>
-        + ToConstraintField<<G2 as Group>::ScalarField>,
-    G2: EndoMulCurve<BaseField = <G1 as Group>::ScalarField>
-        + ToConstraintField<<G1 as Group>::ScalarField>,
->>>>>>> e7735f0d
     FS: FiatShamirRng + 'static,
 {
     /// Generate the universal prover and verifier keys for Marlin.
