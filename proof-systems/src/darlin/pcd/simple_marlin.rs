//! Simple Marlin "proof carrying data". This corresponds to non-recursive applications.
use crate::darlin::{
    accumulators::{
        dlog::DLogItemAccumulator,
        ItemAccumulator,
    },
    pcd::{error::PCDError, PCD},
    DomainExtendedIpaPc,
};
<<<<<<< HEAD
use algebra::{serialize::*, EndoMulCurve, SemanticallyValid};
use bench_utils::*;
use fiat_shamir::FiatShamirRng;
=======
use algebra::{serialize::*, Curve, SemanticallyValid};
use bench_utils::*;
use digest::Digest;
>>>>>>> d24012ec
use marlin::{Marlin, Proof, VerifierKey as MarlinVerifierKey, IOP};
use poly_commit::{
    ipa_pc::{InnerProductArgPC, VerifierKey as DLogVerifierKey},
    DomainExtendedPolynomialCommitment, PolynomialCommitment,
};
use derivative::Derivative;
use std::marker::PhantomData;
use std::ops::{Deref, DerefMut};

#[derive(Derivative)]
#[derivative(
    Clone(bound = ""),
    Debug(bound = ""),
    Eq(bound = ""),
    PartialEq(bound = "")
)]
#[derive(CanonicalSerialize, CanonicalDeserialize)]
<<<<<<< HEAD
pub struct MarlinProof<G: EndoMulCurve, FS: FiatShamirRng + 'static>(
    pub Proof<G, DomainExtendedPolynomialCommitment<G, InnerProductArgPC<G, FS>>>,
);

impl<G: EndoMulCurve, FS: FiatShamirRng> Deref for MarlinProof<G, FS> {
    type Target = Proof<G, DomainExtendedPolynomialCommitment<G, InnerProductArgPC<G, FS>>>;
=======
pub struct MarlinProof<G: Curve, D: Digest + 'static>(
    pub Proof<G, DomainExtendedIpaPc<G, D>>,
);

impl<G: Curve, D: Digest> Deref for MarlinProof<G, D> {
    type Target = Proof<G, DomainExtendedIpaPc<G, D>>;
>>>>>>> d24012ec

    fn deref(&self) -> &Self::Target {
        &self.0
    }
}

impl<G: EndoMulCurve, FS: FiatShamirRng> DerefMut for MarlinProof<G, FS> {
    fn deref_mut(&mut self) -> &mut Self::Target {
        &mut self.0
    }
}

impl<G: EndoMulCurve, FS: FiatShamirRng> SemanticallyValid for MarlinProof<G, FS> {
    fn is_valid(&self) -> bool {
        // Check commitments number and validity
        let num_rounds = 3;
        let comms_per_round = vec![3, 2, 2];

        // Check commitments are grouped into correct num_rounds
        if self.commitments.len() != num_rounds {
            return false;
        };

        // Check that each round has the expected number of commitments
        for i in 0..comms_per_round.len() {
            if self.commitments[i].len() != comms_per_round[i] {
                return false;
            };
        }

        // Check evaluations num
        let num_polys = IOP::<G::ScalarField>::PROVER_POLYNOMIALS.len()
            + IOP::<G::ScalarField>::INDEXER_POLYNOMIALS.len();
        let evaluations_num = num_polys + 2;

        self.commitments.is_valid() &&  // Check that each commitment is valid
            self.evaluations.len() == evaluations_num && // Check correct number of evaluations
            self.evaluations.is_valid() && // Check validity of each evaluation
            // Check opening proof
            self.pc_proof.is_valid()
    }
}

#[derive(Derivative)]
#[derivative(Clone(bound = ""))]
pub struct SimpleMarlinPCD<'a, G: EndoMulCurve, FS: FiatShamirRng + 'static> {
    pub proof: MarlinProof<G, FS>,
    pub usr_ins: Vec<G::ScalarField>,
    _lifetime: PhantomData<&'a ()>,
}

/// As every PCD, the `SimpleMarlinPCD` comes as a proof plus "statement".
impl<'a, G, FS> SimpleMarlinPCD<'a, G, FS>
where
    G: EndoMulCurve,
    FS: FiatShamirRng + 'a,
{
    pub fn new(
        // A normal (coboundary) Marlin proof
        proof: MarlinProof<G, FS>,
        // The "statement" of the proof. Typically the full public inputs
        usr_ins: Vec<G::ScalarField>,
    ) -> Self {
        Self {
            proof,
            usr_ins,
            _lifetime: PhantomData,
        }
    }
}

/// To verify the PCD of a simple Marlin we only need the `MarlinVerifierKey` (or, the
/// IOP verifier key) of the circuit, and the two dlog committer keys for G1 and G2.
<<<<<<< HEAD
pub struct SimpleMarlinPCDVerifierKey<'a, G: EndoMulCurve, FS: FiatShamirRng + 'static>(
    pub &'a MarlinVerifierKey<G, DomainExtendedPolynomialCommitment<G, InnerProductArgPC<G, FS>>>,
=======
pub struct SimpleMarlinPCDVerifierKey<'a, G: Curve, D: Digest + 'static>(
    pub &'a MarlinVerifierKey<G, DomainExtendedIpaPc<G, D>>,
>>>>>>> d24012ec
    pub &'a DLogVerifierKey<G>,
);

impl<'a, G: EndoMulCurve, FS: FiatShamirRng> AsRef<DLogVerifierKey<G>>
    for SimpleMarlinPCDVerifierKey<'a, G, FS>
{
    fn as_ref(&self) -> &DLogVerifierKey<G> {
        &self.1
    }
}

impl<'a, G, FS> PCD for SimpleMarlinPCD<'a, G, FS>
where
    G: EndoMulCurve,
    FS: FiatShamirRng + 'static,
{
    type PCDAccumulator = DLogItemAccumulator<G, FS>;
    type PCDVerifierKey = SimpleMarlinPCDVerifierKey<'a, G, FS>;

    fn succinct_verify(
        &self,
        vk: &Self::PCDVerifierKey,
    ) -> Result<<Self::PCDAccumulator as ItemAccumulator>::Item, PCDError> {
        let succinct_time = start_timer!(|| "Marlin succinct verifier");

        // Verify the IOP/AHP
        let (query_set, evaluations, labeled_comms, mut fs_rng) = Marlin::<
            G,
<<<<<<< HEAD
            DomainExtendedPolynomialCommitment<G, InnerProductArgPC<G, FS>>,
=======
            DomainExtendedIpaPc<G, D>,
            D,
>>>>>>> d24012ec
        >::verify_iop(
            &vk.1,
            &vk.0,
            self.usr_ins.as_slice(),
            &self.proof,
        )
        .map_err(|e| {
            end_timer!(succinct_time);
            PCDError::FailedSuccinctVerification(format!("{:?}", e))
        })?;

        // record evaluations and sample new challenge
        fs_rng.record(self.proof.evaluations.clone()).map_err(|e| {
            end_timer!(succinct_time);
            PCDError::FailedSuccinctVerification(format!("{:?}", e))
        })?;

        // Succinct verify DLOG proof
        let verifier_state = DomainExtendedPolynomialCommitment::<G, InnerProductArgPC::<G, FS>>::succinct_multi_point_multi_poly_verify(
            &vk.1,
            &labeled_comms,
            &query_set,
            &evaluations,
            &self.proof.pc_proof,
            &mut fs_rng,
        ).map_err(|e| {
            end_timer!(succinct_time);
            PCDError::FailedSuccinctVerification(e.to_string())
        })?;

        if verifier_state.is_none() {
            end_timer!(succinct_time);
            Err(PCDError::FailedSuccinctVerification(
                "Succinct verify failed".to_owned(),
            ))?
        }

        // Successfull verification: return current accumulator
        let acc = verifier_state.unwrap();

        end_timer!(succinct_time);
        Ok(acc)
    }
}<|MERGE_RESOLUTION|>--- conflicted
+++ resolved
@@ -7,18 +7,12 @@
     pcd::{error::PCDError, PCD},
     DomainExtendedIpaPc,
 };
-<<<<<<< HEAD
-use algebra::{serialize::*, EndoMulCurve, SemanticallyValid};
+use algebra::{serialize::*, SemanticallyValid};
 use bench_utils::*;
 use fiat_shamir::FiatShamirRng;
-=======
-use algebra::{serialize::*, Curve, SemanticallyValid};
-use bench_utils::*;
-use digest::Digest;
->>>>>>> d24012ec
 use marlin::{Marlin, Proof, VerifierKey as MarlinVerifierKey, IOP};
 use poly_commit::{
-    ipa_pc::{InnerProductArgPC, VerifierKey as DLogVerifierKey},
+    ipa_pc::{InnerProductArgPC, VerifierKey as DLogVerifierKey, IPACurve},
     DomainExtendedPolynomialCommitment, PolynomialCommitment,
 };
 use derivative::Derivative;
@@ -33,34 +27,25 @@
     PartialEq(bound = "")
 )]
 #[derive(CanonicalSerialize, CanonicalDeserialize)]
-<<<<<<< HEAD
-pub struct MarlinProof<G: EndoMulCurve, FS: FiatShamirRng + 'static>(
-    pub Proof<G, DomainExtendedPolynomialCommitment<G, InnerProductArgPC<G, FS>>>,
+pub struct MarlinProof<G: IPACurve, FS: FiatShamirRng + 'static>(
+    pub Proof<G, DomainExtendedIpaPc<G, FS>>,
 );
 
-impl<G: EndoMulCurve, FS: FiatShamirRng> Deref for MarlinProof<G, FS> {
-    type Target = Proof<G, DomainExtendedPolynomialCommitment<G, InnerProductArgPC<G, FS>>>;
-=======
-pub struct MarlinProof<G: Curve, D: Digest + 'static>(
-    pub Proof<G, DomainExtendedIpaPc<G, D>>,
-);
-
-impl<G: Curve, D: Digest> Deref for MarlinProof<G, D> {
-    type Target = Proof<G, DomainExtendedIpaPc<G, D>>;
->>>>>>> d24012ec
+impl<G: IPACurve, FS: FiatShamirRng> Deref for MarlinProof<G, FS> {
+    type Target = Proof<G, DomainExtendedIpaPc<G, FS>>;
 
     fn deref(&self) -> &Self::Target {
         &self.0
     }
 }
 
-impl<G: EndoMulCurve, FS: FiatShamirRng> DerefMut for MarlinProof<G, FS> {
+impl<G: IPACurve, FS: FiatShamirRng> DerefMut for MarlinProof<G, FS> {
     fn deref_mut(&mut self) -> &mut Self::Target {
         &mut self.0
     }
 }
 
-impl<G: EndoMulCurve, FS: FiatShamirRng> SemanticallyValid for MarlinProof<G, FS> {
+impl<G: IPACurve, FS: FiatShamirRng> SemanticallyValid for MarlinProof<G, FS> {
     fn is_valid(&self) -> bool {
         // Check commitments number and validity
         let num_rounds = 3;
@@ -93,7 +78,7 @@
 
 #[derive(Derivative)]
 #[derivative(Clone(bound = ""))]
-pub struct SimpleMarlinPCD<'a, G: EndoMulCurve, FS: FiatShamirRng + 'static> {
+pub struct SimpleMarlinPCD<'a, G: IPACurve, FS: FiatShamirRng + 'static> {
     pub proof: MarlinProof<G, FS>,
     pub usr_ins: Vec<G::ScalarField>,
     _lifetime: PhantomData<&'a ()>,
@@ -102,7 +87,7 @@
 /// As every PCD, the `SimpleMarlinPCD` comes as a proof plus "statement".
 impl<'a, G, FS> SimpleMarlinPCD<'a, G, FS>
 where
-    G: EndoMulCurve,
+    G: IPACurve,
     FS: FiatShamirRng + 'a,
 {
     pub fn new(
@@ -121,17 +106,12 @@
 
 /// To verify the PCD of a simple Marlin we only need the `MarlinVerifierKey` (or, the
 /// IOP verifier key) of the circuit, and the two dlog committer keys for G1 and G2.
-<<<<<<< HEAD
-pub struct SimpleMarlinPCDVerifierKey<'a, G: EndoMulCurve, FS: FiatShamirRng + 'static>(
-    pub &'a MarlinVerifierKey<G, DomainExtendedPolynomialCommitment<G, InnerProductArgPC<G, FS>>>,
-=======
-pub struct SimpleMarlinPCDVerifierKey<'a, G: Curve, D: Digest + 'static>(
-    pub &'a MarlinVerifierKey<G, DomainExtendedIpaPc<G, D>>,
->>>>>>> d24012ec
+pub struct SimpleMarlinPCDVerifierKey<'a, G: IPACurve, FS: FiatShamirRng + 'static>(
+    pub &'a MarlinVerifierKey<G, DomainExtendedIpaPc<G, FS>>,
     pub &'a DLogVerifierKey<G>,
 );
 
-impl<'a, G: EndoMulCurve, FS: FiatShamirRng> AsRef<DLogVerifierKey<G>>
+impl<'a, G: IPACurve, FS: FiatShamirRng> AsRef<DLogVerifierKey<G>>
     for SimpleMarlinPCDVerifierKey<'a, G, FS>
 {
     fn as_ref(&self) -> &DLogVerifierKey<G> {
@@ -141,7 +121,7 @@
 
 impl<'a, G, FS> PCD for SimpleMarlinPCD<'a, G, FS>
 where
-    G: EndoMulCurve,
+    G: IPACurve,
     FS: FiatShamirRng + 'static,
 {
     type PCDAccumulator = DLogItemAccumulator<G, FS>;
@@ -156,12 +136,7 @@
         // Verify the IOP/AHP
         let (query_set, evaluations, labeled_comms, mut fs_rng) = Marlin::<
             G,
-<<<<<<< HEAD
-            DomainExtendedPolynomialCommitment<G, InnerProductArgPC<G, FS>>,
-=======
-            DomainExtendedIpaPc<G, D>,
-            D,
->>>>>>> d24012ec
+            DomainExtendedIpaPc<G, FS>,
         >::verify_iop(
             &vk.1,
             &vk.0,
