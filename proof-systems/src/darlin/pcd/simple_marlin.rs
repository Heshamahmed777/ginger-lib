<<<<<<< HEAD
use algebra::{AffineCurve, SemanticallyValid, serialize::*};
=======
//! Simple Marlin "proof carrying data". This corresponds to non-recursive applications.
use algebra::AffineCurve;
>>>>>>> 2285ad92
use digest::Digest;
use marlin::{VerifierKey as MarlinVerifierKey, Proof, Marlin, AHPForR1CS};
use poly_commit::{
    ipa_pc::{
        InnerProductArgPC, VerifierKey as DLogVerifierKey
    },
    rng::FiatShamirRng,
};
use crate::darlin::{
    pcd::{PCD, error::PCDError},
    accumulators::{
        dlog::{DLogItem, DLogItemAccumulator}, ItemAccumulator
    },
};
use poly_commit::ipa_pc::Commitment;
use std::ops::Deref;
use std::marker::PhantomData;

#[derive(Derivative)]
#[derivative(Clone(bound = ""), Debug(bound = ""), Eq(bound = ""), PartialEq(bound = ""))]
#[derive(CanonicalSerialize, CanonicalDeserialize)]
pub struct MarlinProof<G: AffineCurve, D: Digest>(pub Proof<G::ScalarField, InnerProductArgPC<G, D>>);

impl<G: AffineCurve, D: Digest> Deref for MarlinProof<G, D> {
    type Target = Proof<G::ScalarField, InnerProductArgPC<G, D>>;

    fn deref(&self) -> &Self::Target {
        &self.0
    }
}

impl<G: AffineCurve, D: Digest> SemanticallyValid for MarlinProof<G, D> {
    fn is_valid(&self) -> bool {
        // Check commitments number and validity
        let num_rounds = 3;
        let comms_per_round = vec![3, 3, 2];

        // Check commitments are grouped into correct num_rounds
        if self.commitments.len() != num_rounds { return false };

        // Check that each round has the expected number of commitments
        for i in 0..comms_per_round.len() {
            if self.commitments[i].len() != comms_per_round[i] { return false };
        }

        // Check evaluations num
        let num_polys = AHPForR1CS::<G::ScalarField>::PROVER_POLYNOMIALS.len() +
            AHPForR1CS::<G::ScalarField>::INDEXER_POLYNOMIALS.len();
        let evaluations_num = num_polys + 2;

        self.commitments.is_valid() &&  // Check that each commitment is valid
            self.evaluations.len() == evaluations_num && // Check correct number of evaluations
            self.evaluations.is_valid() && // Check validity of each evaluation
            self.prover_messages.len() == num_rounds &&// Check correct number of prover messages
            self.prover_messages.is_valid() && // Check prover messages are valid
            // Check opening proof
            self.pc_proof.proof.is_valid() &&
            self.pc_proof.batch_commitment.is_valid() &&
            self.pc_proof.batch_values.len() == num_polys &&
            self.pc_proof.batch_values.iter().all(|(_, v)| v.is_valid())
    }
}

#[derive(Derivative)]
#[derivative(Clone(bound = ""))]
pub struct SimpleMarlinPCD<'a, G: AffineCurve, D: Digest> {
    pub proof:                     MarlinProof<G, D>,
    pub usr_ins:                   Vec<G::ScalarField>,
    _lifetime:                     PhantomData<&'a ()>,
}

/// As every PCD, the `SimpleMarlinPCD` comes as a proof plus "statement".
impl<'a, G, D> SimpleMarlinPCD<'a, G, D>
    where
        G: AffineCurve,
        D: Digest + 'a,
{
    pub fn new(
<<<<<<< HEAD
        proof:   MarlinProof<G, D>,
=======
        // A normal (coboundary) Marlin proof
        proof:   MarlinProof<G::ScalarField, InnerProductArgPC<G, D>>,
        // The "statement" of the proof. Typically the full public inputs
>>>>>>> 2285ad92
        usr_ins: Vec<G::ScalarField>
    ) -> Self
    {
        Self { proof, usr_ins, _lifetime: PhantomData }
    }
}

/// To verify the PCD of a simple Marlin we only need the `MarlinVerifierKey` (or, the 
/// IOP verifier key) of the circuit, and the two dlog committer keys for G1 and G2.
pub struct SimpleMarlinPCDVerifierKey<'a, G: AffineCurve, D: Digest>(
    pub &'a MarlinVerifierKey<G::ScalarField, InnerProductArgPC<G, D>>,
    pub &'a DLogVerifierKey<G>
);

impl<'a, G: AffineCurve, D: Digest> AsRef<DLogVerifierKey<G>> for SimpleMarlinPCDVerifierKey<'a, G, D> {
    fn as_ref(&self) -> &DLogVerifierKey<G> {
        &self.1
    }
}

impl<'a, G, D> PCD for SimpleMarlinPCD<'a, G, D>
    where
        G: AffineCurve,
        D: Digest + 'a,
{
    type PCDAccumulator = DLogItemAccumulator<G, D>;
    type PCDVerifierKey = SimpleMarlinPCDVerifierKey<'a, G, D>;

    fn succinct_verify(
        &self,
        vk: &Self::PCDVerifierKey,
    ) -> Result<<Self::PCDAccumulator as ItemAccumulator>::Item, PCDError>
    {
        let succinct_time = start_timer!(|| "Marlin succinct verifier");

        // Verify the IOP/AHP 
        let (query_set, evaluations, labeled_comms, mut fs_rng) = Marlin::<G::ScalarField, InnerProductArgPC<G, D>, D>::verify_ahp(
            &vk.0,
            self.usr_ins.as_slice(),
            &self.proof,
        ).map_err(|e| {
            end_timer!(succinct_time);
            PCDError::FailedSuccinctVerification(format!("{:?}", e))
        })?;

        // Absorb evaluations and sample new challenge
        fs_rng.absorb(&self.proof.evaluations);

        // Succinct verify DLOG proof
        let (xi_s, g_final) = InnerProductArgPC::<G, D>::succinct_batch_check_individual_opening_challenges(
            &vk.1,
            &labeled_comms,
            &query_set,
            &evaluations,
            &self.proof.pc_proof,
            &mut fs_rng,
        ).map_err(|e| {
            end_timer!(succinct_time);
            PCDError::FailedSuccinctVerification(e.to_string())
        })?;

        // Successfull verification: return current accumulator
        let acc = DLogItem::<G> {
            g_final: Commitment::<G> {  comm: vec![g_final], shifted_comm: None  },
            xi_s,
        };

        end_timer!(succinct_time);
        Ok(acc)
    }
}<|MERGE_RESOLUTION|>--- conflicted
+++ resolved
@@ -1,9 +1,5 @@
-<<<<<<< HEAD
+//! Simple Marlin "proof carrying data". This corresponds to non-recursive applications.
 use algebra::{AffineCurve, SemanticallyValid, serialize::*};
-=======
-//! Simple Marlin "proof carrying data". This corresponds to non-recursive applications.
-use algebra::AffineCurve;
->>>>>>> 2285ad92
 use digest::Digest;
 use marlin::{VerifierKey as MarlinVerifierKey, Proof, Marlin, AHPForR1CS};
 use poly_commit::{
@@ -82,13 +78,9 @@
         D: Digest + 'a,
 {
     pub fn new(
-<<<<<<< HEAD
+        // A normal (coboundary) Marlin proof
         proof:   MarlinProof<G, D>,
-=======
-        // A normal (coboundary) Marlin proof
-        proof:   MarlinProof<G::ScalarField, InnerProductArgPC<G, D>>,
         // The "statement" of the proof. Typically the full public inputs
->>>>>>> 2285ad92
         usr_ins: Vec<G::ScalarField>
     ) -> Self
     {
