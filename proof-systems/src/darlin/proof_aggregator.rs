--- conflicted
+++ resolved
@@ -6,20 +6,14 @@
         AccumulationProof, ItemAccumulator,
     },
     pcd::{DualPCDVerifierKey, GeneralPCD, PCD},
+    DomainExtendedIpaPc,
 };
-<<<<<<< HEAD
-use algebra::{EndoMulCurve, Group, ToConstraintField};
+use algebra::{Group, ToConstraintField};
 use bench_utils::*;
 use fiat_shamir::FiatShamirRng;
-=======
-use algebra::{Group, Curve, ToConstraintField};
-use bench_utils::*;
-use digest::Digest;
->>>>>>> d24012ec
 use marlin::VerifierKey as MarlinVerifierKey;
 use poly_commit::{
-    ipa_pc::{CommitterKey as DLogCommitterKey, InnerProductArgPC, VerifierKey as DLogVerifierKey},
-    DomainExtendedPolynomialCommitment,
+    ipa_pc::{CommitterKey as DLogCommitterKey, VerifierKey as DLogVerifierKey, IPACurve},
 };
 use rand::RngCore;
 use rayon::prelude::*;
@@ -34,15 +28,15 @@
     pcds: &[GeneralPCD<G1, G2, FS>],
     vks: &[MarlinVerifierKey<
         G1,
-        DomainExtendedPolynomialCommitment<G1, InnerProductArgPC<G1, FS>>,
+        DomainExtendedIpaPc<G1, FS>,
     >],
     g1_ck: &DLogCommitterKey<G1>,
     g2_ck: &DLogCommitterKey<G2>,
 ) -> Result<(Vec<DLogItem<G1>>, Vec<DLogItem<G2>>), Option<Vec<usize>>>
 where
-    G1: EndoMulCurve<BaseField = <G2 as Group>::ScalarField>
-        + ToConstraintField<<G2 as Group>::ScalarField>,
-    G2: EndoMulCurve<BaseField = <G1 as Group>::ScalarField>
+    G1: IPACurve<BaseField = <G2 as Group>::ScalarField>
+        + ToConstraintField<<G2 as Group>::ScalarField>,
+    G2: IPACurve<BaseField = <G1 as Group>::ScalarField>
         + ToConstraintField<<G1 as Group>::ScalarField>,
 {
     let accumulators_time = start_timer!(|| "Compute accumulators");
@@ -103,15 +97,15 @@
     pcds: &[GeneralPCD<G1, G2, FS>],
     vks: &[MarlinVerifierKey<
         G1,
-        DomainExtendedPolynomialCommitment<G1, InnerProductArgPC<G1, FS>>,
+        DomainExtendedIpaPc<G1, FS>,
     >],
     g1_ck: &DLogCommitterKey<G1>,
     g2_ck: &DLogCommitterKey<G2>,
 ) -> Result<(Option<AccumulationProof<G1>>, Option<AccumulationProof<G2>>), Option<Vec<usize>>>
 where
-    G1: EndoMulCurve<BaseField = <G2 as Group>::ScalarField>
-        + ToConstraintField<<G2 as Group>::ScalarField>,
-    G2: EndoMulCurve<BaseField = <G1 as Group>::ScalarField>
+    G1: IPACurve<BaseField = <G2 as Group>::ScalarField>
+        + ToConstraintField<<G2 as Group>::ScalarField>,
+    G2: IPACurve<BaseField = <G1 as Group>::ScalarField>
         + ToConstraintField<<G1 as Group>::ScalarField>,
 {
     let accumulation_time = start_timer!(|| "Accumulate proofs");
@@ -165,7 +159,7 @@
     pcds: &[GeneralPCD<G1, G2, FS>],
     vks: &[MarlinVerifierKey<
         G1,
-        DomainExtendedPolynomialCommitment<G1, InnerProductArgPC<G1, FS>>,
+        DomainExtendedIpaPc<G1, FS>,
     >],
     accumulation_proof_g1: &Option<AccumulationProof<G1>>,
     accumulation_proof_g2: &Option<AccumulationProof<G2>>,
@@ -174,9 +168,9 @@
     rng: &mut R,
 ) -> Result<bool, Option<Vec<usize>>>
 where
-    G1: EndoMulCurve<BaseField = <G2 as Group>::ScalarField>
-        + ToConstraintField<<G2 as Group>::ScalarField>,
-    G2: EndoMulCurve<BaseField = <G1 as Group>::ScalarField>
+    G1: IPACurve<BaseField = <G2 as Group>::ScalarField>
+        + ToConstraintField<<G2 as Group>::ScalarField>,
+    G2: IPACurve<BaseField = <G1 as Group>::ScalarField>
         + ToConstraintField<<G1 as Group>::ScalarField>,
 {
     let verification_time = start_timer!(|| "Verify aggregated proofs");
@@ -239,16 +233,16 @@
     pcds: &[GeneralPCD<G1, G2, FS>],
     vks: &[MarlinVerifierKey<
         G1,
-        DomainExtendedPolynomialCommitment<G1, InnerProductArgPC<G1, FS>>,
+        DomainExtendedIpaPc<G1, FS>,
     >],
     g1_vk: &DLogVerifierKey<G1>,
     g2_vk: &DLogVerifierKey<G2>,
     rng: &mut R,
 ) -> Result<bool, Option<Vec<usize>>>
 where
-    G1: EndoMulCurve<BaseField = <G2 as Group>::ScalarField>
-        + ToConstraintField<<G2 as Group>::ScalarField>,
-    G2: EndoMulCurve<BaseField = <G1 as Group>::ScalarField>
+    G1: IPACurve<BaseField = <G2 as Group>::ScalarField>
+        + ToConstraintField<<G2 as Group>::ScalarField>,
+    G2: IPACurve<BaseField = <G1 as Group>::ScalarField>
         + ToConstraintField<<G1 as Group>::ScalarField>,
 {
     let verification_time = start_timer!(|| "Batch verify proofs");
