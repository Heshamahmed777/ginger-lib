--- conflicted
+++ resolved
@@ -35,12 +35,7 @@
 use algebra::{CanonicalSerialize, serialize_no_metadata};
 use digest::Digest;
 use poly_commit::{
-<<<<<<< HEAD
-    evaluate_query_map_to_vec, Evaluations, LabeledRandomness, PCCommitterKey, PCVerifierKey,
-    QueryMap,
-=======
     evaluate_query_map_to_vec, Evaluations, LabeledRandomness, PCKey, QueryMap,
->>>>>>> f4bba83d
 };
 use poly_commit::{optional_rng::OptionalRng, LabeledCommitment, PolynomialCommitment};
 use r1cs_core::ConstraintSynthesizer;
@@ -77,7 +72,7 @@
     #[doc(hidden)] PhantomData<PC>,
 );
 
-impl<G: Group, PC: PolynomialCommitment<G>> Marlin<G, PC> {
+impl<'a, G: Group, PC: PolynomialCommitment<G>> Marlin<G, PC> {
     /// The personalization string for this protocol. Used to personalize the
     /// Fiat-Shamir rng.
     pub const PROTOCOL_NAME: &'static [u8] = b"COBOUNDARY-MARLIN-2021";
@@ -314,10 +309,6 @@
         let pc_proof = PC::multi_point_multi_poly_open(
             pc_pk,
             polynomials.clone(),
-<<<<<<< HEAD
-            &labeled_comms,
-=======
->>>>>>> f4bba83d
             &query_map,
             &mut fs_rng,
             &comm_rands,
@@ -394,13 +385,8 @@
         proof: &Proof<G, PC>,
     ) -> Result<
         (
-<<<<<<< HEAD
-            QueryMap<G::ScalarField>,
-            Evaluations<G::ScalarField>,
-=======
             QueryMap<'a, G::ScalarField>,
             Evaluations<'a, G::ScalarField>,
->>>>>>> f4bba83d
             Vec<LabeledCommitment<PC::Commitment>>,
             PC::RandomOracle,
         ),
@@ -461,11 +447,6 @@
         // Check sumchecks equations
         let (query_map, verifier_state) = IOP::verifier_query_map(verifier_state)?;
 
-<<<<<<< HEAD
-        let mut evaluations = Evaluations::new();
-        for ((labels, _point), eval) in query_map.iter().zip(&proof.evaluations) {
-            evaluations.insert(labels.clone(), *eval);
-=======
         let mut evaluation_keys = Vec::new();
         for (point_label, (_, poly_set)) in query_map.iter() {
             for poly_label in poly_set {
@@ -477,7 +458,6 @@
         let mut evaluations = Evaluations::new();
         for (key, &eval) in evaluation_keys.into_iter().zip(proof.evaluations.iter()) {
             evaluations.insert(key, eval);
->>>>>>> f4bba83d
         }
 
         let result = IOP::verify_sumchecks(&public_input, &evaluations, &verifier_state);
@@ -497,13 +477,8 @@
         pc_vk: &PC::VerifierKey,
         proof: &Proof<G, PC>,
         labeled_comms: Vec<LabeledCommitment<PC::Commitment>>,
-<<<<<<< HEAD
-        query_map: QueryMap<G::ScalarField>,
-        evaluations: Evaluations<G::ScalarField>,
-=======
         query_map: QueryMap<'a, G::ScalarField>,
         evaluations: Evaluations<'a, G::ScalarField>,
->>>>>>> f4bba83d
         fs_rng: &mut PC::RandomOracle,
     ) -> Result<bool, Error<PC::Error>> {
         let check_time = start_timer!(|| "Check opening proof");
