#![allow(non_snake_case)]

use crate::iop::*;
use crate::iop::{Error, IOP};
use crate::{ToString, Vec};
use algebra::{
    get_best_evaluation_domain, serialize::*, EvaluationDomain, Evaluations as EvaluationsOnDomain,
    PrimeField, SemanticallyValid,
};
use derivative::Derivative;
use poly_commit::LabeledPolynomial;
use r1cs_core::{
    ConstraintSynthesizer, ConstraintSystem, Index as VarIndex, SynthesisError, SynthesisMode,
};

use crate::iop::sparse_linear_algebra::SparseMatrix;
use std::marker::PhantomData;

/// Information about the index, including the field of definition, the number of
/// variables, the number of constraints, and the maximum number of non-zero
/// entries in any of the constraint matrices.
#[derive(Derivative)]
#[derivative(
    Clone(bound = ""),
    Copy(bound = ""),
    Default(bound = ""),
    Debug(bound = ""),
    Eq(bound = ""),
    PartialEq(bound = "")
)]
#[derive(CanonicalSerialize, CanonicalDeserialize)]
pub struct IndexInfo<F> {
    /// The total number of witnesses in the constraint system.
    pub num_witness: usize,
    /// The total number of public inputs in the constraint system.
    pub num_inputs: usize,
    /// The number of constraints.
    pub num_constraints: usize,
    /// The maximum number of non-zero entries in A,B,C.
    pub num_non_zero: usize,

    #[doc(hidden)]
    pub f: PhantomData<F>,
}

impl<F: PrimeField> IndexInfo<F> {
    /// The maximum degree of polynomial required to represent this index in the
    /// the IOP.
    pub fn max_degree(&self, zk: bool) -> Result<usize, Error> {
        IOP::<F>::max_degree(
            self.num_constraints,
            self.num_witness + self.num_inputs,
            self.num_non_zero,
            zk,
        )
    }
}

#[derive(Derivative)]
#[derivative(
    Clone(bound = ""),
    Debug(bound = ""),
    Eq(bound = ""),
    PartialEq(bound = "")
)]
#[derive(CanonicalSerialize, CanonicalDeserialize)]
/// The "indexed" version of the constraint system.
/// Besides auxiliary information on the index, contains the R1CS matrices `M=A,B,C` and their
/// arithmetization using the (normalized) Lagrange kernel.
pub struct Index<F: PrimeField> {
    /// Information about the index.
    pub index_info: IndexInfo<F>,

    /// The `A` matrix for the R1CS instance, in sparse representation.
    pub a: SparseMatrix<F>,
    /// The `B` matrix for the R1CS instance, in sparse representation.
    pub b: SparseMatrix<F>,
    /// The `C` matrix for the R1CS instance, in sparse representation
    pub c: SparseMatrix<F>,

    /// Arithmetization of the matrix`A`, which essentially contains
    /// the indexer polynomials `row(X)`, `col(X)`, `row.col(X)`, and `val.row.col(X)` of it.
    pub a_arith: MatrixArithmetization<F>,
    /// Arithmetization of the matrix`B`, which essentially contains
    /// the indexer polynomials `row(X)`, `col(X)`, `row.col(X)`, and `val.row.col(X)` of it.
    pub b_arith: MatrixArithmetization<F>,
    /// Arithmetization of the matrix`C`, which essentially contains
    /// the indexer polynomials `row(X)`, `col(X)`, `row.col(X)`, and `val.row.col(X)` of it.
    pub c_arith: MatrixArithmetization<F>,

    #[cfg(feature = "circuit-friendly")]
    /// The vanishing polynomials over domains H, K, and X.
    pub vanishing_polys: Vec<LabeledPolynomial<F>>,
}

impl<F: PrimeField> SemanticallyValid for Index<F> {
    fn is_valid(&self) -> bool {
        let domain_k = {
            let d = get_best_evaluation_domain::<F>(self.index_info.num_non_zero);
            if d.is_none() {
                return false;
            }
            d.unwrap()
        };

        let domain_b = {
            let d = get_best_evaluation_domain::<F>(4 * (domain_k.size() - 1));
            if d.is_none() {
                return false;
            }
            d.unwrap()
        };

        let check_matrix = &|m_arith: &MatrixArithmetization<F>| -> bool {
            // Check indexer polys are not hiding and don't have any degree bound
            !m_arith.row.is_hiding()
                && !m_arith.col.is_hiding()
                && !m_arith.row_col.is_hiding()
                && !m_arith.val_row_col.is_hiding()

            // Check correct number of evaluations on domain B
            && m_arith.evals_on_domain_b.row.evals.len() == domain_b.size()
                && &m_arith.evals_on_domain_b.row.domain == &domain_b
                && m_arith.evals_on_domain_b.col.evals.len() == domain_b.size()
                && &m_arith.evals_on_domain_b.col.domain == &domain_b
                && m_arith.evals_on_domain_b.row_col.evals.len() == domain_b.size()
                && &m_arith.evals_on_domain_b.row_col.domain == &domain_b
                && m_arith.evals_on_domain_b.val_row_col.evals.len() == domain_b.size()
                && &m_arith.evals_on_domain_b.val_row_col.domain == &domain_b
        };

        check_matrix(&self.a_arith) && check_matrix(&self.b_arith) && check_matrix(&self.c_arith)
    }
}

impl<F: PrimeField> Index<F> {
    /// The maximum degree required to represent polynomials of this index.
    pub fn max_degree(&self, zk: bool) -> Result<usize, Error> {
        self.index_info.max_degree(zk)
    }

    /// Iterate over the indexed polynomials.
    pub fn iter(&self) -> impl Iterator<Item = &LabeledPolynomial<F>> {
        let result = vec![
            &self.a_arith.row,
            &self.a_arith.col,
            &self.a_arith.row_col,
            &self.a_arith.val_row_col,
            &self.b_arith.row,
            &self.b_arith.col,
            &self.b_arith.row_col,
            &self.b_arith.val_row_col,
            &self.c_arith.row,
            &self.c_arith.col,
            &self.c_arith.row_col,
            &self.c_arith.val_row_col,
        ]
        .into_iter();

        #[cfg(feature = "circuit-friendly")]
        let result = result.chain(self.vanishing_polys.iter());

        result
    }
}

impl<F: PrimeField> IOP<F> {
    /// Build the four domains used in the protocol.
    /// `num_aux` is the number of private witnesses
    /// `num_inputs` is the number of public inputs (including the one for the constants)
    /// `num_non_zero` is the max number of non-zero values in any of the matrices A, B, and C
    pub(crate) fn build_domains(
        num_aux: usize,
        num_inputs: usize,
        num_constraints: usize,
        num_non_zero: usize,
    ) -> Result<
        (
            Box<dyn EvaluationDomain<F>>,
            Box<dyn EvaluationDomain<F>>,
            Box<dyn EvaluationDomain<F>>,
            Box<dyn EvaluationDomain<F>>,
        ),
        Error,
    > {
        let num_formatted_variables = num_aux + num_inputs;
        let padded_matrix_dim = std::cmp::max(num_formatted_variables, num_constraints);
        let domain_h = get_best_evaluation_domain::<F>(padded_matrix_dim)
            .ok_or(SynthesisError::PolynomialDegreeTooLarge)?;
        let domain_k = get_best_evaluation_domain::<F>(num_non_zero)
            .ok_or(SynthesisError::PolynomialDegreeTooLarge)?;
        // FFT domain for the public inputs, typically small
        let domain_x = get_best_evaluation_domain(num_inputs)
            .ok_or(SynthesisError::PolynomialDegreeTooLarge)?;
        // helper domain for the precomputations of the inner sumcheck
        let domain_b = get_best_evaluation_domain(4 * (domain_k.size() - 1))
            .ok_or(SynthesisError::PolynomialDegreeTooLarge)?;
        Ok((domain_h, domain_k, domain_x, domain_b))
    }
    /// Generate the index for this constraint system, which essentially contains
    /// the indexer polynomials for the R1CS matrices.
    pub fn index<C: ConstraintSynthesizer<F>>(c: C) -> Result<Index<F>, Error> {
        let index_time = start_timer!(|| "IOP::Index");

        let constraint_time = start_timer!(|| "Generating constraints");
        let mut ics = ConstraintSystem::new(SynthesisMode::Setup);
        c.generate_constraints(&mut ics)?;
        end_timer!(constraint_time);

        // matrix post-processing: balance matrices
        let matrix_processing_time = start_timer!(|| "Processing matrices");
        balance_matrices(&mut ics.at, &mut ics.bt);
        add_to_trace!(|| "number of (formatted) input_variables", || format!(
            "{}",
            ics.num_inputs
        ));
        add_to_trace!(|| "number of witness_variables", || format!(
            "{}",
            ics.num_aux
        ));
        add_to_trace!(|| "number of num_constraints", || format!(
            "{}",
            ics.num_constraints
        ));
        add_to_trace!(|| "number of num_non_zero", || format!(
            "{}",
            num_non_zero(&mut ics)
        ));
        end_timer!(matrix_processing_time);

        let index_info = IndexInfo {
            num_witness: ics.num_aux,
            num_inputs: ics.num_inputs,
            num_constraints: ics.num_constraints,
            num_non_zero: num_non_zero(&mut ics),

            f: PhantomData,
        };
        let (domain_h, domain_k, domain_x, domain_b) = Self::build_domains(
            index_info.num_witness,
            index_info.num_inputs,
            index_info.num_constraints,
            index_info.num_non_zero,
        )?;

        let (mut a, mut b, mut c) =
            post_process_matrices(&mut ics, &domain_h, &domain_x).expect("should not be `None`");

        let a_arithmetization_time = start_timer!(|| "Arithmetizing A");
        let a_arith = arithmetize_matrix("a", &mut a, &domain_k, &domain_h, &domain_b)?;
        end_timer!(a_arithmetization_time);

        let b_arithmetization_time = start_timer!(|| "Arithmetizing B");
        let b_arith = arithmetize_matrix("b", &mut b, &domain_k, &domain_h, &domain_b)?;
        end_timer!(b_arithmetization_time);

        let c_arithmetization_time = start_timer!(|| "Arithmetizing C");
        let c_arith = arithmetize_matrix("c", &mut c, &domain_k, &domain_h, &domain_b)?;
        end_timer!(c_arithmetization_time);

        #[cfg(feature = "circuit-friendly")]
        let vanishing_polys = {
            let vanishing_polys_time =
                start_timer!(|| "Commit to vanishing polys on domains H, K, and X");
            let vanishing_polys = vec![
                LabeledPolynomial::new("v_h".into(), domain_h.vanishing_polynomial().into(), false),
                LabeledPolynomial::new("v_k".into(), domain_k.vanishing_polynomial().into(), false),
                LabeledPolynomial::new("v_x".into(), domain_x.vanishing_polynomial().into(), false),
            ];
            end_timer!(vanishing_polys_time);
            vanishing_polys
        };

        end_timer!(index_time);
        Ok(Index {
            index_info,
            a,
            b,
            c,
            a_arith,
            b_arith,
            c_arith,
            #[cfg(feature = "circuit-friendly")]
            vanishing_polys,
        })
    }
}

/***************************************************************************

    Indexer related structs and functions around matrix arithmetization

****************************************************************************/

/// Contains information about the arithmetization of a sparse matrix `M`,
/// as obtained by the lincheck to sumcheck reduction.
/// The arithmetization is with respect to the Lagrange kernel `L_H(X,Y)`, i.e.
///     `M(X,Y) = Sum_{z in K} val(z) * L_H(X,row(z)) * L_H(Y,col(z))`
/// over an *indexer domain* `K`, large enough to index the non-zero entries in
/// `M`.
#[derive(Derivative)]
#[derivative(
    Clone(bound = ""),
    Debug(bound = ""),
    Eq(bound = ""),
    PartialEq(bound = "")
)]
#[derive(CanonicalSerialize, CanonicalDeserialize)]
pub struct MatrixArithmetization<F: PrimeField> {
    /// The polynomial for the row indices of `R_M`, in reduced form.
    pub row: LabeledPolynomial<F>,
    /// The polynomial for the column indices of `R_M`, in reduced form.
    pub col: LabeledPolynomial<F>,
    /// The reduced form of `row(X)*col(X)`.
    pub row_col: LabeledPolynomial<F>,
    /// The reduced form of `val(X)*row(X)*col(X)`.
    pub val_row_col: LabeledPolynomial<F>,

    //
    // Inner sumcheck precomputations:
    //
    /// Evaluation of indexer polynomials over the product domain `domain_b` (of size `4*|K|`)
    /// used in the prover computation for the inner sumcheck.
    pub evals_on_domain_b: MatrixEvals<F>,
}

#[derive(Derivative)]
#[derivative(
    Clone(bound = ""),
    Debug(bound = ""),
    Eq(bound = ""),
    PartialEq(bound = "")
)]
#[derive(CanonicalSerialize, CanonicalDeserialize)]
/// Evaluations of indexer polynomials over a domain.
pub struct MatrixEvals<F: PrimeField> {
    /// Evaluation of `self.row`.
    pub row: EvaluationsOnDomain<F>,

    /// Evaluation of `self.col`.
    pub col: EvaluationsOnDomain<F>,

    /// Evaluation of `self.row_col`.
    pub row_col: EvaluationsOnDomain<F>,

    /// Evaluation of `self.val_row_col`.
    pub val_row_col: EvaluationsOnDomain<F>,
}

/// Given a sparse matrix `M`, computes the polynomial representations `row(X)`, `col(X)`,
/// `row.col(X)`, and `val.row.col(X)` of `M` such that
///   M(X,Y) = sum_{w in K} val(w) * L_H(X,row(w)) * L_H(Y,col(w))
/// where `K` is a domain large enough to index the non-zero entries of the matrix.
/// In order to ease prover computations we provide `val.row.col(X)` instead of `val(X)`.
/// For the same reason we also provide the polynomial `row.col(X)`.
pub(crate) fn arithmetize_matrix<F: PrimeField>(
    matrix_name: &str,
    // The R1CS matrix.
    matrix: &mut SparseMatrix<F>,
    // The indexer domain `K`.
    domain_k: &Box<dyn EvaluationDomain<F>>,
    // The domain `H` for the Lagrange representation of `M` .
    domain_h: &Box<dyn EvaluationDomain<F>>,
    // An extension of the indexer domain `K`, at least 4 times larger.
    domain_b: &Box<dyn EvaluationDomain<F>>,
) -> Result<MatrixArithmetization<F>, Error> {
    let matrix_time = start_timer!(|| format!("Arithemtizing matrix {}", matrix_name));

    let elems: Vec<_> = domain_h.elements().collect();

    let mut row_vec = Vec::with_capacity(domain_k.size());
    let mut col_vec = Vec::with_capacity(domain_k.size());
    let mut val_vec = Vec::with_capacity(domain_k.size());

    let lde_evals_time = start_timer!(|| "Computing row, col, row.col and val.row.col evals");

    for (r, row) in matrix.into_iter().enumerate() {
        if !is_in_ascending_order(&row, |(_, a), (_, b)| a < b) {
            row.sort_by(|(_, a), (_, b)| a.cmp(b));
        };

        for &mut (val, c) in row {
            row_vec.push(elems[r]);
            col_vec.push(elems[c]);
            val_vec.push(val);
        }
    }

    // pad to len equal to domain_k.size()
    row_vec.resize(domain_k.size(), elems[0]);
    col_vec.resize(domain_k.size(), elems[0]);
    val_vec.resize(domain_k.size(), F::zero());

    let (row_col_vec, val_row_col_vec): (Vec<_>, Vec<_>) = row_vec
        .par_iter()
        .zip(&col_vec)
        .zip(&val_vec)
        .map(|((row, col), val)| {
            let row_col = *row * col;
            (row_col, row_col * val)
        })
        .collect();

    end_timer!(lde_evals_time);

    let interpolate_time = start_timer!(|| "Interpolating on K and B");
    let row_evals_on_K = EvaluationsOnDomain::from_vec_and_domain(row_vec, domain_k.clone());
    let col_evals_on_K = EvaluationsOnDomain::from_vec_and_domain(col_vec, domain_k.clone());
    let row_col_evals_on_K =
        EvaluationsOnDomain::from_vec_and_domain(row_col_vec, domain_k.clone());
    let val_row_col_evals_on_K =
        EvaluationsOnDomain::from_vec_and_domain(val_row_col_vec, domain_k.clone());

    let row = row_evals_on_K.clone().interpolate();
    let col = col_evals_on_K.clone().interpolate();
    let row_col = row_col_evals_on_K.interpolate();
    let val_row_col = val_row_col_evals_on_K.interpolate();

    let evals_on_domain_b = {
        let row = EvaluationsOnDomain::from_vec_and_domain(domain_b.fft(&row), domain_b.clone());
        let col = EvaluationsOnDomain::from_vec_and_domain(domain_b.fft(&col), domain_b.clone());
        let row_col =
            EvaluationsOnDomain::from_vec_and_domain(domain_b.fft(&row_col), domain_b.clone());
        let val_row_col =
            EvaluationsOnDomain::from_vec_and_domain(domain_b.fft(&val_row_col), domain_b.clone());
        MatrixEvals {
            row,
            col,
            row_col,
            val_row_col,
        }
    };
    end_timer!(interpolate_time);

    end_timer!(matrix_time);

    let m_name = matrix_name.to_string();
    Ok(MatrixArithmetization {
        row: LabeledPolynomial::new(m_name.clone() + "_row", row, false),
        col: LabeledPolynomial::new(m_name.clone() + "_col", col, false),
        row_col: LabeledPolynomial::new(m_name.clone() + "_row_col", row_col, false),
        val_row_col: LabeledPolynomial::new(m_name.clone() + "_val_row_col", val_row_col, false),
        evals_on_domain_b,
    })
}

/// Checks that the slice `x_s` is ordered according to the criterion defined by `is_less_than`.
pub fn is_in_ascending_order<T: Ord>(x_s: &[T], is_less_than: impl Fn(&T, &T) -> bool) -> bool {
    if x_s.is_empty() {
        true
    } else {
        let mut i = 0;
        let mut is_sorted = true;
        while i < (x_s.len() - 1) {
            is_sorted &= is_less_than(&x_s[i], &x_s[i + 1]);
            i += 1;
        }
        is_sorted
    }
}

/*
    Elementary R1CS matrix conversion and post-processing.

*/

/// This function converts a R1CS matrix from ginger-lib into the sparse matrix representation
/// `Matrix` as used in this crate.
<<<<<<< HEAD
pub fn to_matrix_helper<F: PrimeField>(
=======
/// The columns of the matrix are re-arranged to be coherent with the treatment of input variables
/// as a subdomain of the full variable vector.
fn to_matrix_helper<F: PrimeField>(
>>>>>>> b54c865c
    matrix: &[Vec<(F, VarIndex)>],
    domain_h: &Box<dyn EvaluationDomain<F>>,
    domain_x: &Box<dyn EvaluationDomain<F>>,
) -> SparseMatrix<F> {
    let mut new_matrix = Vec::with_capacity(matrix.len());
    let domain_x_size = domain_x.size();
    for row in matrix {
        let mut new_row = Vec::with_capacity(row.len());
        for (fe, column) in row {
            let column = match column {
                VarIndex::Input(i) => *i,
                VarIndex::Aux(i) => domain_x_size + i,
            };
            let index = domain_h
                .reindex_by_subdomain(domain_x_size, column)
                .unwrap();
            new_row.push((*fe, index))
        }
        new_matrix.push(new_row)
    }
    new_matrix
}

/// A simple function that balances the non-zero entries between A and B.
// TODO: write a test to check that `balance_matrices` improves the balancing of the matrices
// A and B by distributing the non-zero elements (more or less) evenly between the two.
pub fn balance_matrices<F: Field>(
    a_matrix: &mut Vec<Vec<(F, VarIndex)>>,
    b_matrix: &mut Vec<Vec<(F, VarIndex)>>,
) {
    let mut a_weight: usize = a_matrix.iter().map(|row| row.len()).sum();
    let mut b_weight: usize = b_matrix.iter().map(|row| row.len()).sum();
    for (a_row, b_row) in a_matrix.iter_mut().zip(b_matrix) {
        let a_row_weight = a_row.len();
        let b_row_weight = b_row.len();
        if (a_weight < b_weight && a_row_weight < b_row_weight)
            || (a_weight > b_weight && a_row_weight > b_row_weight)
        {
            std::mem::swap(a_row, b_row);
            a_weight = a_weight - a_row_weight + b_row_weight;
            b_weight = b_weight - b_row_weight + a_row_weight;
        }
    }
}

/// Convert the A, B, and C matrices fo the R1CS into the SparseMatrix format representation used
/// inside the proving system.
pub fn post_process_matrices<F: PrimeField>(
    cs: &mut ConstraintSystem<F>,
    domain_h: &Box<dyn EvaluationDomain<F>>,
    domain_x: &Box<dyn EvaluationDomain<F>>,
) -> Option<(SparseMatrix<F>, SparseMatrix<F>, SparseMatrix<F>)> {
    let a = to_matrix_helper(&cs.at, domain_h, domain_x);
    let b = to_matrix_helper(&cs.bt, domain_h, domain_x);
    let c = to_matrix_helper(&cs.ct, domain_h, domain_x);
    Some((a, b, c))
}

/// Return the number of non-zero elements of the R1CS matrices, that is the maximum number of non-
/// zero elements among matrices A, B, and C.
pub fn num_non_zero<F: Field>(cs: &mut ConstraintSystem<F>) -> usize {
    let a_non_zeros = cs.at.iter().map(|row| row.len()).sum();
    let b_non_zeros = cs.bt.iter().map(|row| row.len()).sum();
    let c_non_zeros = cs.ct.iter().map(|row| row.len()).sum();

    let max = *[a_non_zeros, b_non_zeros, c_non_zeros]
        .iter()
        .max()
        .expect("iterator is not empty");
    max
}

#[cfg(test)]
mod test {
    use super::*;
    use crate::iop::sparse_linear_algebra::test::DenseMatrix;
    use crate::IOP;
    use algebra::fields::tweedle::fq::Fq as F;
    use algebra::UniformRand;
    use num_traits::{One, Zero};
    use rand::distributions::{Distribution, Uniform};
    use rand::{thread_rng, RngCore};

    fn build_random_matrix(
        num_inputs: usize,
        num_aux: usize,
        num_constraints: usize,
        fill_factor: f64,
        rng: &mut dyn RngCore,
    ) -> SparseMatrix<F> {
        let num_padded_inputs = get_best_evaluation_domain::<F>(num_inputs).unwrap().size();
        let mut matrix = DenseMatrix::<F>::generate_random(
            num_constraints,
            num_inputs + num_aux,
            fill_factor,
            rng,
        );
        for i in 0..matrix.num_rows {
            for j in 0..matrix.num_cols {
                if j >= num_inputs && j < num_padded_inputs {
                    matrix.val[i * matrix.num_cols + j] = F::zero();
                }
            }
        }
        matrix.to_sparse()
    }

    #[test]
    fn matrix_arithmetization() {
        let num_rounds = 100;

        let num_inputs_dist = Uniform::from(1..100);
        let num_aux_dist = Uniform::from(1..100);
        let num_constraints_dist = Uniform::from(1..200);
        let fill_factor_dist = Uniform::new(0.0, 1.0);

        let rng = &mut thread_rng();

        for _ in 0..num_rounds {
            let num_inputs = num_inputs_dist.sample(rng);
            let num_aux = num_aux_dist.sample(rng);
            let num_constraints = num_constraints_dist.sample(rng);
            let fill_factor = fill_factor_dist.sample(rng);

            let mut matrix =
                build_random_matrix(num_inputs, num_aux, num_constraints, fill_factor, rng);
            let num_non_zero = matrix.iter().map(|row| row.len()).sum();
            let (domain_h, domain_k, _domain_x, domain_b) =
                IOP::build_domains(num_aux, num_inputs, num_constraints, num_non_zero).unwrap();

            let arithmetization =
                arithmetize_matrix("m", &mut matrix, &domain_k, &domain_h, &domain_b).unwrap();

            // Random points for checking that dense and sparse representations of the matrix coincide
            let x = loop {
                let x = F::rand(rng);
                // check that x does not belong to domain_k
                if !domain_k.evaluate_vanishing_polynomial(x).is_zero() {
                    break x;
                }
            };
            let y = loop {
                let y = F::rand(rng);
                // check that y does not belong to domain_k
                if !domain_k.evaluate_vanishing_polynomial(y).is_zero() {
                    break y;
                }
            };

            // Evaluate M(x,y) using dense representation
            //   M(X,Y) = \sum_{i,j = 1...n} M_{i,j} * L(X, z_i) * L(Y, z_j)
            // where
            //   n is the size of the Lagrange domain H
            //   z_i for i = 1...n are the roots of unity associated to H
            //   L(.,.) is the bivariate Lagrange kernel
            let lagrange_h_x = domain_h.domain_eval_lagrange_kernel(x).unwrap();
            let lagrange_h_y = domain_h.domain_eval_lagrange_kernel(y).unwrap();
            let mut result_dense = F::zero();

            for (i, row) in matrix.iter().enumerate() {
                for &(val, j) in row {
                    result_dense += val * lagrange_h_x[i] * lagrange_h_y[j];
                }
            }

            // Evaluate M(x,y) using sparse representation.
            //   M(X,Y) = (X^n - 1)*(Y^n - 1)/n^2
            //            * \sum_{w \in K} val.row.col(w) / ((X - row(w))*(Y - col(w))) mod (X^m - 1)
            // where
            //   n is the size of the Lagrange domain H
            //   m is the size of the domain K
            let val_row_col_on_k = arithmetization
                .val_row_col
                .evaluate_over_domain_by_ref(domain_k.clone());
            let row_on_k = arithmetization
                .row
                .evaluate_over_domain_by_ref(domain_k.clone());
            let col_on_k = arithmetization.col.evaluate_over_domain_by_ref(domain_k);
            let scaling_factor = (x.pow(&[domain_h.size() as u64]) - F::one())
                * (y.pow(&[domain_h.size() as u64]) - F::one())
                * domain_h.size_inv()
                * domain_h.size_inv();
            let sparse_repr: F = row_on_k
                .evals
                .iter()
                .zip(col_on_k.evals.iter())
                .zip(val_row_col_on_k.evals.iter())
                .map(|((r, c), vrc)| *vrc / ((x - r) * (y - c)))
                .sum();
            let result_sparse = scaling_factor * sparse_repr;

            assert_eq!(result_dense, result_sparse);
        }
    }

    #[test]
    // - Matrix A: exactly 2 non-zero elements in each constraint
    // - Matrix B: exactly 1 non-zero element in each constraint
    // - Even number of constraints
    // In this situation the balancer should perfectly balance the matrices.
    fn matrix_balancer_even() {
        let num_constraints = 100;
        let mut a = vec![vec![(F::one(), VarIndex::Aux(0)); 2]; num_constraints];
        let mut b = vec![vec![(F::one(), VarIndex::Aux(0)); 1]; num_constraints];
        balance_matrices(&mut a, &mut b);
        let a_weight: usize = a.iter().map(|row| row.len()).sum();
        let b_weight: usize = b.iter().map(|row| row.len()).sum();
        assert_eq!(a_weight, b_weight);
    }
    #[test]
    // - Matrix A: exactly 2 non-zero elements in each constraint
    // - Matrix B: exactly 1 non-zero element in each constraint
    // - Odd number of constraints
    // In this situation the difference in the number of non-zero elements of A and B after
    // balancing should be equal to 1.
    fn matrix_balancer_odd() {
        let num_constraints = 101;
        let mut a = vec![vec![(F::one(), VarIndex::Aux(0)); 2]; num_constraints];
        let mut b = vec![vec![(F::one(), VarIndex::Aux(0)); 1]; num_constraints];
        balance_matrices(&mut a, &mut b);
        let a_weight: usize = a.iter().map(|row| row.len()).sum();
        let b_weight: usize = b.iter().map(|row| row.len()).sum();
        assert_eq!((a_weight as i64 - b_weight as i64).abs(), 1);
    }

    #[test]
    // Balancer should behave symmetrically with respect to its two arguments.
    fn matrix_balancer_symmetry() {
        let num_constraints = 10;
        let num_elements = Uniform::from(0..100);
        let rng = &mut thread_rng();
        let a: Vec<_> = (0..num_constraints)
            .into_iter()
            .map(|_| {
                let n = num_elements.sample(rng);
                vec![(F::one(), VarIndex::Aux(0)); n]
            })
            .collect();
        let b: Vec<_> = (0..num_constraints)
            .into_iter()
            .map(|_| {
                let n = num_elements.sample(rng);
                vec![(F::one(), VarIndex::Aux(0)); n]
            })
            .collect();

        let mut a1 = a.clone();
        let mut b1 = b.clone();
        balance_matrices(&mut a1, &mut b1);

        let mut a2 = a.clone();
        let mut b2 = b.clone();
        balance_matrices(&mut b2, &mut a2);

        assert_eq!(a1, a2);
        assert_eq!(b1, b2);
    }
}<|MERGE_RESOLUTION|>--- conflicted
+++ resolved
@@ -169,7 +169,7 @@
     /// `num_aux` is the number of private witnesses
     /// `num_inputs` is the number of public inputs (including the one for the constants)
     /// `num_non_zero` is the max number of non-zero values in any of the matrices A, B, and C
-    pub(crate) fn build_domains(
+    pub fn build_domains(
         num_aux: usize,
         num_inputs: usize,
         num_constraints: usize,
@@ -466,13 +466,9 @@
 
 /// This function converts a R1CS matrix from ginger-lib into the sparse matrix representation
 /// `Matrix` as used in this crate.
-<<<<<<< HEAD
-pub fn to_matrix_helper<F: PrimeField>(
-=======
 /// The columns of the matrix are re-arranged to be coherent with the treatment of input variables
 /// as a subdomain of the full variable vector.
 fn to_matrix_helper<F: PrimeField>(
->>>>>>> b54c865c
     matrix: &[Vec<(F, VarIndex)>],
     domain_h: &Box<dyn EvaluationDomain<F>>,
     domain_x: &Box<dyn EvaluationDomain<F>>,
