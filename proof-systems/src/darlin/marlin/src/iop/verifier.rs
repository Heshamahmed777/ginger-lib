#![allow(non_snake_case)]

use crate::iop::indexer::IndexInfo;
use crate::iop::*;

use algebra::PrimeField;
use algebra::{get_best_evaluation_domain, EvaluationDomain};
use fiat_shamir::FiatShamirRng;
use poly_commit::QueryMap;
<<<<<<< HEAD
=======
use std::collections::BTreeSet;
use std::iter::FromIterator;
>>>>>>> f4bba83d

/// State of the IOP verifier
pub struct VerifierState<F: PrimeField> {
    pub(crate) domain_h: Box<dyn EvaluationDomain<F>>,
    pub(crate) domain_k: Box<dyn EvaluationDomain<F>>,

    pub(crate) first_round_msg: Option<VerifierFirstMsg<F>>,
    pub(crate) second_round_msg: Option<VerifierSecondMsg<F>>,

    pub(crate) gamma: Option<F>,
}

/// First message of the verifier.
#[derive(Copy, Clone)]
pub struct VerifierFirstMsg<F: Field> {
    /// Query for the random polynomial.
    pub alpha: F,
    /// Randomizer for the lincheck for `A`, `B`, and `C`.
    pub eta: F,
}

impl<F: Field> VerifierFirstMsg<F> {
    /// Return a triplet with the randomizers (1, eta, eta^2)
    pub fn get_etas(&self) -> (F, F, F) {
        return (F::one(), self.eta, self.eta.square());
    }
}

/// Second verifier message.
#[derive(Copy, Clone)]
pub struct VerifierSecondMsg<F> {
    /// Query for the second round of polynomials.
    pub beta: F,
}

impl<F: PrimeField> IOP<F> {
    /// The verifier first round, samples the random challenges `eta` and `alpha` for reducing the R1CS identies
    /// to a sumcheck.
    pub fn verifier_first_round<R: FiatShamirRng>(
        index_info: IndexInfo<F>,
        fs_rng: &mut R,
    ) -> Result<(VerifierFirstMsg<F>, VerifierState<F>), Error> {
        let num_formatted_variables = index_info.num_inputs + index_info.num_witness;
        let num_constraints = index_info.num_constraints;
        let padded_matrix_dim = std::cmp::max(num_formatted_variables, num_constraints);
        let domain_h = get_best_evaluation_domain::<F>(padded_matrix_dim)
            .ok_or(SynthesisError::PolynomialDegreeTooLarge)?;

        let domain_k = get_best_evaluation_domain::<F>(index_info.num_non_zero)
            .ok_or(SynthesisError::PolynomialDegreeTooLarge)?;

        let alpha = F::read_bits(
            fs_rng
                .get_challenge::<128>()?
                .to_vec()
        ).map_err(|e| Error::Other(e.to_string()))?;

        if domain_h.evaluate_vanishing_polynomial(alpha).is_zero() {
            Err(Error::Other(
                "Sampled an alpha challenge belonging to H domain".to_owned(),
            ))?
        }

        let eta = F::read_bits(
            fs_rng
                .get_challenge::<128>()?
                .to_vec()
        ).map_err(|e| Error::Other(e.to_string()))?;

        let msg = VerifierFirstMsg { alpha, eta };

        let new_state = VerifierState {
            domain_h,
            domain_k,
            first_round_msg: Some(msg),
            second_round_msg: None,
            gamma: None,
        };

        Ok((msg, new_state))
    }

    /// Second round of the verifier, samples the random challenge `beta` for probing
    /// the outer sumcheck identity.
    pub fn verifier_second_round<R: FiatShamirRng>(
        mut state: VerifierState<F>,
        fs_rng: &mut R,
    ) -> Result<(VerifierSecondMsg<F>, VerifierState<F>), Error> {
        let beta = F::read_bits(
            fs_rng
                .get_challenge::<128>()?
                .to_vec()
        ).map_err(|e| Error::Other(e.to_string()))?;

        if state.domain_h.evaluate_vanishing_polynomial(beta).is_zero() {
            Err(Error::Other(
                "Sampled a beta challenge belonging to H domain".to_owned(),
            ))?
        }

        let msg = VerifierSecondMsg { beta };
        state.second_round_msg = Some(msg);

        Ok((msg, state))
    }

    /// Third round of the verifier. Samples the random challenge `gamma` for
    /// probing the inner sumcheck identity.
    pub fn verifier_third_round<R: FiatShamirRng>(
        mut state: VerifierState<F>,
        fs_rng: &mut R,
    ) -> Result<VerifierState<F>, Error> {
        let gamma = F::read_bits(
            fs_rng
                .get_challenge::<128>()?
                .to_vec()
        ).map_err(|e| Error::Other(e.to_string()))?;

        state.gamma = Some(gamma);
        Ok(state)
    }

    /// Output the query state and next round state.
<<<<<<< HEAD
    pub fn verifier_query_map(
        state: VerifierState<F>,
    ) -> Result<(QueryMap<F>, VerifierState<F>), Error> {
=======
    pub fn verifier_query_map<'a, 'b>(
        state: VerifierState<F>,
    ) -> Result<(QueryMap<'b, F>, VerifierState<F>), Error> {
>>>>>>> f4bba83d
        if state.second_round_msg.is_none() {
            return Err(Error::Other("Second round message is empty".to_owned()));
        }
        let beta = state.second_round_msg.unwrap().beta;

        if state.gamma.is_none() {
            return Err(Error::Other("Gamma is empty".to_owned()));
        }
        let gamma = state.gamma.unwrap();

        let g_h = state.domain_h.group_gen();
        let g_k = state.domain_k.group_gen();

<<<<<<< HEAD
        let mut query_map = QueryMap::new();

        // Outer sumcheck

        // First round polys
        query_map.insert(("w".into(), "beta".into()), beta);
        query_map.insert(("y_a".into(), "beta".into()), beta);
        query_map.insert(("y_b".into(), "beta".into()), beta);

        // Second round polys
        query_map.insert(("u_1".into(), "beta".into()), beta);
        query_map.insert(("u_1".into(), "g_h * beta".into()), g_h * beta);
        query_map.insert(("h_1".into(), "beta".into()), beta);

        // Inner sumcheck

        // Third round polys
        query_map.insert(("u_2".into(), "gamma".into()), gamma);
        query_map.insert(("u_2".into(), "g_k * gamma".into()), g_k * gamma);
        query_map.insert(("h_2".into(), "gamma".into()), gamma);
        query_map.insert(("a_row".into(), "gamma".into()), gamma);
        query_map.insert(("a_col".into(), "gamma".into()), gamma);
        query_map.insert(("a_row_col".into(), "gamma".into()), gamma);
        query_map.insert(("a_val_row_col".into(), "gamma".into()), gamma);
        query_map.insert(("b_row".into(), "gamma".into()), gamma);
        query_map.insert(("b_col".into(), "gamma".into()), gamma);
        query_map.insert(("b_row_col".into(), "gamma".into()), gamma);
        query_map.insert(("b_val_row_col".into(), "gamma".into()), gamma);
        query_map.insert(("c_row".into(), "gamma".into()), gamma);
        query_map.insert(("c_col".into(), "gamma".into()), gamma);
        query_map.insert(("c_row_col".into(), "gamma".into()), gamma);
        query_map.insert(("c_val_row_col".into(), "gamma".into()), gamma);
=======
        let queries_at_beta = BTreeSet::from_iter(vec![
            "w".to_string(),
            "y_a".to_string(),
            "y_b".to_string(),
            "u_1".to_string(),
            "h_1".to_string(),
        ]);
        let queries_at_gamma = BTreeSet::from_iter(vec![
            "u_2".to_string(),
            "h_2".to_string(),
            "a_row".to_string(),
            "a_col".to_string(),
            "a_row_col".to_string(),
            "a_val_row_col".to_string(),
            "b_row".to_string(),
            "b_col".to_string(),
            "b_row_col".to_string(),
            "b_val_row_col".to_string(),
            "c_row".to_string(),
            "c_col".to_string(),
            "c_row_col".to_string(),
            "c_val_row_col".to_string(),
        ]);
        let queries_at_g_beta = BTreeSet::from_iter(vec!["u_1".to_string()]);
        let queries_at_g_gamma = BTreeSet::from_iter(vec!["u_2".to_string()]);

        let query_map = {
            let mut map = QueryMap::new();
            map.insert("beta".to_string(), (beta, queries_at_beta));
            map.insert("gamma".to_string(), (gamma, queries_at_gamma));
            map.insert("g * beta".to_string(), (g_h * beta, queries_at_g_beta));
            map.insert("g * gamma".to_string(), (g_k * gamma, queries_at_g_gamma));
            map
        };
>>>>>>> f4bba83d

        Ok((query_map, state))
    }
}<|MERGE_RESOLUTION|>--- conflicted
+++ resolved
@@ -7,11 +7,8 @@
 use algebra::{get_best_evaluation_domain, EvaluationDomain};
 use fiat_shamir::FiatShamirRng;
 use poly_commit::QueryMap;
-<<<<<<< HEAD
-=======
 use std::collections::BTreeSet;
 use std::iter::FromIterator;
->>>>>>> f4bba83d
 
 /// State of the IOP verifier
 pub struct VerifierState<F: PrimeField> {
@@ -135,15 +132,9 @@
     }
 
     /// Output the query state and next round state.
-<<<<<<< HEAD
-    pub fn verifier_query_map(
-        state: VerifierState<F>,
-    ) -> Result<(QueryMap<F>, VerifierState<F>), Error> {
-=======
     pub fn verifier_query_map<'a, 'b>(
         state: VerifierState<F>,
     ) -> Result<(QueryMap<'b, F>, VerifierState<F>), Error> {
->>>>>>> f4bba83d
         if state.second_round_msg.is_none() {
             return Err(Error::Other("Second round message is empty".to_owned()));
         }
@@ -157,40 +148,6 @@
         let g_h = state.domain_h.group_gen();
         let g_k = state.domain_k.group_gen();
 
-<<<<<<< HEAD
-        let mut query_map = QueryMap::new();
-
-        // Outer sumcheck
-
-        // First round polys
-        query_map.insert(("w".into(), "beta".into()), beta);
-        query_map.insert(("y_a".into(), "beta".into()), beta);
-        query_map.insert(("y_b".into(), "beta".into()), beta);
-
-        // Second round polys
-        query_map.insert(("u_1".into(), "beta".into()), beta);
-        query_map.insert(("u_1".into(), "g_h * beta".into()), g_h * beta);
-        query_map.insert(("h_1".into(), "beta".into()), beta);
-
-        // Inner sumcheck
-
-        // Third round polys
-        query_map.insert(("u_2".into(), "gamma".into()), gamma);
-        query_map.insert(("u_2".into(), "g_k * gamma".into()), g_k * gamma);
-        query_map.insert(("h_2".into(), "gamma".into()), gamma);
-        query_map.insert(("a_row".into(), "gamma".into()), gamma);
-        query_map.insert(("a_col".into(), "gamma".into()), gamma);
-        query_map.insert(("a_row_col".into(), "gamma".into()), gamma);
-        query_map.insert(("a_val_row_col".into(), "gamma".into()), gamma);
-        query_map.insert(("b_row".into(), "gamma".into()), gamma);
-        query_map.insert(("b_col".into(), "gamma".into()), gamma);
-        query_map.insert(("b_row_col".into(), "gamma".into()), gamma);
-        query_map.insert(("b_val_row_col".into(), "gamma".into()), gamma);
-        query_map.insert(("c_row".into(), "gamma".into()), gamma);
-        query_map.insert(("c_col".into(), "gamma".into()), gamma);
-        query_map.insert(("c_row_col".into(), "gamma".into()), gamma);
-        query_map.insert(("c_val_row_col".into(), "gamma".into()), gamma);
-=======
         let queries_at_beta = BTreeSet::from_iter(vec![
             "w".to_string(),
             "y_a".to_string(),
@@ -225,7 +182,6 @@
             map.insert("g * gamma".to_string(), (g_k * gamma, queries_at_g_gamma));
             map
         };
->>>>>>> f4bba83d
 
         Ok((query_map, state))
     }
