[package]
name = "marlin"
version = "0.2.2"
authors = [
  "Alessandro Chiesa <alexch@berkeley.edu>",
  "Mary Maller <mary.maller.15@ucl.ac.uk>",
  "Yuncong Hu <huyuncongh@gmail.com>",
  "Pratyush Mishra <pratyush@berkeley.edu>",
  "Noah Vesely <noah.vesely.18@ucl.ac.uk>",
  "Nicholas Ward <npward@berkeley.edu>",
  "Daniele Di Benedetto <daniele@horizenlabs.io>",
  "Maksym Vereshchak <phoinic@gmail.com>",
  "Ulrich Haboeck <ulrich@horizenlabs.io>",
  "Luigi Varriale <luigi@horizenlabs.io>",
  "cronicc <cronic@horizenlabs.io>"
]
description = "A library for the Marlin preprocessing zkSNARK"
include = ["Cargo.toml", "src", "README.md", "LICENSE-APACHE", "LICENSE-MIT"]
license = "MIT/Apache-2.0"
edition = "2018"

[dependencies]
algebra = { path = "../../../../algebra", features = ["parallel", "fft", "derive"] }
fiat-shamir = { path = "../fiat-shamir" }
bench-utils = {  path = "../../../../bench-utils" }
r1cs-core = {  path = "../../../../r1cs/core" }
r1cs-crypto = { path = "../../../../r1cs/gadgets/crypto" }
r1cs-std = { path = "../../../../r1cs/gadgets/std", features = ["tweedle"] }
poly-commit = {path = "../poly-commit" }

rand = "=0.8.4"
rand_core = { version = "=0.6.3" }
rand_chacha = { version = "=0.3.1", default-features = false }
rayon = { version = "=1.5.1" }
digest = { version = "=0.8.1" }
derivative = { version = "=2.2.0", features = ["use_core"] }
num-traits = { version = "=0.2.14", default-features = false }

[dev-dependencies]
algebra = { path = "../../../../algebra", features = ["tweedle", "derive"]}
<<<<<<< HEAD
primitives = { path = "../../../../primitives" }
=======
r1cs-std = { path = "../../../../r1cs/gadgets/std", features = ["tweedle"]}
>>>>>>> 9730fac5
fiat-shamir = { path = "../fiat-shamir", features = ["tweedle"] }
paste = "=1.0.6"
blake2 = { version = "=0.8.1", default-features = false }
criterion = "=0.3.5"
rand_xorshift = "=0.3.0"
num-traits = { version = "=0.2.14", default-features = false }

[features]
print-trace = [ "bench-utils/print-trace", "poly-commit/print-trace" ]
asm = [ "poly-commit/asm", "algebra/llvm_asm" ]
circuit-friendly = ["poly-commit/circuit-friendly"]

[[bench]]
name = "tweedle_test_circuits"
path = "benches/tweedle_test_circuits.rs"
harness = false
required-features = ["asm"]<|MERGE_RESOLUTION|>--- conflicted
+++ resolved
@@ -38,11 +38,8 @@
 
 [dev-dependencies]
 algebra = { path = "../../../../algebra", features = ["tweedle", "derive"]}
-<<<<<<< HEAD
 primitives = { path = "../../../../primitives" }
-=======
 r1cs-std = { path = "../../../../r1cs/gadgets/std", features = ["tweedle"]}
->>>>>>> 9730fac5
 fiat-shamir = { path = "../fiat-shamir", features = ["tweedle"] }
 paste = "=1.0.6"
 blake2 = { version = "=0.8.1", default-features = false }
