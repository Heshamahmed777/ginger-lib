--- conflicted
+++ resolved
@@ -2,12 +2,12 @@
 //! our conversion/exiting chain.
 use crate::darlin::{accumulators::dlog::DLogItem, pcd::simple_marlin::MarlinProof};
 use algebra::{
-    serialize::*, EndoMulCurve, Group, PrimeField, SemanticallyValid, ToBits, ToConstraintField,
+    serialize::*, Group, PrimeField, SemanticallyValid, ToBits, ToConstraintField,
     UniformRand,
 };
 use fiat_shamir::FiatShamirRng;
 use poly_commit::ipa_pc::{
-    CommitterKey as DLogCommitterKey, InnerProductArgPC, SuccinctCheckPolynomial,
+    CommitterKey as DLogCommitterKey, InnerProductArgPC, SuccinctCheckPolynomial, IPACurve,
 };
 use derivative::Derivative;
 use rand::RngCore;
@@ -18,14 +18,14 @@
 /// Note: Later the struct could include more elements as we might want to defer
 /// addional algebraic checks over G1::BaseField.
 #[derive(Default, Clone, Debug, Eq, PartialEq, CanonicalSerialize, CanonicalDeserialize)]
-pub struct FinalDarlinDeferredData<G1: EndoMulCurve, G2: EndoMulCurve> {
+pub struct FinalDarlinDeferredData<G1: IPACurve, G2: IPACurve> {
     // the dlog accumulator from the previous node, a Rainbow-Marlin node in G2
     pub(crate) previous_acc: DLogItem<G2>,
     // the dlog accumulator from the pre-previous node, a Rainbow-Marlin node in G1
     pub(crate) pre_previous_acc: DLogItem<G1>,
 }
 
-impl<G1: EndoMulCurve, G2: EndoMulCurve> SemanticallyValid for FinalDarlinDeferredData<G1, G2> {
+impl<G1: IPACurve, G2: IPACurve> SemanticallyValid for FinalDarlinDeferredData<G1, G2> {
     fn is_valid(&self) -> bool {
         self.previous_acc.is_valid() && self.pre_previous_acc.is_valid()
     }
@@ -33,9 +33,9 @@
 
 impl<G1, G2> FinalDarlinDeferredData<G1, G2>
 where
-    G1: EndoMulCurve<BaseField = <G2 as Group>::ScalarField>
+    G1: IPACurve<BaseField = <G2 as Group>::ScalarField>
         + ToConstraintField<<G2 as Group>::ScalarField>,
-    G2: EndoMulCurve<BaseField = <G1 as Group>::ScalarField>
+    G2: IPACurve<BaseField = <G1 as Group>::ScalarField>
         + ToConstraintField<<G1 as Group>::ScalarField>,
 {
     // generates random FinalDarlinDeferredData, for test purposes only.
@@ -46,20 +46,12 @@
     ) -> Self {
         // Generate valid accumulator over G1 starting from random check_poly
         let log_key_len_g1 = algebra::log2(committer_key_g1.comm_key.len());
-<<<<<<< HEAD
-        let random_xi_s_g1 = SuccinctCheckPolynomial::<G1>::from_chals(
-=======
-        let random_check_poly_g1 = SuccinctCheckPolynomial::<G1::ScalarField>(
->>>>>>> d24012ec
+        let random_check_poly_g1 = SuccinctCheckPolynomial::<G1>::from_chals(
             (0..log_key_len_g1 as usize)
                 .map(|_| u128::rand(rng).into())
                 .collect(),
         );
-<<<<<<< HEAD
-        let g_final_g1 = InnerProductArgPC::<G1, FS>::inner_commit(
-=======
-        let final_comm_key_g1 = InnerProductArgPC::<G1, D>::inner_commit(
->>>>>>> d24012ec
+        let final_comm_key_g1 = InnerProductArgPC::<G1, FS>::inner_commit(
             committer_key_g1.comm_key.as_slice(),
             random_check_poly_g1.compute_coeffs().as_slice(),
             None,
@@ -74,21 +66,13 @@
 
         // Generate valid accumulator over G2 starting from random check_poly
         let log_key_len_g2 = algebra::log2(committer_key_g2.comm_key.len());
-<<<<<<< HEAD
-        let random_xi_s_g2 = SuccinctCheckPolynomial::<G2>::from_chals(
-=======
-        let random_check_poly_g2 = SuccinctCheckPolynomial::<G2::ScalarField>(
->>>>>>> d24012ec
+        let random_check_poly_g2 = SuccinctCheckPolynomial::<G2>::from_chals(
             (0..log_key_len_g2 as usize)
                 .map(|_| u128::rand(rng).into())
                 .collect(),
         );
 
-<<<<<<< HEAD
-        let g_final_g2 = InnerProductArgPC::<G2, FS>::inner_commit(
-=======
-        let final_comm_key_g2 = InnerProductArgPC::<G2, D>::inner_commit(
->>>>>>> d24012ec
+        let final_comm_key_g2 = InnerProductArgPC::<G2, FS>::inner_commit(
             committer_key_g2.comm_key.as_slice(),
             random_check_poly_g2.compute_coeffs().as_slice(),
             None,
@@ -111,9 +95,9 @@
 
 impl<G1, G2> ToConstraintField<G1::ScalarField> for FinalDarlinDeferredData<G1, G2>
 where
-    G1: EndoMulCurve<BaseField = <G2 as Group>::ScalarField>
+    G1: IPACurve<BaseField = <G2 as Group>::ScalarField>
         + ToConstraintField<<G2 as Group>::ScalarField>,
-    G2: EndoMulCurve<BaseField = <G1 as Group>::ScalarField>
+    G2: IPACurve<BaseField = <G1 as Group>::ScalarField>
         + ToConstraintField<<G1 as Group>::ScalarField>,
 {
     /// Conversion of the MarlinDeferredData to circuit inputs, which are elements
@@ -132,13 +116,8 @@
         // Convert check_poly, which are 128 bit elements from G2::ScalarField, to the native field.
         // We packing the full bit vector into native field elements as efficient as possible (yet
         // still secure).
-<<<<<<< HEAD
-        let mut xi_s_bits = Vec::new();
-        for fe in self.previous_acc.xi_s.chals.iter() {
-=======
         let mut check_poly_bits = Vec::new();
-        for fe in self.previous_acc.check_poly.0.clone().into_iter() {
->>>>>>> d24012ec
+        for fe in self.previous_acc.check_poly.chals.iter() {
             let bits = fe.write_bits();
             // write_bits() outputs a Big Endian bit order representation of fe and the same
             // expects [bool].to_field_elements(): therefore we need to take the last 128 bits,
@@ -168,13 +147,8 @@
         // (we do field arithmetics with them lateron) we do not want waste space.
         // As for the xi's of the previous node, we serialize them all to bits and pack them into native
         // field elements as efficient as possible (yet secure).
-<<<<<<< HEAD
-        let mut xi_s_bits = Vec::new();
-        for fe in self.pre_previous_acc.xi_s.chals.iter() {
-=======
         let mut check_poly_bits = Vec::new();
-        for fe in self.pre_previous_acc.check_poly.0.clone().into_iter() {
->>>>>>> d24012ec
+        for fe in self.pre_previous_acc.check_poly.chals.iter() {
             let bits = fe.write_bits();
             // write_bits() outputs a Big Endian bit order representation of fe and the same
             // expects [bool].to_field_elements(): therefore we need to take the last 128 bits,
@@ -202,14 +176,14 @@
 #[derive(CanonicalSerialize, CanonicalDeserialize)]
 /// A FinalDarlinProof has two dlog accumulators, one from the previous, and on from the
 /// pre-previous node of the conversion chain.
-pub struct FinalDarlinProof<G1: EndoMulCurve, G2: EndoMulCurve, FS: FiatShamirRng + 'static> {
+pub struct FinalDarlinProof<G1: IPACurve, G2: IPACurve, FS: FiatShamirRng + 'static> {
     /// Full Marlin proof without deferred arithmetics in G1.
     pub proof: MarlinProof<G1, FS>,
     /// Deferred accumulators
     pub deferred: FinalDarlinDeferredData<G1, G2>,
 }
 
-impl<G1: EndoMulCurve, G2: EndoMulCurve, FS: FiatShamirRng + 'static> SemanticallyValid
+impl<G1: IPACurve, G2: IPACurve, FS: FiatShamirRng + 'static> SemanticallyValid
     for FinalDarlinProof<G1, G2, FS>
 {
     fn is_valid(&self) -> bool {
