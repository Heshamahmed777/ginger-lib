<<<<<<< HEAD
use algebra::{serialize::*, DualCycle};
=======
use algebra::{serialize::*, Group, ToConstraintField, EndoMulCurve};
>>>>>>> e7735f0d
use blake2::Blake2s;
use criterion::*;
use digest::Digest;
use fiat_shamir::chacha20::FiatShamirChaChaRng;
use fiat_shamir::FiatShamirRng;
<<<<<<< HEAD
use poly_commit::{
    ipa_pc::{IPACurve, InnerProductArgPC},
    PolynomialCommitment,
};
use proof_systems::darlin::accumulators::dlog::DLogAccumulator;
use proof_systems::darlin::accumulators::Accumulator;
=======
use poly_commit::{ipa_pc::InnerProductArgPC, PolynomialCommitment};
use proof_systems::darlin::accumulators::dlog::DLogItemAccumulator;
use proof_systems::darlin::accumulators::ItemAccumulator;
>>>>>>> e7735f0d
use proof_systems::darlin::pcd::GeneralPCD;
use proof_systems::darlin::proof_aggregator::batch_verify_proofs;
use proof_systems::darlin::proof_aggregator::get_accumulators;
use proof_systems::darlin::tests::final_darlin::generate_test_data as generate_final_darlin_test_data;
use rand::thread_rng;
use rand::SeedableRng;
use rand_xorshift::XorShiftRng;

<<<<<<< HEAD
fn bench_succinct_part_batch_verification<G1, G2, D, FS>(
=======
fn bench_succinct_part_batch_verification<
    G1: EndoMulCurve,
    G2: EndoMulCurve,
    D: Digest + 'static,
    FS: FiatShamirRng + 'static,
>(
>>>>>>> e7735f0d
    c: &mut Criterion,
    bench_name: &str,
    segment_size: usize,
    num_constraints: Vec<usize>,
    num_proofs: usize,
) where
<<<<<<< HEAD
    G1: IPACurve,
    G2: IPACurve,
    G1: DualCycle<G2>,
    D: Digest + 'static,
    FS: FiatShamirRng + 'static,
=======
    G1: EndoMulCurve<BaseField = <G2 as Group>::ScalarField>
        + ToConstraintField<<G2 as Group>::ScalarField>,
    G2: EndoMulCurve<BaseField = <G1 as Group>::ScalarField>
        + ToConstraintField<<G1 as Group>::ScalarField>,
>>>>>>> e7735f0d
{
    let rng = &mut XorShiftRng::seed_from_u64(1234567890u64);
    let mut group = c.benchmark_group(bench_name);

    //Generate DLOG keys
    let (committer_key_g1, verifier_key_g1) =
        InnerProductArgPC::<G1, FS>::setup::<D>(segment_size - 1).unwrap();
    let (committer_key_g2, verifier_key_g2) =
        InnerProductArgPC::<G2, FS>::setup::<D>(segment_size - 1).unwrap();

    // Generate proofs and bench
    for num_constraints in num_constraints.into_iter() {
        let (final_darlin_pcd, index_vk) = generate_final_darlin_test_data::<D, G1, G2, FS, _>(
            num_constraints - 1,
            segment_size,
            (&committer_key_g1, &verifier_key_g1),
            (&committer_key_g2, &verifier_key_g2),
            1,
            rng,
        );

        println!(
            "Proof size: {}",
            final_darlin_pcd[0].final_darlin_proof.serialized_size()
        );
        println!("Vk size: {}", index_vk[0].serialized_size());

        // Collect PCDs and vks
        let pcds = vec![GeneralPCD::FinalDarlin(final_darlin_pcd[0].clone()); num_proofs];
        let vks = vec![index_vk[0].clone(); num_proofs];

        group.bench_with_input(
            BenchmarkId::from_parameter(num_constraints),
            &num_constraints,
            |bn, _num_constraints| {
                bn.iter(|| {
                    let _ = get_accumulators::<G1, G2, FS>(
                        pcds.as_slice(),
                        vks.as_slice(),
                        &verifier_key_g1,
                        &verifier_key_g2,
                    )
                    .unwrap();
                });
            },
        );
    }
    group.finish();
}

<<<<<<< HEAD
fn bench_hard_part_batch_verification<G1, G2, D, FS>(
=======
fn bench_hard_part_batch_verification<
    G1: EndoMulCurve,
    G2: EndoMulCurve,
    D: Digest + 'static,
    FS: FiatShamirRng + 'static,
>(
>>>>>>> e7735f0d
    c: &mut Criterion,
    bench_name: &str,
    segment_size: usize,
    num_constraints: Vec<usize>,
    num_proofs: usize,
) where
<<<<<<< HEAD
    G1: IPACurve,
    G2: IPACurve,
    G1: DualCycle<G2>,
    D: Digest + 'static,
    FS: FiatShamirRng + 'static,
=======
    G1: EndoMulCurve<BaseField = <G2 as Group>::ScalarField>
        + ToConstraintField<<G2 as Group>::ScalarField>,
    G2: EndoMulCurve<BaseField = <G1 as Group>::ScalarField>
        + ToConstraintField<<G1 as Group>::ScalarField>,
>>>>>>> e7735f0d
{
    let rng = &mut XorShiftRng::seed_from_u64(1234567890u64);
    let mut group = c.benchmark_group(bench_name);

    //Generate DLOG keys
    let (committer_key_g1, verifier_key_g1) =
        InnerProductArgPC::<G1, FS>::setup::<D>(segment_size - 1).unwrap();
    let (committer_key_g2, verifier_key_g2) =
        InnerProductArgPC::<G2, FS>::setup::<D>(segment_size - 1).unwrap();

    // Generate proofs and bench
    for num_constraints in num_constraints.into_iter() {
        let (final_darlin_pcd, index_vk) = generate_final_darlin_test_data::<D, G1, G2, FS, _>(
            num_constraints - 1,
            segment_size,
            (&committer_key_g1, &verifier_key_g1),
            (&committer_key_g2, &verifier_key_g2),
            1,
            rng,
        );

        println!(
            "Proof size: {}",
            final_darlin_pcd[0].final_darlin_proof.serialized_size()
        );
        println!("Vk size: {}", index_vk[0].serialized_size());

        // Collect PCDs and vks
        let pcds = vec![GeneralPCD::FinalDarlin(final_darlin_pcd[0].clone()); num_proofs];
        let vks = vec![index_vk[0].clone(); num_proofs];

        // Get accumulators from pcds
        let (accs_g1, accs_g2) =
            get_accumulators::<G1, G2, FS>(&pcds, &vks, &verifier_key_g1, &verifier_key_g2)
                .unwrap();

        group.bench_with_input(
            BenchmarkId::from_parameter(num_constraints),
            &num_constraints,
            |bn, _num_constraints| {
                bn.iter(|| {
                    // Verify accumulators (hard part)
                    assert!(
                        DLogAccumulator::<G1, FS>::check_items(&verifier_key_g1, &accs_g1, rng)
                            .unwrap()
                            && DLogAccumulator::<G2, FS>::check_items(
                                &verifier_key_g2,
                                &accs_g2,
                                rng
                            )
                            .unwrap()
                    );
                });
            },
        );
    }
    group.finish();
}

<<<<<<< HEAD
fn bench_batch_verification_complete<G1, G2, D, FS>(
=======
fn bench_batch_verification_complete<
    G1: EndoMulCurve,
    G2: EndoMulCurve,
    D: Digest + 'static,
    FS: FiatShamirRng + 'static,
>(
>>>>>>> e7735f0d
    c: &mut Criterion,
    bench_name: &str,
    segment_size: usize,
    num_constraints: Vec<usize>,
    num_proofs: usize,
) where
<<<<<<< HEAD
    G1: IPACurve,
    G2: IPACurve,
    G1: DualCycle<G2>,
    D: Digest + 'static,
    FS: FiatShamirRng + 'static,
=======
    G1: EndoMulCurve<BaseField = <G2 as Group>::ScalarField>
        + ToConstraintField<<G2 as Group>::ScalarField>,
    G2: EndoMulCurve<BaseField = <G1 as Group>::ScalarField>
        + ToConstraintField<<G1 as Group>::ScalarField>,
>>>>>>> e7735f0d
{
    let rng = &mut XorShiftRng::seed_from_u64(1234567890u64);
    let mut group = c.benchmark_group(bench_name);

    //Generate DLOG keys
    let (committer_key_g1, verifier_key_g1) =
        InnerProductArgPC::<G1, FS>::setup::<D>(segment_size - 1).unwrap();
    let (committer_key_g2, verifier_key_g2) =
        InnerProductArgPC::<G2, FS>::setup::<D>(segment_size - 1).unwrap();

    // Generate proofs and bench
    for num_constraints in num_constraints.into_iter() {
        let (final_darlin_pcd, index_vk) = generate_final_darlin_test_data::<D, G1, G2, FS, _>(
            num_constraints - 1,
            segment_size,
            (&committer_key_g1, &verifier_key_g1),
            (&committer_key_g2, &verifier_key_g2),
            1,
            rng,
        );

        println!(
            "Proof size: {}",
            final_darlin_pcd[0].final_darlin_proof.serialized_size()
        );
        println!("Vk size: {}", index_vk[0].serialized_size());

        // Collect PCDs and vks
        let pcds = vec![GeneralPCD::FinalDarlin(final_darlin_pcd[0].clone()); num_proofs];
        let vks = vec![index_vk[0].clone(); num_proofs];

        group.bench_with_input(
            BenchmarkId::from_parameter(num_constraints),
            &num_constraints,
            |bn, _num_constraints| {
                bn.iter(|| {
                    assert!(batch_verify_proofs::<G1, G2, FS, _>(
                        pcds.as_slice(),
                        vks.as_slice(),
                        &verifier_key_g1,
                        &verifier_key_g2,
                        &mut thread_rng()
                    )
                    .unwrap());
                });
            },
        );
    }
    group.finish();
}

// We want to bench the batch verifier, varying
// segment_size and circuit size (num_constraints), and measuring
// the time taken, proof size and vk size.
// Segment size: [1 << 14, ... , 1 << 18]
// Num constraints: [1 << 10, ..., 1 << 20]
fn bench_batch_verification_complete_tweedle(c: &mut Criterion) {
    use algebra::curves::tweedle::{
        dee::DeeJacobian as TweedleDee, dum::DumJacobian as TweedleDum,
    };

    let num_proofs = 100;
    let num_constraints = (10..=20).map(|pow| 1 << pow).collect::<Vec<_>>();

    for log_segment_size in 14..=18 {
        bench_batch_verification_complete::<
            TweedleDee,
            TweedleDum,
            Blake2s,
            FiatShamirChaChaRng<Blake2s>,
        >(
            c,
            format!(
                "tweedle-dee, segment_size = 1 << {}, num_constraints",
                log_segment_size
            )
            .as_str(),
            1 << log_segment_size,
            num_constraints.clone(),
            num_proofs,
        );
    }
}

// We want to bench the  hard part of the batch verifier, varying
// segment_size and circuit size (num_constraints), and measuring
// the time taken, proof size and vk size.
// Segment size: [1 << 14, ... , 1 << 18]
// Num constraints: [1 << 10, ..., 1 << 20]
fn bench_succinct_part_batch_verification_tweedle(c: &mut Criterion) {
    use algebra::curves::tweedle::{
        dee::DeeJacobian as TweedleDee, dum::DumJacobian as TweedleDum,
    };

    let num_proofs = 100;
    let num_constraints = (10..=20).map(|pow| 1 << pow).collect::<Vec<_>>();

    for log_segment_size in 14..=18 {
        bench_succinct_part_batch_verification::<
            TweedleDee,
            TweedleDum,
            Blake2s,
            FiatShamirChaChaRng<Blake2s>,
        >(
            c,
            format!(
                "succinct_part, tweedle-dee, segment_size = 1 << {}, num_constraints",
                log_segment_size
            )
            .as_str(),
            1 << log_segment_size,
            num_constraints.clone(),
            num_proofs,
        );
    }
}

// We want to bench the hard part of the batch verifier, varying
// segment_size and circuit size (num_constraints), and measuring
// the time taken, proof size and vk size.
// Segment size: [1 << 14, ... , 1 << 18]
// Num constraints: [1 << 10, ..., 1 << 20]
fn bench_hard_part_batch_verification_tweedle(c: &mut Criterion) {
    use algebra::curves::tweedle::{
        dee::DeeJacobian as TweedleDee, dum::DumJacobian as TweedleDum,
    };

    let num_proofs = 100;
    let num_constraints = (10..=20).map(|pow| 1 << pow).collect::<Vec<_>>();

    for log_segment_size in 14..=18 {
        bench_hard_part_batch_verification::<
            TweedleDee,
            TweedleDum,
            Blake2s,
            FiatShamirChaChaRng<Blake2s>,
        >(
            c,
            format!(
                "hard_part, tweedle-dee, segment_size = 1 << {}, num_constraints",
                log_segment_size
            )
            .as_str(),
            1 << log_segment_size,
            num_constraints.clone(),
            num_proofs,
        );
    }
}

criterion_group!(
name = batch_verification;
config = Criterion::default().sample_size(10);
targets = bench_batch_verification_complete_tweedle, bench_succinct_part_batch_verification_tweedle, bench_hard_part_batch_verification_tweedle
);

criterion_main!(batch_verification);<|MERGE_RESOLUTION|>--- conflicted
+++ resolved
@@ -1,25 +1,12 @@
-<<<<<<< HEAD
-use algebra::{serialize::*, DualCycle};
-=======
-use algebra::{serialize::*, Group, ToConstraintField, EndoMulCurve};
->>>>>>> e7735f0d
+use algebra::{serialize::*, DualCycle, EndoMulCurve};
 use blake2::Blake2s;
 use criterion::*;
 use digest::Digest;
 use fiat_shamir::chacha20::FiatShamirChaChaRng;
 use fiat_shamir::FiatShamirRng;
-<<<<<<< HEAD
-use poly_commit::{
-    ipa_pc::{IPACurve, InnerProductArgPC},
-    PolynomialCommitment,
-};
+use poly_commit::{ipa_pc::InnerProductArgPC, PolynomialCommitment};
 use proof_systems::darlin::accumulators::dlog::DLogAccumulator;
 use proof_systems::darlin::accumulators::Accumulator;
-=======
-use poly_commit::{ipa_pc::InnerProductArgPC, PolynomialCommitment};
-use proof_systems::darlin::accumulators::dlog::DLogItemAccumulator;
-use proof_systems::darlin::accumulators::ItemAccumulator;
->>>>>>> e7735f0d
 use proof_systems::darlin::pcd::GeneralPCD;
 use proof_systems::darlin::proof_aggregator::batch_verify_proofs;
 use proof_systems::darlin::proof_aggregator::get_accumulators;
@@ -28,34 +15,18 @@
 use rand::SeedableRng;
 use rand_xorshift::XorShiftRng;
 
-<<<<<<< HEAD
 fn bench_succinct_part_batch_verification<G1, G2, D, FS>(
-=======
-fn bench_succinct_part_batch_verification<
-    G1: EndoMulCurve,
-    G2: EndoMulCurve,
-    D: Digest + 'static,
-    FS: FiatShamirRng + 'static,
->(
->>>>>>> e7735f0d
     c: &mut Criterion,
     bench_name: &str,
     segment_size: usize,
     num_constraints: Vec<usize>,
     num_proofs: usize,
 ) where
-<<<<<<< HEAD
-    G1: IPACurve,
-    G2: IPACurve,
+    G1: EndoMulCurve,
+    G2: EndoMulCurve,
     G1: DualCycle<G2>,
     D: Digest + 'static,
     FS: FiatShamirRng + 'static,
-=======
-    G1: EndoMulCurve<BaseField = <G2 as Group>::ScalarField>
-        + ToConstraintField<<G2 as Group>::ScalarField>,
-    G2: EndoMulCurve<BaseField = <G1 as Group>::ScalarField>
-        + ToConstraintField<<G1 as Group>::ScalarField>,
->>>>>>> e7735f0d
 {
     let rng = &mut XorShiftRng::seed_from_u64(1234567890u64);
     let mut group = c.benchmark_group(bench_name);
@@ -106,34 +77,18 @@
     group.finish();
 }
 
-<<<<<<< HEAD
 fn bench_hard_part_batch_verification<G1, G2, D, FS>(
-=======
-fn bench_hard_part_batch_verification<
-    G1: EndoMulCurve,
-    G2: EndoMulCurve,
-    D: Digest + 'static,
-    FS: FiatShamirRng + 'static,
->(
->>>>>>> e7735f0d
     c: &mut Criterion,
     bench_name: &str,
     segment_size: usize,
     num_constraints: Vec<usize>,
     num_proofs: usize,
 ) where
-<<<<<<< HEAD
-    G1: IPACurve,
-    G2: IPACurve,
+    G1: EndoMulCurve,
+    G2: EndoMulCurve,
     G1: DualCycle<G2>,
     D: Digest + 'static,
     FS: FiatShamirRng + 'static,
-=======
-    G1: EndoMulCurve<BaseField = <G2 as Group>::ScalarField>
-        + ToConstraintField<<G2 as Group>::ScalarField>,
-    G2: EndoMulCurve<BaseField = <G1 as Group>::ScalarField>
-        + ToConstraintField<<G1 as Group>::ScalarField>,
->>>>>>> e7735f0d
 {
     let rng = &mut XorShiftRng::seed_from_u64(1234567890u64);
     let mut group = c.benchmark_group(bench_name);
@@ -193,34 +148,18 @@
     group.finish();
 }
 
-<<<<<<< HEAD
 fn bench_batch_verification_complete<G1, G2, D, FS>(
-=======
-fn bench_batch_verification_complete<
-    G1: EndoMulCurve,
-    G2: EndoMulCurve,
-    D: Digest + 'static,
-    FS: FiatShamirRng + 'static,
->(
->>>>>>> e7735f0d
     c: &mut Criterion,
     bench_name: &str,
     segment_size: usize,
     num_constraints: Vec<usize>,
     num_proofs: usize,
 ) where
-<<<<<<< HEAD
-    G1: IPACurve,
-    G2: IPACurve,
+    G1: EndoMulCurve,
+    G2: EndoMulCurve,
     G1: DualCycle<G2>,
     D: Digest + 'static,
     FS: FiatShamirRng + 'static,
-=======
-    G1: EndoMulCurve<BaseField = <G2 as Group>::ScalarField>
-        + ToConstraintField<<G2 as Group>::ScalarField>,
-    G2: EndoMulCurve<BaseField = <G1 as Group>::ScalarField>
-        + ToConstraintField<<G1 as Group>::ScalarField>,
->>>>>>> e7735f0d
 {
     let rng = &mut XorShiftRng::seed_from_u64(1234567890u64);
     let mut group = c.benchmark_group(bench_name);
