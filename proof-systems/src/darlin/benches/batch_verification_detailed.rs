use algebra::{serialize::*, EndoMulCurve, Group, ToConstraintField};
use blake2::Blake2s;
use criterion::*;
use digest::Digest;
use fiat_shamir::chacha20::FiatShamirChaChaRng;
use fiat_shamir::FiatShamirRng;
use poly_commit::{ipa_pc::InnerProductArgPC, PolynomialCommitment};
use proof_systems::darlin::accumulators::dlog::DLogItemAccumulator;
use proof_systems::darlin::accumulators::ItemAccumulator;
use proof_systems::darlin::pcd::GeneralPCD;
use proof_systems::darlin::proof_aggregator::batch_verify_proofs;
use proof_systems::darlin::proof_aggregator::get_accumulators;
<<<<<<< HEAD
use proof_systems::darlin::tests::{
    final_darlin::generate_test_data as generate_final_darlin_test_data, get_keys,
};
=======
use proof_systems::darlin::tests::final_darlin::generate_test_data as generate_final_darlin_test_data;
>>>>>>> d24012ec
use rand::thread_rng;
use rand::SeedableRng;
use rand_xorshift::XorShiftRng;

fn bench_succinct_part_batch_verification<
    G1: EndoMulCurve,
    G2: EndoMulCurve,
    D: Digest + 'static,
    FS: FiatShamirRng + 'static,
>(
    c: &mut Criterion,
    bench_name: &str,
    segment_size: usize,
    num_constraints: Vec<usize>,
    num_proofs: usize,
) where
    G1: EndoMulCurve<BaseField = <G2 as Group>::ScalarField>
        + ToConstraintField<<G2 as Group>::ScalarField>,
    G2: EndoMulCurve<BaseField = <G1 as Group>::ScalarField>
        + ToConstraintField<<G1 as Group>::ScalarField>,
{
    let rng = &mut XorShiftRng::seed_from_u64(1234567890u64);
    let mut group = c.benchmark_group(bench_name);

    //Generate DLOG keys
<<<<<<< HEAD
    let params_g1 = InnerProductArgPC::<G1, FS>::setup::<D>(segment_size - 1).unwrap();
    let params_g2 = InnerProductArgPC::<G2, FS>::setup::<D>(segment_size - 1).unwrap();
    println!("Key G1 size: {}", params_g1.comm_key.len());
    println!("Key G2 size: {}", params_g2.comm_key.len());

    let (_, verifier_key_g1, _, verifier_key_g2) = get_keys::<_, _, D>(&params_g1, &params_g2);
=======
    let (committer_key_g1, verifier_key_g1) = InnerProductArgPC::<G1, D>::setup(segment_size - 1).unwrap();
    let (committer_key_g2, verifier_key_g2) = InnerProductArgPC::<G2, D>::setup(segment_size - 1).unwrap();
>>>>>>> d24012ec

    // Generate proofs and bench
    for num_constraints in num_constraints.into_iter() {
        let (final_darlin_pcd, index_vk) = generate_final_darlin_test_data::<D, G1, G2, FS, _>(
            num_constraints - 1,
            segment_size,
            (&committer_key_g1, &verifier_key_g1),
            (&committer_key_g2, &verifier_key_g2),
            1,
            rng,
        );

        println!(
            "Proof size: {}",
            final_darlin_pcd[0].final_darlin_proof.serialized_size()
        );
        println!("Vk size: {}", index_vk[0].serialized_size());

        // Collect PCDs and vks
        let pcds = vec![GeneralPCD::FinalDarlin(final_darlin_pcd[0].clone()); num_proofs];
        let vks = vec![index_vk[0].clone(); num_proofs];

        group.bench_with_input(
            BenchmarkId::from_parameter(num_constraints),
            &num_constraints,
            |bn, _num_constraints| {
                bn.iter(|| {
                    let _ = get_accumulators::<G1, G2, FS>(
                        pcds.as_slice(),
                        vks.as_slice(),
                        &verifier_key_g1,
                        &verifier_key_g2,
                    )
                    .unwrap();
                });
            },
        );
    }
    group.finish();
}

fn bench_hard_part_batch_verification<
    G1: EndoMulCurve,
    G2: EndoMulCurve,
    D: Digest + 'static,
    FS: FiatShamirRng + 'static,
>(
    c: &mut Criterion,
    bench_name: &str,
    segment_size: usize,
    num_constraints: Vec<usize>,
    num_proofs: usize,
) where
    G1: EndoMulCurve<BaseField = <G2 as Group>::ScalarField>
        + ToConstraintField<<G2 as Group>::ScalarField>,
    G2: EndoMulCurve<BaseField = <G1 as Group>::ScalarField>
        + ToConstraintField<<G1 as Group>::ScalarField>,
{
    let rng = &mut XorShiftRng::seed_from_u64(1234567890u64);
    let mut group = c.benchmark_group(bench_name);

    //Generate DLOG keys
<<<<<<< HEAD
    let params_g1 = InnerProductArgPC::<G1, FS>::setup::<D>(segment_size - 1).unwrap();
    let params_g2 = InnerProductArgPC::<G2, FS>::setup::<D>(segment_size - 1).unwrap();
    println!("Key G1 size: {}", params_g1.comm_key.len());
    println!("Key G2 size: {}", params_g2.comm_key.len());

    let (_, verifier_key_g1, _, verifier_key_g2) = get_keys::<_, _, D>(&params_g1, &params_g2);
=======
    let (committer_key_g1, verifier_key_g1) = InnerProductArgPC::<G1, D>::setup(segment_size - 1).unwrap();
    let (committer_key_g2, verifier_key_g2) = InnerProductArgPC::<G2, D>::setup(segment_size - 1).unwrap();
>>>>>>> d24012ec

    // Generate proofs and bench
    for num_constraints in num_constraints.into_iter() {
        let (final_darlin_pcd, index_vk) = generate_final_darlin_test_data::<D, G1, G2, FS, _>(
            num_constraints - 1,
            segment_size,
            (&committer_key_g1, &verifier_key_g1),
            (&committer_key_g2, &verifier_key_g2),
            1,
            rng,
        );

        println!(
            "Proof size: {}",
            final_darlin_pcd[0].final_darlin_proof.serialized_size()
        );
        println!("Vk size: {}", index_vk[0].serialized_size());

        // Collect PCDs and vks
        let pcds = vec![GeneralPCD::FinalDarlin(final_darlin_pcd[0].clone()); num_proofs];
        let vks = vec![index_vk[0].clone(); num_proofs];

        // Get accumulators from pcds
        let (accs_g1, accs_g2) =
            get_accumulators::<G1, G2, FS>(&pcds, &vks, &verifier_key_g1, &verifier_key_g2)
                .unwrap();

        group.bench_with_input(
            BenchmarkId::from_parameter(num_constraints),
            &num_constraints,
            |bn, _num_constraints| {
                bn.iter(|| {
                    // Verify accumulators (hard part)
                    assert!(
                        DLogItemAccumulator::<G1, FS>::check_items(&verifier_key_g1, &accs_g1, rng)
                            .unwrap()
                            && DLogItemAccumulator::<G2, FS>::check_items(
                                &verifier_key_g2,
                                &accs_g2,
                                rng
                            )
                            .unwrap()
                    );
                });
            },
        );
    }
    group.finish();
}

fn bench_batch_verification_complete<
    G1: EndoMulCurve,
    G2: EndoMulCurve,
    D: Digest + 'static,
    FS: FiatShamirRng + 'static,
>(
    c: &mut Criterion,
    bench_name: &str,
    segment_size: usize,
    num_constraints: Vec<usize>,
    num_proofs: usize,
) where
    G1: EndoMulCurve<BaseField = <G2 as Group>::ScalarField>
        + ToConstraintField<<G2 as Group>::ScalarField>,
    G2: EndoMulCurve<BaseField = <G1 as Group>::ScalarField>
        + ToConstraintField<<G1 as Group>::ScalarField>,
{
    let rng = &mut XorShiftRng::seed_from_u64(1234567890u64);
    let mut group = c.benchmark_group(bench_name);

    //Generate DLOG keys
<<<<<<< HEAD
    let params_g1 = InnerProductArgPC::<G1, FS>::setup::<D>(segment_size - 1).unwrap();
    let params_g2 = InnerProductArgPC::<G2, FS>::setup::<D>(segment_size - 1).unwrap();
    println!("Key G1 size: {}", params_g1.comm_key.len());
    println!("Key G2 size: {}", params_g2.comm_key.len());

    let (_, verifier_key_g1, _, verifier_key_g2) = get_keys::<_, _, D>(&params_g1, &params_g2);
=======
    let (committer_key_g1, verifier_key_g1) = InnerProductArgPC::<G1, D>::setup(segment_size - 1).unwrap();
    let (committer_key_g2, verifier_key_g2) = InnerProductArgPC::<G2, D>::setup(segment_size - 1).unwrap();
>>>>>>> d24012ec

    // Generate proofs and bench
    for num_constraints in num_constraints.into_iter() {
        let (final_darlin_pcd, index_vk) = generate_final_darlin_test_data::<D, G1, G2, FS, _>(
            num_constraints - 1,
            segment_size,
            (&committer_key_g1, &verifier_key_g1),
            (&committer_key_g2, &verifier_key_g2),
            1,
            rng,
        );

        println!(
            "Proof size: {}",
            final_darlin_pcd[0].final_darlin_proof.serialized_size()
        );
        println!("Vk size: {}", index_vk[0].serialized_size());

        // Collect PCDs and vks
        let pcds = vec![GeneralPCD::FinalDarlin(final_darlin_pcd[0].clone()); num_proofs];
        let vks = vec![index_vk[0].clone(); num_proofs];

        group.bench_with_input(
            BenchmarkId::from_parameter(num_constraints),
            &num_constraints,
            |bn, _num_constraints| {
                bn.iter(|| {
                    assert!(batch_verify_proofs::<G1, G2, FS, _>(
                        pcds.as_slice(),
                        vks.as_slice(),
                        &verifier_key_g1,
                        &verifier_key_g2,
                        &mut thread_rng()
                    )
                    .unwrap());
                });
            },
        );
    }
    group.finish();
}

// We want to bench the batch verifier, varying
// segment_size and circuit size (num_constraints), and measuring
// the time taken, proof size and vk size.
// Segment size: [1 << 14, ... , 1 << 18]
// Num constraints: [1 << 10, ..., 1 << 20]
fn bench_batch_verification_complete_tweedle(c: &mut Criterion) {
    use algebra::curves::tweedle::{
        dee::DeeJacobian as TweedleDee, dum::DumJacobian as TweedleDum,
    };

    let num_proofs = 100;
    let num_constraints = (10..=20).map(|pow| 1 << pow).collect::<Vec<_>>();

    for log_segment_size in 14..=18 {
        bench_batch_verification_complete::<
            TweedleDee,
            TweedleDum,
            Blake2s,
            FiatShamirChaChaRng<Blake2s>,
        >(
            c,
            format!(
                "tweedle-dee, segment_size = 1 << {}, num_constraints",
                log_segment_size
            )
            .as_str(),
            1 << log_segment_size,
            num_constraints.clone(),
            num_proofs,
        );
    }
}

// We want to bench the  hard part of the batch verifier, varying
// segment_size and circuit size (num_constraints), and measuring
// the time taken, proof size and vk size.
// Segment size: [1 << 14, ... , 1 << 18]
// Num constraints: [1 << 10, ..., 1 << 20]
fn bench_succinct_part_batch_verification_tweedle(c: &mut Criterion) {
    use algebra::curves::tweedle::{
        dee::DeeJacobian as TweedleDee, dum::DumJacobian as TweedleDum,
    };

    let num_proofs = 100;
    let num_constraints = (10..=20).map(|pow| 1 << pow).collect::<Vec<_>>();

    for log_segment_size in 14..=18 {
        bench_succinct_part_batch_verification::<
            TweedleDee,
            TweedleDum,
            Blake2s,
            FiatShamirChaChaRng<Blake2s>,
        >(
            c,
            format!(
                "succinct_part, tweedle-dee, segment_size = 1 << {}, num_constraints",
                log_segment_size
            )
            .as_str(),
            1 << log_segment_size,
            num_constraints.clone(),
            num_proofs,
        );
    }
}

// We want to bench the hard part of the batch verifier, varying
// segment_size and circuit size (num_constraints), and measuring
// the time taken, proof size and vk size.
// Segment size: [1 << 14, ... , 1 << 18]
// Num constraints: [1 << 10, ..., 1 << 20]
fn bench_hard_part_batch_verification_tweedle(c: &mut Criterion) {
    use algebra::curves::tweedle::{
        dee::DeeJacobian as TweedleDee, dum::DumJacobian as TweedleDum,
    };

    let num_proofs = 100;
    let num_constraints = (10..=20).map(|pow| 1 << pow).collect::<Vec<_>>();

    for log_segment_size in 14..=18 {
        bench_hard_part_batch_verification::<
            TweedleDee,
            TweedleDum,
            Blake2s,
            FiatShamirChaChaRng<Blake2s>,
        >(
            c,
            format!(
                "hard_part, tweedle-dee, segment_size = 1 << {}, num_constraints",
                log_segment_size
            )
            .as_str(),
            1 << log_segment_size,
            num_constraints.clone(),
            num_proofs,
        );
    }
}

criterion_group!(
name = batch_verification;
config = Criterion::default().sample_size(10);
targets = bench_batch_verification_complete_tweedle, bench_succinct_part_batch_verification_tweedle, bench_hard_part_batch_verification_tweedle
);

criterion_main!(batch_verification);<|MERGE_RESOLUTION|>--- conflicted
+++ resolved
@@ -1,29 +1,23 @@
-use algebra::{serialize::*, EndoMulCurve, Group, ToConstraintField};
+use algebra::{serialize::*, Group, ToConstraintField};
 use blake2::Blake2s;
 use criterion::*;
 use digest::Digest;
 use fiat_shamir::chacha20::FiatShamirChaChaRng;
 use fiat_shamir::FiatShamirRng;
-use poly_commit::{ipa_pc::InnerProductArgPC, PolynomialCommitment};
+use poly_commit::{ipa_pc::{IPACurve, InnerProductArgPC}, PolynomialCommitment};
 use proof_systems::darlin::accumulators::dlog::DLogItemAccumulator;
 use proof_systems::darlin::accumulators::ItemAccumulator;
 use proof_systems::darlin::pcd::GeneralPCD;
 use proof_systems::darlin::proof_aggregator::batch_verify_proofs;
 use proof_systems::darlin::proof_aggregator::get_accumulators;
-<<<<<<< HEAD
-use proof_systems::darlin::tests::{
-    final_darlin::generate_test_data as generate_final_darlin_test_data, get_keys,
-};
-=======
 use proof_systems::darlin::tests::final_darlin::generate_test_data as generate_final_darlin_test_data;
->>>>>>> d24012ec
 use rand::thread_rng;
 use rand::SeedableRng;
 use rand_xorshift::XorShiftRng;
 
 fn bench_succinct_part_batch_verification<
-    G1: EndoMulCurve,
-    G2: EndoMulCurve,
+    G1: IPACurve,
+    G2: IPACurve,
     D: Digest + 'static,
     FS: FiatShamirRng + 'static,
 >(
@@ -33,26 +27,17 @@
     num_constraints: Vec<usize>,
     num_proofs: usize,
 ) where
-    G1: EndoMulCurve<BaseField = <G2 as Group>::ScalarField>
+    G1: IPACurve<BaseField = <G2 as Group>::ScalarField>
         + ToConstraintField<<G2 as Group>::ScalarField>,
-    G2: EndoMulCurve<BaseField = <G1 as Group>::ScalarField>
+    G2: IPACurve<BaseField = <G1 as Group>::ScalarField>
         + ToConstraintField<<G1 as Group>::ScalarField>,
 {
     let rng = &mut XorShiftRng::seed_from_u64(1234567890u64);
     let mut group = c.benchmark_group(bench_name);
 
     //Generate DLOG keys
-<<<<<<< HEAD
-    let params_g1 = InnerProductArgPC::<G1, FS>::setup::<D>(segment_size - 1).unwrap();
-    let params_g2 = InnerProductArgPC::<G2, FS>::setup::<D>(segment_size - 1).unwrap();
-    println!("Key G1 size: {}", params_g1.comm_key.len());
-    println!("Key G2 size: {}", params_g2.comm_key.len());
-
-    let (_, verifier_key_g1, _, verifier_key_g2) = get_keys::<_, _, D>(&params_g1, &params_g2);
-=======
-    let (committer_key_g1, verifier_key_g1) = InnerProductArgPC::<G1, D>::setup(segment_size - 1).unwrap();
-    let (committer_key_g2, verifier_key_g2) = InnerProductArgPC::<G2, D>::setup(segment_size - 1).unwrap();
->>>>>>> d24012ec
+    let (committer_key_g1, verifier_key_g1) = InnerProductArgPC::<G1, FS>::setup::<D>(segment_size - 1).unwrap();
+    let (committer_key_g2, verifier_key_g2) = InnerProductArgPC::<G2, FS>::setup::<D>(segment_size - 1).unwrap();
 
     // Generate proofs and bench
     for num_constraints in num_constraints.into_iter() {
@@ -95,8 +80,8 @@
 }
 
 fn bench_hard_part_batch_verification<
-    G1: EndoMulCurve,
-    G2: EndoMulCurve,
+    G1: IPACurve,
+    G2: IPACurve,
     D: Digest + 'static,
     FS: FiatShamirRng + 'static,
 >(
@@ -106,26 +91,17 @@
     num_constraints: Vec<usize>,
     num_proofs: usize,
 ) where
-    G1: EndoMulCurve<BaseField = <G2 as Group>::ScalarField>
+    G1: IPACurve<BaseField = <G2 as Group>::ScalarField>
         + ToConstraintField<<G2 as Group>::ScalarField>,
-    G2: EndoMulCurve<BaseField = <G1 as Group>::ScalarField>
+    G2: IPACurve<BaseField = <G1 as Group>::ScalarField>
         + ToConstraintField<<G1 as Group>::ScalarField>,
 {
     let rng = &mut XorShiftRng::seed_from_u64(1234567890u64);
     let mut group = c.benchmark_group(bench_name);
 
     //Generate DLOG keys
-<<<<<<< HEAD
-    let params_g1 = InnerProductArgPC::<G1, FS>::setup::<D>(segment_size - 1).unwrap();
-    let params_g2 = InnerProductArgPC::<G2, FS>::setup::<D>(segment_size - 1).unwrap();
-    println!("Key G1 size: {}", params_g1.comm_key.len());
-    println!("Key G2 size: {}", params_g2.comm_key.len());
-
-    let (_, verifier_key_g1, _, verifier_key_g2) = get_keys::<_, _, D>(&params_g1, &params_g2);
-=======
-    let (committer_key_g1, verifier_key_g1) = InnerProductArgPC::<G1, D>::setup(segment_size - 1).unwrap();
-    let (committer_key_g2, verifier_key_g2) = InnerProductArgPC::<G2, D>::setup(segment_size - 1).unwrap();
->>>>>>> d24012ec
+    let (committer_key_g1, verifier_key_g1) = InnerProductArgPC::<G1, FS>::setup::<D>(segment_size - 1).unwrap();
+    let (committer_key_g2, verifier_key_g2) = InnerProductArgPC::<G2, FS>::setup::<D>(segment_size - 1).unwrap();
 
     // Generate proofs and bench
     for num_constraints in num_constraints.into_iter() {
@@ -177,8 +153,8 @@
 }
 
 fn bench_batch_verification_complete<
-    G1: EndoMulCurve,
-    G2: EndoMulCurve,
+    G1: IPACurve,
+    G2: IPACurve,
     D: Digest + 'static,
     FS: FiatShamirRng + 'static,
 >(
@@ -188,26 +164,17 @@
     num_constraints: Vec<usize>,
     num_proofs: usize,
 ) where
-    G1: EndoMulCurve<BaseField = <G2 as Group>::ScalarField>
+    G1: IPACurve<BaseField = <G2 as Group>::ScalarField>
         + ToConstraintField<<G2 as Group>::ScalarField>,
-    G2: EndoMulCurve<BaseField = <G1 as Group>::ScalarField>
+    G2: IPACurve<BaseField = <G1 as Group>::ScalarField>
         + ToConstraintField<<G1 as Group>::ScalarField>,
 {
     let rng = &mut XorShiftRng::seed_from_u64(1234567890u64);
     let mut group = c.benchmark_group(bench_name);
 
     //Generate DLOG keys
-<<<<<<< HEAD
-    let params_g1 = InnerProductArgPC::<G1, FS>::setup::<D>(segment_size - 1).unwrap();
-    let params_g2 = InnerProductArgPC::<G2, FS>::setup::<D>(segment_size - 1).unwrap();
-    println!("Key G1 size: {}", params_g1.comm_key.len());
-    println!("Key G2 size: {}", params_g2.comm_key.len());
-
-    let (_, verifier_key_g1, _, verifier_key_g2) = get_keys::<_, _, D>(&params_g1, &params_g2);
-=======
-    let (committer_key_g1, verifier_key_g1) = InnerProductArgPC::<G1, D>::setup(segment_size - 1).unwrap();
-    let (committer_key_g2, verifier_key_g2) = InnerProductArgPC::<G2, D>::setup(segment_size - 1).unwrap();
->>>>>>> d24012ec
+    let (committer_key_g1, verifier_key_g1) = InnerProductArgPC::<G1, FS>::setup::<D>(segment_size - 1).unwrap();
+    let (committer_key_g2, verifier_key_g2) = InnerProductArgPC::<G2, FS>::setup::<D>(segment_size - 1).unwrap();
 
     // Generate proofs and bench
     for num_constraints in num_constraints.into_iter() {
