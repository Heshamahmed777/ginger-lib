--- conflicted
+++ resolved
@@ -103,12 +103,8 @@
         // sample the maximum number of segments for domain extended commitments
         // from 5 up to 15.
         let seg_mul = rand::distributions::Uniform::from(5..=15).sample(rng);
-<<<<<<< HEAD
         let mut poly_labels = Vec::new();
         println!("Sampled supported degree");
-=======
-        let mut labels = Vec::new();
->>>>>>> 5e56a5bd
 
         // sample `max_num_queries` query points
         let num_points_in_query_map =
@@ -197,13 +193,7 @@
         }
 
         let mut fs_rng = setup_test_fs_rng::<G, PC>();
-<<<<<<< HEAD
-
-        println!("FS RNG initialized");
-
-=======
-        
->>>>>>> 5e56a5bd
+
         let proof = PC::multi_point_multi_poly_open(
             &ck,
             &polynomials,
@@ -231,7 +221,7 @@
         if verifier_state.is_none() {
             println!(
                 "Failed succinct check with {} polynomials, num_points_in_query_set: {:?}",
-                num_polynomials, num_points_in_query_set
+                num_polynomials, num_points_in_query_map
             );
             println!("Degree of polynomials:",);
             for poly in polynomials {
