//! Unit tests for linear polynomial commitment schemes and their domain extension.
use crate::*;
use algebra::{serialize::test_canonical_serialize_deserialize, SemanticallyValid, UniformRand};
use fiat_shamir::FiatShamirRngSeed;
use rand::{distributions::Distribution, thread_rng};

fn setup_test_fs_rng<G, PC>() -> PC::RandomOracle
where
    G: Group,
    PC: PolynomialCommitment<G>,
{
    let mut fs_rng_seed_builder = FiatShamirRngSeed::new();
    fs_rng_seed_builder.add_bytes(b"TEST_SEED").unwrap();
    let fs_rng_seed = fs_rng_seed_builder.finalize().unwrap();
    PC::RandomOracle::from_seed(fs_rng_seed).unwrap()
}


// The vectorial variant of `fn commit()`. Outputs a vector of commitments
// to a set of `polynomials`.
// If `polynomials[i].is_hiding()`, then the `i`-th commitment is hiding.
// Hence `rng` should not be `None` if `polynomials[i].is_hiding() == true`
// for some of the `i`s.
// If for some `i`, `polynomials[i].is_hiding() == false`, then the
// corresponding randomness is `G::ScalarField::empty()`.

#[derive(Copy, Clone, PartialEq)]
pub(crate) enum NegativeType {
    Values,
    Commitments,
    CommitterKey,
    VerifierKey,
}

#[derive(Copy, Clone, Default)]
struct TestInfo {
    /// number of random instances to be tested
    num_iters: usize,
    /// The degree bound for sampling the supported degree of
    /// the non-extended scheme.
    max_degree: Option<usize>,
    /// The optional maximum degree supported by the non-extended scheme
    /// (i.e. the "segment size")
    segment_size: Option<usize>,
    /// The number of polynomials
    num_polynomials: usize,
    /// the number of query points
    max_num_queries: usize,
    /// set `true` for testing the domain-extension of a scheme
    segmented: bool,
    /// select the particular negative test to perform
    negative_type: Option<NegativeType>,
    /// for PC schemes, like DLOG, supporting proofs verification
    /// with oversized keys
    allow_oversized_keys: bool,
}

pub(crate) trait TestUtils {
    /// Randomize commitment for test purpose
    fn randomize(&mut self);
}

impl<G: Group> TestUtils for LabeledCommitment<G> {
    fn randomize(&mut self) {
        *self = LabeledCommitment::new(
            self.label().clone(),
            self.commitment().clone() * &G::ScalarField::rand(&mut thread_rng()),
        );
    }
}

/// A test function that  sets up `PC` for `segment_size` (random, if not given)
/// samples `num_polynomials` polynomials of random degree and a symmetric query map
/// of size `max_num_queries`, and verifies MultiPointProofs for these.
fn test_template<G, PC: PolynomialCommitment<G>, D>(info: TestInfo) -> Result<(), PC::Error>
where
    G: Group,
    D: Digest,
    PC::CommitterKey: TestUtils,
    PC::VerifierKey: TestUtils,
{
    for _ in 0..info.num_iters {
        let TestInfo {
            max_degree,
            segment_size,
            num_polynomials,
            max_num_queries,
            segmented,
            negative_type,
            allow_oversized_keys,
            ..
        } = info;

        let rng = &mut thread_rng();
        // sample a random max_degree from 2 up to 64 if not provided
        let max_degree =
            max_degree.unwrap_or(rand::distributions::Uniform::from(2..=64).sample(rng));
        // setup the scheme for max_degree.
        // Later it is trimmed down to `segment_size`.
        let (max_ck, max_vk) = PC::setup::<D>(max_degree)?;

        test_canonical_serialize_deserialize(true, &max_ck);

        // sample segment_size if not defined
        let segment_size = match segment_size {
            Some(0) => 0,
            Some(d) => d,
            None => rand::distributions::Uniform::from(1..max_degree).sample(rng),
        };
        assert!(max_degree >= segment_size, "max_degree < segment_size");
        let mut polynomials = Vec::new();

        // sample the maximum number of segments for domain extended commitments
        // from 5 up to 15.
        let seg_mul = rand::distributions::Uniform::from(5..=15).sample(rng);
<<<<<<< HEAD
        let mut poly_labels = Vec::new();
=======
        let mut labels = Vec::new();
>>>>>>> f4bba83d
        println!("Sampled supported degree");

        // sample `max_num_queries` query points
        let num_points_in_query_map =
            rand::distributions::Uniform::from(1..=max_num_queries).sample(rng);
        for i in 0..num_polynomials {
            let poly_label = format!("Test{}", i);
            poly_labels.push(poly_label.clone());

            // sample polynomial of random degree
            let degree;
            if segmented {
                // sample degree from 5*`segment_size` up to `seg_mul`*`segment_size`
                degree = if segment_size > 0 {
                    rand::distributions::Uniform::from(1..=segment_size).sample(rng)
                } else {
                    0
                } * seg_mul;
            } else {
                // sample degree from 1 up to `segment_size`
                degree = if segment_size > 0 {
                    rand::distributions::Uniform::from(1..=segment_size).sample(rng)
                } else {
                    0
                }
            }
            let poly = Polynomial::rand(degree, rng);
            println!("Poly {} degree: {}", i, degree);

            // random choice for hiding or not
            let is_hiding = if rand::distributions::Uniform::from(0..1).sample(rng) == 1 {
                true
            } else {
                false
            };

            polynomials.push(LabeledPolynomial::new(poly_label, poly, is_hiding))
        }
        println!(
            "supported degree by the non-extended scheme: {:?}",
            segment_size
        );
        println!("num_points_in_query_map: {:?}", num_points_in_query_map);
<<<<<<< HEAD
        let (mut ck, mut vk) = pp.trim(supported_degree)?;
=======
        
        let supported_degree = if segment_size == 0 { 1 } else { segment_size };
        let mut ck = max_ck.trim(supported_degree)?;
        let mut vk = max_vk.trim(supported_degree)?;
>>>>>>> f4bba83d

        if negative_type.is_some() && negative_type.unwrap() == NegativeType::CommitterKey {
            ck.randomize();
        }

        if negative_type.is_some() && negative_type.unwrap() == NegativeType::VerifierKey {
            vk.randomize();
        }

        assert!(ck.is_valid());
        assert!(vk.is_valid());

        println!("Trimmed");

        test_canonical_serialize_deserialize(true, &ck);
        test_canonical_serialize_deserialize(true, &vk);

        let (mut comms, rands) = {
            let mut labeled_commitments = Vec::new();
            let mut labeled_randomnesses = Vec::new();

            for labeled_polynomial in polynomials.iter() {
                let polynomial = labeled_polynomial.polynomial();
                let label = labeled_polynomial.label();
                let is_hiding = labeled_polynomial.is_hiding();

                let (commitment, randomness) = PC::commit(&ck, polynomial, is_hiding, Some(rng))?;

                let labeled_commitment = LabeledCommitment::new(label.to_string(), commitment);
                let labeled_randomness = LabeledRandomness::new(label.to_string(), randomness);

                labeled_commitments.push(labeled_commitment);
                labeled_randomnesses.push(labeled_randomness);
            }

            (labeled_commitments, labeled_randomnesses)
        };

        if negative_type.is_some() && negative_type.unwrap() == NegativeType::Commitments {
            for comm in comms.iter_mut() {
                comm.randomize();
            }
        }

        assert!(comms.is_valid());

<<<<<<< HEAD
        // Construct "symmetric" query set from the query points, over which every polynomial
        // is to be queried
        let mut query_map = QueryMap::new();
        let mut values = Evaluations::new();
        for j in 0..num_points_in_query_map {
            let point = G::ScalarField::rand(rng);
            let point_label = format!("{}", j);
            for (i, poly_label) in poly_labels.iter().enumerate() {
                let evaluation_label = (poly_label.clone(), point_label.clone());
                query_map.insert(evaluation_label.clone(), point);
                let value = polynomials[i].evaluate(point);
                if negative_type.is_some() && negative_type.unwrap() == NegativeType::Values {
                    values.insert(evaluation_label, G::ScalarField::rand(rng));
                } else {
                    values.insert(evaluation_label, value);
=======
        // Evaluate all polynomials in all points
        let mut query_map = QueryMap::new();
        let mut values = Evaluations::new();
        // let mut point = F::one();
        for i in 0..num_points_in_query_map {
            let point = G::ScalarField::rand(rng);
            let point_label = format!("{}", i);
            query_map.insert(point_label.clone(), (point, labels.iter().cloned().collect()));
            for poly in polynomials.iter() {
                let value = poly.evaluate(point);
                if negative_type.is_some() && negative_type.unwrap() == NegativeType::Values {
                    values.insert((poly.label().clone(), point_label.clone()), G::ScalarField::rand(rng));
                } else {
                    values.insert((poly.label().clone(), point_label.clone()), value);
>>>>>>> f4bba83d
                }
            }
        }
        println!("Generated query map");

        let mut fs_rng = setup_test_fs_rng::<G, PC>();
<<<<<<< HEAD

        let proof = PC::multi_point_multi_poly_open(
            &ck,
            &polynomials,
            &comms,
=======
        let proof = PC::multi_point_multi_poly_open(
            &ck,
            &polynomials,
>>>>>>> f4bba83d
            &query_map,
            &mut fs_rng,
            &rands,
            Some(rng),
        )?;

        assert!(proof.is_valid());

        test_canonical_serialize_deserialize(true, &proof);

        let mut fs_rng = setup_test_fs_rng::<G, PC>();
        let result = PC::multi_point_multi_poly_verify(
            &vk,
            &comms,
            &query_map,
            &values,
            &proof,
            &mut fs_rng,
        )?;
<<<<<<< HEAD
        if verifier_state.is_none() {
            println!(
                "Failed succinct check with {} polynomials, num_points_in_query_set: {:?}",
                num_polynomials, num_points_in_query_map
            );
            println!("Degree of polynomials:",);
            for poly in polynomials {
                println!("Degree: {:?}", poly.degree());
            }
            return Err(Error::FailedSuccinctCheck.into());
        }

        let verifier_state = verifier_state.unwrap();
        test_canonical_serialize_deserialize(true, &verifier_state);

        let result = PC::hard_verify(&vk, &verifier_state)?;
=======
>>>>>>> f4bba83d
        if !result {
            println!(
                "Failed with {} polynomials, num_points_in_query_map: {:?}",
                num_polynomials, num_points_in_query_map
            );
            println!("Degree of polynomials:",);
            for poly in polynomials {
                println!("Degree: {:?}", poly.degree());
            }
            return Err(Error::IncorrectProof.into());
        }

        // Assert success using a bigger key
        if allow_oversized_keys {
            let bigger_degree = max_degree * 2;
            let (_, vk) = PC::setup::<D>(bigger_degree)?;
    
            let mut fs_rng = setup_test_fs_rng::<G, PC>();
            assert!(PC::multi_point_multi_poly_verify(
                &vk,
                &comms,
                &query_map,
                &values,
                &proof,
                &mut fs_rng
            )?);
        }

<<<<<<< HEAD
        let mut fs_rng = setup_test_fs_rng::<G, PC>();
        assert!(PC::multi_point_multi_poly_verify(
            &vk,
            &comms,
            &query_map,
            &values,
            &proof,
            &mut fs_rng
        )?);
=======
>>>>>>> f4bba83d
    }
    Ok(())
}

pub(crate) fn constant_poly_test<G, PC, D>(
    negative_type: Option<NegativeType>,
    allow_oversized_keys: bool,
) -> Result<(), PC::Error>
where
    G: Group,
    D: Digest,
    PC: PolynomialCommitment<G>,
    PC::CommitterKey: TestUtils,
    PC::VerifierKey: TestUtils,
{
    let info = TestInfo {
        num_iters: 100,
        max_degree: None,
        segment_size: Some(0),
        num_polynomials: 1,
        max_num_queries: 1,
        negative_type,
        allow_oversized_keys,
        ..Default::default()
    };
    test_template::<G, PC, D>(info)
}

pub(crate) fn single_poly_test<G, PC, D>(
    negative_type: Option<NegativeType>,
<<<<<<< HEAD
=======
    allow_oversized_keys: bool,
>>>>>>> f4bba83d
) -> Result<(), PC::Error>
where
    G: Group,
    D: Digest,
    PC: PolynomialCommitment<G>,
    PC::CommitterKey: TestUtils,
    PC::VerifierKey: TestUtils,
{
    let info = TestInfo {
        num_iters: 100,
        max_degree: None,
        segment_size: None,
        num_polynomials: 1,
        max_num_queries: 1,
        negative_type,
        allow_oversized_keys,
        ..Default::default()
    };
    test_template::<G, PC, D>(info)
}

pub(crate) fn two_poly_four_points_test<G, PC, D>(
    negative_type: Option<NegativeType>,
    allow_oversized_keys: bool,
) -> Result<(), PC::Error>
where
    G: Group,
    D: Digest,
    PC: PolynomialCommitment<G>,
    PC::CommitterKey: TestUtils,
    PC::VerifierKey: TestUtils,
{
    let info = TestInfo {
        num_iters: 1,
        max_degree: Some(1024),
        segment_size: Some(1024),
        num_polynomials: 2,
        max_num_queries: 4,
        negative_type,
        allow_oversized_keys,
        ..Default::default()
    };
    test_template::<G, PC, D>(info)
}

pub(crate) fn full_end_to_end_test<G, PC, D>(
    negative_type: Option<NegativeType>,
    allow_oversized_keys: bool,
) -> Result<(), PC::Error>
where
    G: Group,
    D: Digest,
    PC: PolynomialCommitment<G>,
    PC::CommitterKey: TestUtils,
    PC::VerifierKey: TestUtils,
{
    let info = TestInfo {
        num_iters: 100,
        max_degree: None,
        segment_size: None,
        num_polynomials: 10,
        max_num_queries: 5,
        negative_type,
        allow_oversized_keys,
        ..Default::default()
    };
    test_template::<G, PC, D>(info)
}

pub(crate) fn segmented_test<G, PC, D>(
    negative_type: Option<NegativeType>,
    allow_oversized_keys: bool,
) -> Result<(), PC::Error>
where
    G: Group,
    D: Digest,
    PC: PolynomialCommitment<G>,
    PC::CommitterKey: TestUtils,
    PC::VerifierKey: TestUtils,
{
    let info = TestInfo {
        num_iters: 100,
        max_degree: None,
        segment_size: None,
        num_polynomials: 10,
        max_num_queries: 5,
        segmented: true,
        negative_type,
        allow_oversized_keys,
        ..Default::default()
    };
    test_template::<G, PC, D>(info)
}<|MERGE_RESOLUTION|>--- conflicted
+++ resolved
@@ -14,7 +14,6 @@
     let fs_rng_seed = fs_rng_seed_builder.finalize().unwrap();
     PC::RandomOracle::from_seed(fs_rng_seed).unwrap()
 }
-
 
 // The vectorial variant of `fn commit()`. Outputs a vector of commitments
 // to a set of `polynomials`.
@@ -113,11 +112,7 @@
         // sample the maximum number of segments for domain extended commitments
         // from 5 up to 15.
         let seg_mul = rand::distributions::Uniform::from(5..=15).sample(rng);
-<<<<<<< HEAD
-        let mut poly_labels = Vec::new();
-=======
         let mut labels = Vec::new();
->>>>>>> f4bba83d
         println!("Sampled supported degree");
 
         // sample `max_num_queries` query points
@@ -125,7 +120,7 @@
             rand::distributions::Uniform::from(1..=max_num_queries).sample(rng);
         for i in 0..num_polynomials {
             let poly_label = format!("Test{}", i);
-            poly_labels.push(poly_label.clone());
+            labels.push(poly_label.clone());
 
             // sample polynomial of random degree
             let degree;
@@ -161,14 +156,10 @@
             segment_size
         );
         println!("num_points_in_query_map: {:?}", num_points_in_query_map);
-<<<<<<< HEAD
-        let (mut ck, mut vk) = pp.trim(supported_degree)?;
-=======
-        
+
         let supported_degree = if segment_size == 0 { 1 } else { segment_size };
         let mut ck = max_ck.trim(supported_degree)?;
         let mut vk = max_vk.trim(supported_degree)?;
->>>>>>> f4bba83d
 
         if negative_type.is_some() && negative_type.unwrap() == NegativeType::CommitterKey {
             ck.randomize();
@@ -215,23 +206,6 @@
 
         assert!(comms.is_valid());
 
-<<<<<<< HEAD
-        // Construct "symmetric" query set from the query points, over which every polynomial
-        // is to be queried
-        let mut query_map = QueryMap::new();
-        let mut values = Evaluations::new();
-        for j in 0..num_points_in_query_map {
-            let point = G::ScalarField::rand(rng);
-            let point_label = format!("{}", j);
-            for (i, poly_label) in poly_labels.iter().enumerate() {
-                let evaluation_label = (poly_label.clone(), point_label.clone());
-                query_map.insert(evaluation_label.clone(), point);
-                let value = polynomials[i].evaluate(point);
-                if negative_type.is_some() && negative_type.unwrap() == NegativeType::Values {
-                    values.insert(evaluation_label, G::ScalarField::rand(rng));
-                } else {
-                    values.insert(evaluation_label, value);
-=======
         // Evaluate all polynomials in all points
         let mut query_map = QueryMap::new();
         let mut values = Evaluations::new();
@@ -239,31 +213,28 @@
         for i in 0..num_points_in_query_map {
             let point = G::ScalarField::rand(rng);
             let point_label = format!("{}", i);
-            query_map.insert(point_label.clone(), (point, labels.iter().cloned().collect()));
+            query_map.insert(
+                point_label.clone(),
+                (point, labels.iter().cloned().collect()),
+            );
             for poly in polynomials.iter() {
                 let value = poly.evaluate(point);
                 if negative_type.is_some() && negative_type.unwrap() == NegativeType::Values {
-                    values.insert((poly.label().clone(), point_label.clone()), G::ScalarField::rand(rng));
+                    values.insert(
+                        (poly.label().clone(), point_label.clone()),
+                        G::ScalarField::rand(rng),
+                    );
                 } else {
                     values.insert((poly.label().clone(), point_label.clone()), value);
->>>>>>> f4bba83d
                 }
             }
         }
         println!("Generated query map");
 
         let mut fs_rng = setup_test_fs_rng::<G, PC>();
-<<<<<<< HEAD
-
         let proof = PC::multi_point_multi_poly_open(
             &ck,
             &polynomials,
-            &comms,
-=======
-        let proof = PC::multi_point_multi_poly_open(
-            &ck,
-            &polynomials,
->>>>>>> f4bba83d
             &query_map,
             &mut fs_rng,
             &rands,
@@ -283,25 +254,7 @@
             &proof,
             &mut fs_rng,
         )?;
-<<<<<<< HEAD
-        if verifier_state.is_none() {
-            println!(
-                "Failed succinct check with {} polynomials, num_points_in_query_set: {:?}",
-                num_polynomials, num_points_in_query_map
-            );
-            println!("Degree of polynomials:",);
-            for poly in polynomials {
-                println!("Degree: {:?}", poly.degree());
-            }
-            return Err(Error::FailedSuccinctCheck.into());
-        }
-
-        let verifier_state = verifier_state.unwrap();
-        test_canonical_serialize_deserialize(true, &verifier_state);
-
-        let result = PC::hard_verify(&vk, &verifier_state)?;
-=======
->>>>>>> f4bba83d
+
         if !result {
             println!(
                 "Failed with {} polynomials, num_points_in_query_map: {:?}",
@@ -318,7 +271,7 @@
         if allow_oversized_keys {
             let bigger_degree = max_degree * 2;
             let (_, vk) = PC::setup::<D>(bigger_degree)?;
-    
+
             let mut fs_rng = setup_test_fs_rng::<G, PC>();
             assert!(PC::multi_point_multi_poly_verify(
                 &vk,
@@ -329,19 +282,6 @@
                 &mut fs_rng
             )?);
         }
-
-<<<<<<< HEAD
-        let mut fs_rng = setup_test_fs_rng::<G, PC>();
-        assert!(PC::multi_point_multi_poly_verify(
-            &vk,
-            &comms,
-            &query_map,
-            &values,
-            &proof,
-            &mut fs_rng
-        )?);
-=======
->>>>>>> f4bba83d
     }
     Ok(())
 }
@@ -372,10 +312,7 @@
 
 pub(crate) fn single_poly_test<G, PC, D>(
     negative_type: Option<NegativeType>,
-<<<<<<< HEAD
-=======
-    allow_oversized_keys: bool,
->>>>>>> f4bba83d
+    allow_oversized_keys: bool,
 ) -> Result<(), PC::Error>
 where
     G: Group,
