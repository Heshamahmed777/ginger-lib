--- conflicted
+++ resolved
@@ -695,16 +695,8 @@
     >(
         TestInfo{
             num_iters: 1,
-<<<<<<< HEAD
-            max_degree: Some(1usize << log_k_domain),
-            supported_degree: Some(1usize << log_segment_size),
-=======
             max_degree: Some(3*(1usize << log_k_domain) - 1),
             supported_degree: Some((1usize << log_segment_size) - 1),
-            num_polynomials: 0,
-            max_num_queries: 0,
-            segmented: false,
->>>>>>> 95a462e8
             negative_type: None,
             marlin_params: Some(
                 MarlinParams {
