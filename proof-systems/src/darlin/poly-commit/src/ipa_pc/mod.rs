//!
//! Implements the `PolynomialCommitment` trait for the [BCMS20] scheme and some additional functions
//! related to batch verification of evalaution proofs:
//! * a "batch verifier" for the succinct parts of a batch of multi-point multi-poly opening proofs.
//! * a seperate aggregation prover for the verifier "hard" parts.
//!
//! [BCMS20]: https://eprint.iacr.org/2020/499
use crate::read_fe_from_challenge;
use crate::Error;
use crate::{PCKey, PCProof, Polynomial, PolynomialCommitment};
use crate::{ToString, Vec};
use algebra::msm::VariableBaseMSM;
<<<<<<< HEAD
use algebra::{
    serialize_no_metadata, CanonicalSerialize, DensePolynomial, Field, PrimeField,
    SemanticallyValid, UniformRand,
};
=======
use algebra::{serialize_no_metadata, CanonicalSerialize, Field, PrimeField, SemanticallyValid, UniformRand};
>>>>>>> e7735f0d
use rand_core::RngCore;
use std::marker::PhantomData;

mod constraints;
mod data_structures;
pub use constraints::InnerProductArgGadget;
pub use data_structures::*;

use rayon::prelude::*;

use digest::Digest;

use num_traits::{One, Zero};

use algebra::EndoMulCurve;

use fiat_shamir::FiatShamirRng;

#[cfg(test)]
mod tests;

#[derive(Derivative)]
#[derivative(Clone(bound = ""))]
/// The inner product argument from [BCMS20](https://eprint.iacr.org/2020/499).
pub struct InnerProductArgPC<G: EndoMulCurve, FS: FiatShamirRng> {
    _projective: PhantomData<G>,
    _fs: PhantomData<FS>,
}

impl<G: EndoMulCurve, FS: FiatShamirRng> InnerProductArgPC<G, FS> {
    /// `PROTOCOL_NAME` is used as a seed for the setup function.
    const PROTOCOL_NAME: &'static [u8] = b"PC-DL-BCMS-2020";

    #[inline]
    fn inner_product(l: &[G::ScalarField], r: &[G::ScalarField]) -> G::ScalarField {
        l.par_iter().zip(r).map(|(li, ri)| *li * ri).sum()
    }

    /// The low-level single segment single poly commit function.
    /// Create a dlog commitment to `scalars` using the commitment key `comm_key`.
    /// Optionally, randomize the commitment using `hiding_generator` and `randomizer`.
    pub fn inner_commit(
        comm_key: &[G::AffineRep],
        scalars: &[G::ScalarField],
        hiding_generator: Option<G>,
        randomizer: Option<G::ScalarField>,
    ) -> Result<G, Error> {
        let scalars_bigint = scalars
            .par_iter()
            .map(|s| s.into_repr())
            .collect::<Vec<_>>();
        let mut comm = VariableBaseMSM::multi_scalar_mul(comm_key, &scalars_bigint)
            .map_err(|e| Error::IncorrectInputLength(e.to_string()))?;
        if randomizer.is_some() {
            if hiding_generator.is_none() {
                return Err(Error::Other("Hiding generator is missing".to_owned()));
            }
            comm += &hiding_generator.unwrap().mul(&randomizer.unwrap());
        }
        Ok(comm)
    }

    /// Complete semantic checks on `ck`.
    #[inline]
    pub fn check_key<D: Digest>(ck: &CommitterKey<G>, max_degree: usize) -> bool {
        let (original_ck, _) = <Self as PolynomialCommitment<G>>::setup::<D>(max_degree).unwrap();
        ck.is_valid() && original_ck.get_hash() == ck.get_hash()
    }

    /// Perform a dlog reduction step as described in BCMS20
    fn round_reduce(
        round_challenge: G::ScalarField,
        round_challenge_inv: G::ScalarField,
        c_l: &mut [G::ScalarField],
        c_r: &[G::ScalarField],
        z_l: &mut [G::ScalarField],
        z_r: &[G::ScalarField],
        k_l: &mut [G],
        k_r: &[G::AffineRep],
    ) {
        c_l.par_iter_mut()
            .zip(c_r)
            .for_each(|(c_l, c_r)| *c_l += &(round_challenge_inv * c_r));

        z_l.par_iter_mut()
            .zip(z_r)
            .for_each(|(z_l, z_r)| *z_l += &(round_challenge * z_r));

        k_l.par_iter_mut().zip(k_r).for_each(|(k_l, k_r)| {
            *k_l += G::mul_bits_affine(&k_r, algebra::BitIterator::new(round_challenge.into_repr()))
        });
    }

    /// Computes an opening proof of multiple reduction polynomials `h(`xi`,X)` with a
    /// corresponding commitment `G_fin` opened at a challenge `point`.
    /// Used by a separate aggregation proof to optimize the verification of many
    /// dlog opening proofs in batch.
    /// Note: The entire opening assertions, i.e. the xi's and their G_fin's, are
    /// already bound the inner state of the Fiat-Shamir rng.
    // No segmentation here: Reduction polys are at most as big as the committer key.
    pub fn open_reduction_polynomials<'a>(
        ck: &CommitterKey<G>,
        xi_s: impl IntoIterator<Item = &'a SuccinctCheckPolynomial<G>>,
        point: G::ScalarField,
        // Assumption: the evaluation point and the (xi_s, g_fins) are already bound to the
        // fs_rng state.
        fs_rng: &mut FS,
    ) -> Result<Proof<G>, Error> {
        let mut key_len = ck.comm_key.len();
        if ck.comm_key.len().next_power_of_two() != key_len {
            return Err(Error::Other(
                "Commiter key length is not power of 2".to_owned(),
            ));
        }
        let batch_time = start_timer!(|| "Compute and batch Bullet Polys and GFin commitments");

<<<<<<< HEAD
        let xi_s_vec = xi_s
            .into_iter()
            .map(|labeled_xi| labeled_xi.get_poly())
            .collect::<Vec<_>>();
=======
        let xi_s_vec;

        xi_s_vec = xi_s.into_iter().map(|labeled_xi| labeled_xi).collect::<Vec<_>>();
>>>>>>> e7735f0d

        // Compute the evaluations of the Bullet polynomials at point starting from the xi_s
        let values = xi_s_vec
            .par_iter()
            .map(|xi_s| xi_s.evaluate(point))
            .collect::<Vec<_>>();
        // record evaluations
        fs_rng.record(values)?;

        // Sample new batching challenge
        let random_scalar = Self::challenge_to_scalar(fs_rng.get_challenge::<128>()?.to_vec())
            .map_err(|e| Error::Other(e.to_string()))?;

        // Collect the powers of the batching challenge in a vector
        let mut batching_chal = G::ScalarField::one();
        let mut batching_chals = vec![G::ScalarField::zero(); xi_s_vec.len()];
        for i in 0..batching_chals.len() {
            batching_chals[i] = batching_chal;
            batching_chal *= &random_scalar;
        }

        // Compute combined check_poly
        let combined_check_poly = batching_chals
            .into_par_iter()
            .rev()// we need to reverse batching_chals as in batching verify we employ Horner scheme to batch commitments
            .zip(xi_s_vec)
            .map(|(chal, xi_s)| Polynomial::from_coefficients_vec(xi_s.compute_scaled_coeffs(chal)))
            .reduce(Polynomial::zero, |acc, poly| &acc + &poly);

        // It's not necessary to use the full length of the ck if all the Bullet Polys are smaller:
        // trim the ck if that's the case
        key_len = combined_check_poly.coeffs.len();
        if key_len.next_power_of_two() != key_len {
            return Err(Error::Other(
                "Combined check poly length is not a power of 2".to_owned(),
            ));
        }

        end_timer!(batch_time);

        Self::open(
            ck,
            combined_check_poly,
            point,
            false,
            G::ScalarField::zero(),
            fs_rng,
            None,
        )
    }

<<<<<<< HEAD
    #[cfg(feature = "circuit-friendly")]
    pub fn open_reduction_polynomials<'a>(
        ck: &CommitterKey<G>,
        xi_s: impl IntoIterator<Item = &'a LabeledSuccinctCheckPolynomial<'a, G>>,
        point: G::ScalarField,
        // Assumption: the evaluation point and the (xi_s, g_fins) are already bound to the
        // fs_rng state.
        fs_rng: &mut FS,
    ) -> Result<Proof<G>, Error> {
        let mut key_len = ck.comm_key.len();
        if ck.comm_key.len().next_power_of_two() != key_len {
            return Err(Error::Other(
                "Commiter key length is not power of 2".to_owned(),
            ));
        }
        let batch_time = start_timer!(|| "Compute and batch Bullet Polys and GFin commitments");

        let mut xi_s_vec = xi_s.into_iter().collect::<Vec<_>>();

        // Compute the evaluations of the Bullet polynomials at point starting from the xi_s
        let values = xi_s_vec
            .par_iter()
            .map(|xi_s| xi_s.get_poly().evaluate(point))
            .collect::<Vec<_>>();
        // record evaluations
        fs_rng.record(values)?;

        // sort in reverse lexicographical order according to labels
        xi_s_vec.sort_by(|xi_1, xi_2| xi_2.get_label().cmp(xi_1.get_label()));

        // Sample new batching challenge
        let random_scalar = Self::challenge_to_scalar(fs_rng.get_challenge::<128>()?.to_vec())
            .map_err(|e| Error::Other(e.to_string()))?;

        // Collect the powers of the batching challenge in a vector
        let mut batching_chal = G::ScalarField::one();
        let mut batching_chals = vec![G::ScalarField::zero(); xi_s_vec.len()];
        for i in 0..batching_chals.len() {
            batching_chals[i] = batching_chal;
            batching_chal *= &random_scalar;
        }

        // Compute combined check_poly
        let combined_check_poly = batching_chals
            .into_par_iter()
            .zip(xi_s_vec)
            .map(|(chal, xi_s)| {
                Polynomial::from_coefficients_vec(xi_s.get_poly().compute_scaled_coeffs(chal))
            })
            .reduce(Polynomial::zero, |acc, poly| &acc + &poly);

        // It's not necessary to use the full length of the ck if all the Bullet Polys are smaller:
        // trim the ck if that's the case
        key_len = combined_check_poly.coeffs.len();
        if key_len.next_power_of_two() != key_len {
            return Err(Error::Other(
                "Combined check poly length is not a power of 2".to_owned(),
            ));
        }

        end_timer!(batch_time);

        Self::open(
            ck,
            combined_check_poly,
            point,
            false,
            G::ScalarField::zero(),
            fs_rng,
            None,
        )
    }

=======
>>>>>>> e7735f0d
    /// Computing the base point vector of the commmitment scheme in a
    /// deterministic manner, given the PROTOCOL_NAME.
    fn sample_generators<D: Digest>(num_generators: usize, seed: &[u8]) -> Vec<G> {
        let generators: Vec<_> = (0..num_generators)
            .into_par_iter()
            .map(|i| {
                let i = i as u64;
                let mut hash = D::digest(&serialize_no_metadata![seed, i].unwrap());
                let mut g = G::from_random_bytes(&hash);
                let mut j = 0u64;
                while g.is_none() {
                    hash = D::digest(&serialize_no_metadata![seed, i, j].unwrap());
                    g = G::from_random_bytes(&hash);
                    j += 1;
                }
                let generator = g.unwrap();
                generator.scale_by_cofactor()
            })
            .collect();

        generators
    }
}

/// Implementation of the PolynomialCommitment trait for the BCMS scheme.
impl<G: EndoMulCurve, FS: FiatShamirRng> PolynomialCommitment<G> for InnerProductArgPC<G, FS> {
    type CommitterKey = CommitterKey<G>;
    type VerifierKey = VerifierKey<G>;
    // The succinct part of the verifier returns the dlog reduction challenges that
    // define the succinct check polynomial.
    type VerifierState = DLogItem<G>;
    type VerifierOutput = VerifierOutput<G>;
    type Commitment = G;
    type Randomness = G::ScalarField;
    type Proof = Proof<G>;
    type MultiPointProof = MultiPointProof<G>;
    type Error = Error;
    type RandomOracle = FS;

    /// Setup of the base point vector (deterministically derived from the
    /// PROTOCOL_NAME as seed).
    fn setup<D: Digest>(
        max_degree: usize,
    ) -> Result<(Self::CommitterKey, Self::VerifierKey), Self::Error> {
        Self::setup_from_seed::<D>(max_degree, &Self::PROTOCOL_NAME)
    }

    /// Setup of the base point vector (deterministically derived from the
    /// given byte array as seed).
    fn setup_from_seed<D: Digest>(
        max_degree: usize,
        seed: &[u8],
    ) -> Result<(Self::CommitterKey, Self::VerifierKey), Self::Error> {
        // Ensure that max_degree + 1 is a power of 2
        let max_degree = (max_degree + 1).next_power_of_two() - 1;

        let setup_time = start_timer!(|| format!("Sampling {} generators", max_degree + 3));
        let generators = Self::sample_generators::<D>(max_degree + 3, seed);
        end_timer!(setup_time);

        let hash =
            D::digest(&serialize_no_metadata![&generators, max_degree as u32].unwrap()).to_vec();

        let h = generators[0].clone();
        let s = generators[1].clone();
        let comm_key = G::batch_normalization_into_affine(generators[2..].to_vec()).unwrap();

        let ck = CommitterKey {
            comm_key,
            h,
            s,
            hash,
        };

        Ok((ck.clone(), ck))
    }

    fn mul_commitment_by_challenge(commitment: G, chal: Vec<bool>)
        -> Result<G, Self::Error> {
        commitment.endo_mul(chal).map_err(|e| Error::Other(e.to_string()))
    }

    fn challenge_to_scalar(chal: Vec<bool>) -> Result<G::ScalarField, Self::Error> {
        let scalar = G::endo_rep_to_scalar(chal).map_err(|e| Error::Other(e.to_string()))?;
        Ok(scalar)
    }

    fn commit(
        ck: &Self::CommitterKey,
        polynomial: &Polynomial<G::ScalarField>,
        is_hiding: bool,
        rng: Option<&mut dyn RngCore>,
    ) -> Result<(Self::Commitment, Self::Randomness), Self::Error> {
        let rng = &mut crate::optional_rng::OptionalRng(rng);

        let randomness = if is_hiding {
            Self::Randomness::rand(rng)
        } else {
            Self::Randomness::zero()
        };

        let commitment = Self::inner_commit(
            ck.comm_key.as_slice(),
            &polynomial.coeffs,
            if is_hiding { Some(ck.s) } else { None },
            if is_hiding { Some(randomness) } else { None },
        )?;

        Ok((commitment, randomness))
    }

    fn open(
        ck: &Self::CommitterKey,
        polynomial: Polynomial<G::ScalarField>,
        point: G::ScalarField,
        is_hiding: bool,
        randomness: Self::Randomness,
        fs_rng: &mut Self::RandomOracle,
        rng: Option<&mut dyn RngCore>,
    ) -> Result<Self::Proof, Self::Error> {
        let key_len = ck.comm_key.len();
        let log_key_len = algebra::log2(key_len) as usize;

        if key_len.next_power_of_two() != key_len {
            Err(Error::Other(
                "Commiter key length is not power of 2".to_owned(),
            ))?
        }

        let proof_time = start_timer!(|| format!(
            "Generating proof for degree {} combined polynomial",
            key_len
        ));

        let mut polynomial = polynomial;
        let mut rand = randomness;

        // The BCMS way to reduce a zk-opening proof to one which doesn't.
        // Instead of proving that `p(x) = y`, the prover commits a mask
        // polynomial `m(X)` s.t. `m(x) = 0`, and is required to open the
        // random linear combination
        //      `LC(p(X),m(X)) = p(X) + rho * m(X)`
        // to the value `y` instead.
        let hiding_comm = if is_hiding {
            let mut rng = rng.expect("hiding commitments require randomness");
            let hiding_time = start_timer!(|| "Applying hiding.");
            // sample a full-length mask polynomial `m(X)` so that `m(x) = 0`.
            let mut hiding_polynomial = Polynomial::rand(key_len - 1, &mut rng);
            hiding_polynomial -=
                &Polynomial::from_coefficients_slice(&[hiding_polynomial.evaluate(point)]);

            let (hiding_commitment, hiding_randomness) =
                Self::commit(ck, &hiding_polynomial, true, Some(rng))?;

            // We assume that the commitments, the query point, and the evaluations are already
            // bound to the internal state of the Fiat-Shamir rng. Hence the same is true for
            // the deterministically derived combined_commitment and its combined_v.
            fs_rng.record(hiding_commitment)?;
            // the random coefficient `rho`
            let hiding_challenge =
                Self::challenge_to_scalar(fs_rng.get_challenge::<128>()?.to_vec())
                    .map_err(|e| Error::Other(e.to_string()))?;
            // compute random linear combination using the hiding_challenge,
            // both for witnesses and commitments (and it's randomness)
            polynomial += (hiding_challenge, &hiding_polynomial);
            rand += &(hiding_challenge * &hiding_randomness);
            fs_rng.record(rand)?;

            end_timer!(hiding_time);

            Some(hiding_commitment)
        } else {
            None
        };

        let rand = if is_hiding { Some(rand) } else { None };

        // 0-th challenge
        let mut round_challenge = read_fe_from_challenge(fs_rng.get_challenge::<128>()?.to_vec())?;

        let h_prime = ck.h.mul(&round_challenge);

        // Pads the coefficients with zeroes to get the number of coeff to be key_len
        let mut coeffs = polynomial.coeffs.clone();
        if coeffs.len() < key_len {
            for _ in coeffs.len()..key_len {
                coeffs.push(G::ScalarField::zero());
            }
        }
        let mut coeffs = coeffs.as_mut_slice();

        // Powers of z
        let mut z: Vec<G::ScalarField> = Vec::with_capacity(key_len);
        let mut cur_z: G::ScalarField = G::ScalarField::one();
        for _ in 0..key_len {
            z.push(cur_z);
            cur_z *= &point;
        }
        let mut z = z.as_mut_slice();

        // This will be used for transforming the key in each step
        let mut key_proj = G::batch_from_affine(&ck.comm_key);
        let mut key_proj = key_proj.as_mut_slice();

        let mut temp;

        // Key for MSM
        // We initialize this to capacity 0 initially because we want to use the key slice first
        let mut comm_key = &ck.comm_key;

        let mut l_vec = Vec::with_capacity(log_key_len);
        let mut r_vec = Vec::with_capacity(log_key_len);

        let mut n = key_len;
        while n > 1 {
            let (coeffs_l, coeffs_r) = coeffs.split_at_mut(n / 2);
            let (z_l, z_r) = z.split_at_mut(n / 2);
            let (key_l, key_r) = comm_key.split_at(n / 2);
            let (key_proj_l, _) = key_proj.split_at_mut(n / 2);

            let l = Self::inner_commit(key_l, coeffs_r, None, None)?
                + &h_prime.mul(&Self::inner_product(coeffs_r, z_l));

            let r = Self::inner_commit(key_r, coeffs_l, None, None)?
                + &h_prime.mul(&Self::inner_product(coeffs_l, z_r));

            let lr = vec![l, r];
            l_vec.push(lr[0]);
            r_vec.push(lr[1]);

            // the previous challenge is bound to the internal state, hence
            // no need to record it
            fs_rng.record([lr[0], lr[1]])?;

            round_challenge = Self::challenge_to_scalar(fs_rng.get_challenge::<128>()?.to_vec())
                .map_err(|e| Error::Other(e.to_string()))?;

            let round_challenge_inv =
                round_challenge
                    .inverse()
                    .ok_or(Error::FiatShamirTransformError(
                        fiat_shamir::error::Error::GetChallengeError(
                            "sampled a 0 challenge !".to_string(),
                        ),
                    ))?;

            Self::round_reduce(
                round_challenge,
                round_challenge_inv,
                coeffs_l,
                coeffs_r,
                z_l,
                z_r,
                key_proj_l,
                key_r,
            );

            coeffs = coeffs_l;
            z = z_l;

            key_proj = key_proj_l;
            temp = G::batch_normalization_into_affine(key_proj.to_vec()).unwrap();
            comm_key = &temp;

            n /= 2;
        }

        end_timer!(proof_time);

        Ok(Proof {
            l_vec,
            r_vec,
            final_comm_key: G::from_affine(&comm_key[0]),
            c: coeffs[0],
            hiding_comm,
            rand,
        })
    }

    /// The "succinct" verifier of a proof produced by `fn open()`.
    /// Does all a full verifier does, except the correctness check of G_fin.
    /// This implementation allows passing an oversized verification key to verify the proof.
    fn succinct_verify(
        vk: &VerifierKey<G>,
        commitment: &Self::Commitment,
        point: G::ScalarField,
        value: G::ScalarField,
        proof: &Proof<G>,
        fs_rng: &mut FS,
    ) -> Result<Option<Self::VerifierState>, Self::Error> {
        // Pre checks. The key length is read from the proof rather than from the vk.
        // This allows to have oversized keys.
        let log_key_len = proof.degree()? + 1;

        let succinct_verify_time = start_timer!(|| "Succinct verify");

        // At the end combined_commitment_proj = C
        let mut combined_commitment_proj = commitment.clone();

        if proof.hiding_comm.is_some() != proof.rand.is_some() {
            end_timer!(succinct_verify_time);
            Err(Error::Other(
                "Hiding commitment and proof randomness must be both either present or not present"
                    .to_owned(),
            ))?
        }

        if proof.hiding_comm.is_some() {
            let hiding_comm = proof.hiding_comm.unwrap();
            let rand = proof.rand.unwrap();

            fs_rng.record(hiding_comm)?;
            let hiding_challenge = fs_rng.get_challenge::<128>()?;
            fs_rng.record(rand)?;

            combined_commitment_proj += &(Self::mul_commitment_by_challenge(hiding_comm, hiding_challenge.to_vec())? - &vk.s.mul(&rand));
        }

        // Challenges for each round in 128 bits form for serialization of bullet polynomial
        let mut round_challenges = Vec::with_capacity(log_key_len);

        // Challenges for each round in 128 bits employed to build the actual bullet polynomial
        let mut endo_round_challenges = Vec::with_capacity(log_key_len);

        //ToDo: evaluate if we should employ endo_mul
        let mut round_challenge = read_fe_from_challenge(fs_rng.get_challenge::<128>()?.to_vec())?;
        let h_prime = vk.h.mul(&round_challenge);

        let mut round_commitment_proj = combined_commitment_proj + &h_prime.mul(&value);

        let l_iter = proof.l_vec.iter();
        let r_iter = proof.r_vec.iter();

        for (l, r) in l_iter.zip(r_iter) {
            fs_rng.record([*l, *r])?;

            // Save always round challenge as a normal 128 bits G::ScalarField element for
            // serialization
            let chal = fs_rng.get_challenge::<128>()?;
            let raw_round_chal = read_fe_from_challenge::<G::ScalarField>(chal.to_vec())?;
            round_challenges.push(raw_round_chal);
            // convert challenge to scalar field element to be employed to actually build the
            // bullet polynomial
            let endo_chal = Self::challenge_to_scalar(chal.to_vec())
                .map_err(|e| Error::Other(e.to_string()))?;
            endo_round_challenges.push(endo_chal);
            round_challenge = endo_chal;

            let round_challenge_inv =
                round_challenge
                    .inverse()
                    .ok_or(Error::FiatShamirTransformError(
                        fiat_shamir::error::Error::GetChallengeError(
                            "sampled a 0 challenge !".to_string(),
                        ),
                    ))?;

            round_commitment_proj += &(l.mul(&round_challenge_inv) + &Self::mul_commitment_by_challenge(*r, chal.to_vec())?);
        }
        // check_poly = h(X) = prod (1 + xi_{log(d+1) - i} * X^{2^i} )
        let check_poly = SuccinctCheckPolynomial::<G> {
            chals: round_challenges,
            endo_chals: endo_round_challenges,
        };

        let v_prime = check_poly.evaluate(point) * &proof.c;
        let check_commitment_elem: G = Self::inner_commit(
            &[
                proof.final_comm_key.into_affine().unwrap(),
                h_prime.into_affine().unwrap(),
            ],
            &[proof.c.clone(), v_prime],
            None,
            None,
        )?;
        if !G::is_zero(&(round_commitment_proj - &check_commitment_elem)) {
            end_timer!(succinct_verify_time);
            return Ok(None);
        }

        end_timer!(succinct_verify_time);

        Ok(Some(DLogItem {
            check_poly,
            final_comm_key: proof.final_comm_key,
        }))
    }

    /// The "hard", or non-succinct part of the verifier for a proof produced by `open()`.
    /// Does the remaining check of the "final committer key".
    /// If successful, returns the bullet polynomial.
    fn hard_verify(
        vk: &Self::VerifierKey,
        vs: &Self::VerifierState,
    ) -> Result<Option<Self::VerifierOutput>, Self::Error> {
        let check_poly_time = start_timer!(|| "Compute check poly");
        let check_poly_coeffs = vs.check_poly.compute_coeffs();
        end_timer!(check_poly_time);

        let hard_time = start_timer!(|| "DLOG hard part");
        let final_key = Self::inner_commit(
            vk.comm_key.as_slice(),
            check_poly_coeffs.as_slice(),
            None,
            None,
        )?;
        end_timer!(hard_time);

        if !G::is_zero(&(final_key - &vs.final_comm_key)) {
            return Ok(None);
        }

        Ok(Some(Self::VerifierOutput {
            bullet_poly: DensePolynomial::from_coefficients_vec(check_poly_coeffs),
        }))
    }
}<|MERGE_RESOLUTION|>--- conflicted
+++ resolved
@@ -10,14 +10,10 @@
 use crate::{PCKey, PCProof, Polynomial, PolynomialCommitment};
 use crate::{ToString, Vec};
 use algebra::msm::VariableBaseMSM;
-<<<<<<< HEAD
 use algebra::{
     serialize_no_metadata, CanonicalSerialize, DensePolynomial, Field, PrimeField,
     SemanticallyValid, UniformRand,
 };
-=======
-use algebra::{serialize_no_metadata, CanonicalSerialize, Field, PrimeField, SemanticallyValid, UniformRand};
->>>>>>> e7735f0d
 use rand_core::RngCore;
 use std::marker::PhantomData;
 
@@ -134,16 +130,10 @@
         }
         let batch_time = start_timer!(|| "Compute and batch Bullet Polys and GFin commitments");
 
-<<<<<<< HEAD
         let xi_s_vec = xi_s
             .into_iter()
-            .map(|labeled_xi| labeled_xi.get_poly())
+            .map(|labeled_xi| labeled_xi)
             .collect::<Vec<_>>();
-=======
-        let xi_s_vec;
-
-        xi_s_vec = xi_s.into_iter().map(|labeled_xi| labeled_xi).collect::<Vec<_>>();
->>>>>>> e7735f0d
 
         // Compute the evaluations of the Bullet polynomials at point starting from the xi_s
         let values = xi_s_vec
@@ -168,7 +158,7 @@
         // Compute combined check_poly
         let combined_check_poly = batching_chals
             .into_par_iter()
-            .rev()// we need to reverse batching_chals as in batching verify we employ Horner scheme to batch commitments
+            .rev() // we need to reverse batching_chals as in batching verify we employ Horner scheme to batch commitments
             .zip(xi_s_vec)
             .map(|(chal, xi_s)| Polynomial::from_coefficients_vec(xi_s.compute_scaled_coeffs(chal)))
             .reduce(Polynomial::zero, |acc, poly| &acc + &poly);
@@ -195,82 +185,6 @@
         )
     }
 
-<<<<<<< HEAD
-    #[cfg(feature = "circuit-friendly")]
-    pub fn open_reduction_polynomials<'a>(
-        ck: &CommitterKey<G>,
-        xi_s: impl IntoIterator<Item = &'a LabeledSuccinctCheckPolynomial<'a, G>>,
-        point: G::ScalarField,
-        // Assumption: the evaluation point and the (xi_s, g_fins) are already bound to the
-        // fs_rng state.
-        fs_rng: &mut FS,
-    ) -> Result<Proof<G>, Error> {
-        let mut key_len = ck.comm_key.len();
-        if ck.comm_key.len().next_power_of_two() != key_len {
-            return Err(Error::Other(
-                "Commiter key length is not power of 2".to_owned(),
-            ));
-        }
-        let batch_time = start_timer!(|| "Compute and batch Bullet Polys and GFin commitments");
-
-        let mut xi_s_vec = xi_s.into_iter().collect::<Vec<_>>();
-
-        // Compute the evaluations of the Bullet polynomials at point starting from the xi_s
-        let values = xi_s_vec
-            .par_iter()
-            .map(|xi_s| xi_s.get_poly().evaluate(point))
-            .collect::<Vec<_>>();
-        // record evaluations
-        fs_rng.record(values)?;
-
-        // sort in reverse lexicographical order according to labels
-        xi_s_vec.sort_by(|xi_1, xi_2| xi_2.get_label().cmp(xi_1.get_label()));
-
-        // Sample new batching challenge
-        let random_scalar = Self::challenge_to_scalar(fs_rng.get_challenge::<128>()?.to_vec())
-            .map_err(|e| Error::Other(e.to_string()))?;
-
-        // Collect the powers of the batching challenge in a vector
-        let mut batching_chal = G::ScalarField::one();
-        let mut batching_chals = vec![G::ScalarField::zero(); xi_s_vec.len()];
-        for i in 0..batching_chals.len() {
-            batching_chals[i] = batching_chal;
-            batching_chal *= &random_scalar;
-        }
-
-        // Compute combined check_poly
-        let combined_check_poly = batching_chals
-            .into_par_iter()
-            .zip(xi_s_vec)
-            .map(|(chal, xi_s)| {
-                Polynomial::from_coefficients_vec(xi_s.get_poly().compute_scaled_coeffs(chal))
-            })
-            .reduce(Polynomial::zero, |acc, poly| &acc + &poly);
-
-        // It's not necessary to use the full length of the ck if all the Bullet Polys are smaller:
-        // trim the ck if that's the case
-        key_len = combined_check_poly.coeffs.len();
-        if key_len.next_power_of_two() != key_len {
-            return Err(Error::Other(
-                "Combined check poly length is not a power of 2".to_owned(),
-            ));
-        }
-
-        end_timer!(batch_time);
-
-        Self::open(
-            ck,
-            combined_check_poly,
-            point,
-            false,
-            G::ScalarField::zero(),
-            fs_rng,
-            None,
-        )
-    }
-
-=======
->>>>>>> e7735f0d
     /// Computing the base point vector of the commmitment scheme in a
     /// deterministic manner, given the PROTOCOL_NAME.
     fn sample_generators<D: Digest>(num_generators: usize, seed: &[u8]) -> Vec<G> {
@@ -348,9 +262,10 @@
         Ok((ck.clone(), ck))
     }
 
-    fn mul_commitment_by_challenge(commitment: G, chal: Vec<bool>)
-        -> Result<G, Self::Error> {
-        commitment.endo_mul(chal).map_err(|e| Error::Other(e.to_string()))
+    fn mul_commitment_by_challenge(commitment: G, chal: Vec<bool>) -> Result<G, Self::Error> {
+        commitment
+            .endo_mul(chal)
+            .map_err(|e| Error::Other(e.to_string()))
     }
 
     fn challenge_to_scalar(chal: Vec<bool>) -> Result<G::ScalarField, Self::Error> {
@@ -586,7 +501,9 @@
             let hiding_challenge = fs_rng.get_challenge::<128>()?;
             fs_rng.record(rand)?;
 
-            combined_commitment_proj += &(Self::mul_commitment_by_challenge(hiding_comm, hiding_challenge.to_vec())? - &vk.s.mul(&rand));
+            combined_commitment_proj +=
+                &(Self::mul_commitment_by_challenge(hiding_comm, hiding_challenge.to_vec())?
+                    - &vk.s.mul(&rand));
         }
 
         // Challenges for each round in 128 bits form for serialization of bullet polynomial
@@ -628,7 +545,8 @@
                         ),
                     ))?;
 
-            round_commitment_proj += &(l.mul(&round_challenge_inv) + &Self::mul_commitment_by_challenge(*r, chal.to_vec())?);
+            round_commitment_proj += &(l.mul(&round_challenge_inv)
+                + &Self::mul_commitment_by_challenge(*r, chal.to_vec())?);
         }
         // check_poly = h(X) = prod (1 + xi_{log(d+1) - i} * X^{2^i} )
         let check_poly = SuccinctCheckPolynomial::<G> {
