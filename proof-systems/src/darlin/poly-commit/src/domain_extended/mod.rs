//!
//! A module for extending the domain of an arbitrary homomorphic commitment scheme beyond the
//! maximum degree supported by it.
<<<<<<< HEAD
mod constraints;
pub use constraints::*;
=======

>>>>>>> f4bba83d
mod data_structures;
pub use data_structures::*;

<<<<<<< HEAD
use crate::{Error, LinearCombination, Polynomial, PolynomialCommitment};
use crate::{PCCommitterKey, PCProof};
=======
use crate::{LinearCombination, Polynomial, PolynomialCommitment, PCKey, PCProof};
>>>>>>> f4bba83d
use algebra::{
    fields::Field,
    groups::{Group, GroupVec},
};
<<<<<<< HEAD
use digest::Digest;
use rand_core::RngCore;
use std::marker::PhantomData;
=======
use rand_core::RngCore;
use std::marker::PhantomData;
use digest::Digest;
use num_traits::Zero;
>>>>>>> f4bba83d

/// The domain extension of a given homomorphic commitment scheme `PC`.
#[derive(Derivative)]
#[derivative(Clone(bound = ""))]
pub struct DomainExtendedPolynomialCommitment<G: Group, PC: PolynomialCommitment<G, Commitment = G>>
{
    _group: PhantomData<G>,
    _pc: PhantomData<PC>,
}

// Domain extension beyond the maximum degree `s` is achieved by leveraging linearity.
// An (arbitrary degree) polynomial p(X) is regarded as sum of "segment polynomials", i.e.
//     p(X) = p_0(X) +  X^s * p_1(X) + ... +  X^{m*s} * p_m(X),
// with each of the "segment polynomials" p_i(X) of degree at most `s`, the maximum
// degree of the scheme. The commitment of p(X) is the vector of the commitments of its
// segment polynomials, and evaluation claims on p(X) are reduced to that of a query-point
// dependent linear combination of the p_i(X).
impl<G: Group, PC: PolynomialCommitment<G, Commitment = G>> PolynomialCommitment<G>
    for DomainExtendedPolynomialCommitment<G, PC>
{
    type CommitterKey = PC::CommitterKey;
    type VerifierKey = PC::VerifierKey;
    type VerifierState = PC::VerifierState;
    type Commitment = GroupVec<PC::Commitment>;
    type Randomness = GroupVec<PC::Randomness>;
    type Proof = PC::Proof;
    type MultiPointProof = DomainExtendedMultiPointProof<G, PC::Proof>;
    type Error = PC::Error;
    type RandomOracle = PC::RandomOracle;

    /// Setup of the base point vector (deterministically derived from the
    /// PROTOCOL_NAME as seed).
<<<<<<< HEAD
    fn setup<D: Digest>(max_degree: usize) -> Result<Self::Parameters, Self::Error> {
=======
    fn setup<D: Digest>(max_degree: usize) -> Result<(Self::CommitterKey, Self::VerifierKey), Self::Error> {
>>>>>>> f4bba83d
        PC::setup::<D>(max_degree)
    }

    /// Setup of the base point vector (deterministically derived from the
    /// given byte array as seed).
    fn setup_from_seed<D: Digest>(max_degree: usize, seed: &[u8]) -> Result<(Self::CommitterKey, Self::VerifierKey), Self::Error> {
        PC::setup_from_seed::<D>(max_degree, seed)
    }

    fn commit(
        ck: &Self::CommitterKey,
        polynomial: &Polynomial<G::ScalarField>,
        is_hiding: bool,
        rng: Option<&mut dyn RngCore>,
    ) -> Result<(Self::Commitment, Self::Randomness), Self::Error> {
<<<<<<< HEAD
        let rng = &mut crate::optional_rng::OptionalRng(rng);
=======
        let key_len = ck.degree() + 1;
>>>>>>> f4bba83d

        let rng = &mut crate::optional_rng::OptionalRng(rng);
        let p_len = polynomial.coeffs.len();
        let segments_count = std::cmp::max(
            1,
            p_len / key_len + if p_len % key_len != 0 { 1 } else { 0 },
        );

        let mut commitment = Self::Commitment::zero();
        let mut randomness = Self::Randomness::zero();

        // split the polynomial into segments and commit
        for i in 0..segments_count {
            let (commitment_item, randomness_item) = PC::commit(
                ck,
                &Polynomial::from_coefficients_slice(
                    &polynomial.coeffs[i * key_len..core::cmp::min((i + 1) * key_len, p_len)],
                ),
                is_hiding,
                Some(rng),
            )?;
            commitment.push(commitment_item);
            if is_hiding {
                randomness.push(randomness_item)
            }
        }

        Ok((commitment, randomness))
    }

    /// Evaluation proof for an arbitrary degree polynomial.
    /// Note: this default implementation demands that the state of the Fiat-Shamir
    /// rng is already bound to the evaluation claim (i.e. the commitment of the polynomial,
    /// the query point, and the value).
    fn open(
        ck: &Self::CommitterKey,
        polynomial: Polynomial<G::ScalarField>,
        point: G::ScalarField,
        is_hiding: bool,
        randomness: Self::Randomness,
        fs_rng: &mut Self::RandomOracle,
        rng: Option<&mut dyn RngCore>,
    ) -> Result<Self::Proof, Self::Error> {
<<<<<<< HEAD
        let key_len = ck.get_key_len();

        if key_len.next_power_of_two() != key_len {
            Err(Error::Other(
                "Commiter key length is not power of 2".to_owned(),
            ))?
        }
=======
        let key_len = ck.degree() + 1;
>>>>>>> f4bba83d

        let lc_time = start_timer!(|| "LC of polynomial and randomness");

        let p_len = polynomial.coeffs.len();
        let segments_count = std::cmp::max(
            1,
            p_len / key_len + if p_len % key_len != 0 { 1 } else { 0 },
        );

        // Compute the query-point dependent linear combination of the segments,
        // both for witnesses, commitments (and their randomnesses, if hiding)

        let point_pow = point.pow(&[key_len as u64]);

        let mut raw_polys = Vec::new();
        let mut raw_rand_lc = Vec::new();
        for i in (0..segments_count).into_iter() {
<<<<<<< HEAD
            if i > 0 {
                coeff = coeff * &point_pow;
            }
            polynomials_lc.push(
                coeff.clone(),
                Polynomial::from_coefficients_slice(
                    &polynomial.coeffs[i * key_len..core::cmp::min((i + 1) * key_len, p_len)],
                ),
=======
            raw_polys.push(
                Polynomial::from_coefficients_slice(&polynomial.coeffs[i * key_len..core::cmp::min((i + 1) * key_len, p_len)])
>>>>>>> f4bba83d
            );

            if is_hiding {
                // TODO: check the situation when poly has one segment more comparing to
                //  randomness segments
<<<<<<< HEAD
                randomnesses_lc.push(
                    coeff.clone(),
=======
                raw_rand_lc.push(
>>>>>>> f4bba83d
                    if randomness.len() <= i {
                        PC::Randomness::zero()
                    } else {
                        randomness[i].clone()
                    },
                );
            }
        }

        end_timer!(lc_time);

        PC::open_lc(
            ck,
            LinearCombination::new_from_val(&point_pow, raw_polys.iter().collect()),
            point,
            is_hiding,
            LinearCombination::new_from_val(&point_pow, raw_rand_lc.iter().collect()),
            fs_rng,
            rng,
        )
    }

    fn succinct_verify(
        vk: &Self::VerifierKey,
        combined_commitment: &Self::Commitment,
        point: G::ScalarField,
        value: G::ScalarField,
        proof: &Self::Proof,
        fs_rng: &mut Self::RandomOracle,
    ) -> Result<Option<Self::VerifierState>, Self::Error> {
<<<<<<< HEAD
        let key_len = proof.get_key_len();
=======
        let log_key_len = proof.degree()? + 1;
>>>>>>> f4bba83d

        let lc_time = start_timer!(|| "LC of segmented commitment");

        let point_pow = point.pow(&[1 << log_key_len as u64]);

<<<<<<< HEAD
        let commitments_lc = LinearCombination::<PC::Commitment>::new(
            combined_commitment
                .iter()
                .enumerate()
                .map(|(i, item)| {
                    if i > 0 {
                        coeff = coeff * &point_pow;
                    }
                    (coeff.clone(), item.clone())
                })
                .collect(),
        );

        end_timer!(lc_time);

        PC::succinct_verify_lc(vk, &commitments_lc, point, value, proof, fs_rng)
=======
        let commitments_lc = LinearCombination::new_from_val(&point_pow, combined_commitment.iter().collect());

        end_timer!(lc_time);

        PC::succinct_verify_lc(vk, commitments_lc, point, value, proof, fs_rng)
>>>>>>> f4bba83d
    }

    fn hard_verify(vk: &Self::VerifierKey, vs: &Self::VerifierState) -> Result<bool, Self::Error> {
        PC::hard_verify(vk, vs)
    }

    fn challenge_to_scalar(chal: Vec<bool>) -> Result<G::ScalarField, Self::Error> {
        PC::challenge_to_scalar(chal)
    }
}<|MERGE_RESOLUTION|>--- conflicted
+++ resolved
@@ -1,35 +1,22 @@
 //!
 //! A module for extending the domain of an arbitrary homomorphic commitment scheme beyond the
 //! maximum degree supported by it.
-<<<<<<< HEAD
+
 mod constraints;
 pub use constraints::*;
-=======
-
->>>>>>> f4bba83d
 mod data_structures;
 pub use data_structures::*;
 
-<<<<<<< HEAD
-use crate::{Error, LinearCombination, Polynomial, PolynomialCommitment};
-use crate::{PCCommitterKey, PCProof};
-=======
-use crate::{LinearCombination, Polynomial, PolynomialCommitment, PCKey, PCProof};
->>>>>>> f4bba83d
+use crate::{LinearCombination, PCKey, PCProof, Polynomial, PolynomialCommitment};
 use algebra::{
     fields::Field,
     groups::{Group, GroupVec},
 };
-<<<<<<< HEAD
+
 use digest::Digest;
+use num_traits::Zero;
 use rand_core::RngCore;
 use std::marker::PhantomData;
-=======
-use rand_core::RngCore;
-use std::marker::PhantomData;
-use digest::Digest;
-use num_traits::Zero;
->>>>>>> f4bba83d
 
 /// The domain extension of a given homomorphic commitment scheme `PC`.
 #[derive(Derivative)]
@@ -62,17 +49,19 @@
 
     /// Setup of the base point vector (deterministically derived from the
     /// PROTOCOL_NAME as seed).
-<<<<<<< HEAD
-    fn setup<D: Digest>(max_degree: usize) -> Result<Self::Parameters, Self::Error> {
-=======
-    fn setup<D: Digest>(max_degree: usize) -> Result<(Self::CommitterKey, Self::VerifierKey), Self::Error> {
->>>>>>> f4bba83d
+
+    fn setup<D: Digest>(
+        max_degree: usize,
+    ) -> Result<(Self::CommitterKey, Self::VerifierKey), Self::Error> {
         PC::setup::<D>(max_degree)
     }
 
     /// Setup of the base point vector (deterministically derived from the
     /// given byte array as seed).
-    fn setup_from_seed<D: Digest>(max_degree: usize, seed: &[u8]) -> Result<(Self::CommitterKey, Self::VerifierKey), Self::Error> {
+    fn setup_from_seed<D: Digest>(
+        max_degree: usize,
+        seed: &[u8],
+    ) -> Result<(Self::CommitterKey, Self::VerifierKey), Self::Error> {
         PC::setup_from_seed::<D>(max_degree, seed)
     }
 
@@ -82,11 +71,7 @@
         is_hiding: bool,
         rng: Option<&mut dyn RngCore>,
     ) -> Result<(Self::Commitment, Self::Randomness), Self::Error> {
-<<<<<<< HEAD
-        let rng = &mut crate::optional_rng::OptionalRng(rng);
-=======
         let key_len = ck.degree() + 1;
->>>>>>> f4bba83d
 
         let rng = &mut crate::optional_rng::OptionalRng(rng);
         let p_len = polynomial.coeffs.len();
@@ -130,17 +115,7 @@
         fs_rng: &mut Self::RandomOracle,
         rng: Option<&mut dyn RngCore>,
     ) -> Result<Self::Proof, Self::Error> {
-<<<<<<< HEAD
-        let key_len = ck.get_key_len();
-
-        if key_len.next_power_of_two() != key_len {
-            Err(Error::Other(
-                "Commiter key length is not power of 2".to_owned(),
-            ))?
-        }
-=======
         let key_len = ck.degree() + 1;
->>>>>>> f4bba83d
 
         let lc_time = start_timer!(|| "LC of polynomial and randomness");
 
@@ -158,36 +133,18 @@
         let mut raw_polys = Vec::new();
         let mut raw_rand_lc = Vec::new();
         for i in (0..segments_count).into_iter() {
-<<<<<<< HEAD
-            if i > 0 {
-                coeff = coeff * &point_pow;
-            }
-            polynomials_lc.push(
-                coeff.clone(),
-                Polynomial::from_coefficients_slice(
-                    &polynomial.coeffs[i * key_len..core::cmp::min((i + 1) * key_len, p_len)],
-                ),
-=======
-            raw_polys.push(
-                Polynomial::from_coefficients_slice(&polynomial.coeffs[i * key_len..core::cmp::min((i + 1) * key_len, p_len)])
->>>>>>> f4bba83d
-            );
+            raw_polys.push(Polynomial::from_coefficients_slice(
+                &polynomial.coeffs[i * key_len..core::cmp::min((i + 1) * key_len, p_len)],
+            ));
 
             if is_hiding {
                 // TODO: check the situation when poly has one segment more comparing to
                 //  randomness segments
-<<<<<<< HEAD
-                randomnesses_lc.push(
-                    coeff.clone(),
-=======
-                raw_rand_lc.push(
->>>>>>> f4bba83d
-                    if randomness.len() <= i {
-                        PC::Randomness::zero()
-                    } else {
-                        randomness[i].clone()
-                    },
-                );
+                raw_rand_lc.push(if randomness.len() <= i {
+                    PC::Randomness::zero()
+                } else {
+                    randomness[i].clone()
+                });
             }
         }
 
@@ -212,40 +169,18 @@
         proof: &Self::Proof,
         fs_rng: &mut Self::RandomOracle,
     ) -> Result<Option<Self::VerifierState>, Self::Error> {
-<<<<<<< HEAD
-        let key_len = proof.get_key_len();
-=======
         let log_key_len = proof.degree()? + 1;
->>>>>>> f4bba83d
 
         let lc_time = start_timer!(|| "LC of segmented commitment");
 
         let point_pow = point.pow(&[1 << log_key_len as u64]);
 
-<<<<<<< HEAD
-        let commitments_lc = LinearCombination::<PC::Commitment>::new(
-            combined_commitment
-                .iter()
-                .enumerate()
-                .map(|(i, item)| {
-                    if i > 0 {
-                        coeff = coeff * &point_pow;
-                    }
-                    (coeff.clone(), item.clone())
-                })
-                .collect(),
-        );
-
-        end_timer!(lc_time);
-
-        PC::succinct_verify_lc(vk, &commitments_lc, point, value, proof, fs_rng)
-=======
-        let commitments_lc = LinearCombination::new_from_val(&point_pow, combined_commitment.iter().collect());
+        let commitments_lc =
+            LinearCombination::new_from_val(&point_pow, combined_commitment.iter().collect());
 
         end_timer!(lc_time);
 
         PC::succinct_verify_lc(vk, commitments_lc, point, value, proof, fs_rng)
->>>>>>> f4bba83d
     }
 
     fn hard_verify(vk: &Self::VerifierKey, vs: &Self::VerifierState) -> Result<bool, Self::Error> {
