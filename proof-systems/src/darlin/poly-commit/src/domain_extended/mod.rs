--- conflicted
+++ resolved
@@ -20,15 +20,8 @@
 /// The domain extension of a given homomorphic commitment scheme `PC`.
 #[derive(Derivative)]
 #[derivative(Clone(bound = ""))]
-<<<<<<< HEAD
-pub struct DomainExtendedPolynomialCommitment<
-    G: EndoMulCurve,
-    PC: PolynomialCommitment<G, Commitment = G>,
-> {
-=======
 pub struct DomainExtendedPolynomialCommitment<G: Group, PC: PolynomialCommitment<G, Commitment = G>>
 {
->>>>>>> 5e56a5bd
     _projective: PhantomData<G>,
     _pc: PhantomData<PC>,
 }
@@ -40,14 +33,9 @@
 // degree of the scheme. The commitment of p(X) is the vector of the commitments of its
 // segment polynomials, and evaluation claims on p(X) are reduced to that of a query-point
 // dependent linear combination of the p_i(X).
-<<<<<<< HEAD
-impl<G: EndoMulCurve, PC: 'static + PolynomialCommitment<G, Commitment = G>> PolynomialCommitment<G>
-    for DomainExtendedPolynomialCommitment<G, PC>
-=======
 impl<G: Group, PC: 'static + PolynomialCommitment<G, Commitment = G>> PolynomialCommitment<G> for DomainExtendedPolynomialCommitment<G, PC>
 where
     G::ScalarField: SquareRootField // Temporary
->>>>>>> 5e56a5bd
 {
     type Parameters = PC::Parameters;
     type CommitterKey = PC::CommitterKey;
