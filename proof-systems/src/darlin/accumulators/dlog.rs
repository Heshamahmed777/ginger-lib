--- conflicted
+++ resolved
@@ -221,14 +221,7 @@
             .collect::<Vec<_>>();
 
         // Save the evaluations into a separate vec
-<<<<<<< HEAD
-        let values = comms_values
-            .iter()
-            .map(|(_, val)| val.clone())
-            .collect::<Vec<_>>();
-=======
         let values = comms_values.iter().map(|(_, val)| *val).collect::<Vec<_>>();
->>>>>>> e10cb027
 
         // Save comms into a separate vector
         let comms = comms_values
@@ -269,11 +262,7 @@
         if xi_s.is_some() {
             Ok(Some(DLogItem::<G> {
                 g_final: Commitment::<G> {
-<<<<<<< HEAD
-                    comm: vec![proof.pc_proof.final_comm_key.clone()],
-=======
                     comm: vec![proof.pc_proof.final_comm_key],
->>>>>>> e10cb027
                     shifted_comm: None,
                 },
                 xi_s: xi_s.unwrap(),
@@ -329,14 +318,7 @@
             .map(|(&chal, xi_s)| {
                 Polynomial::from_coefficients_vec(xi_s.compute_scaled_coeffs(-chal))
             })
-<<<<<<< HEAD
-            .reduce(
-                || Polynomial::zero(),
-                |acc, scaled_poly| &acc + &scaled_poly,
-            );
-=======
             .reduce(Polynomial::zero, |acc, scaled_poly| &acc + &scaled_poly);
->>>>>>> e10cb027
         end_timer!(batching_time);
 
         // The dlog "hard part", checking that G_bar = sum_k lambda^k * G_f[k] == Comm(h_bar(X))
@@ -458,11 +440,7 @@
 
         // Verify the aggregated accumulator
         let hard_time = start_timer!(|| "DLOG hard part");
-<<<<<<< HEAD
-        let result = Self::check_items::<R>(vk, &vec![new_acc.unwrap()], rng).map_err(|e| {
-=======
         let result = Self::check_items::<R>(vk, &[new_acc.unwrap()], rng).map_err(|e| {
->>>>>>> e10cb027
             end_timer!(hard_time);
             end_timer!(check_acc_time);
             e
