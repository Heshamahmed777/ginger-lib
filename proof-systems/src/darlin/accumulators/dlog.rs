use algebra::{Field, AffineCurve, ProjectiveCurve, ToBytes, to_bytes, UniformRand};
use algebra_utils::polynomial::DensePolynomial as Polynomial;
use poly_commit::{ipa_pc::{
    InnerProductArgPC,
    Commitment,
    VerifierKey, CommitterKey,
    SuccinctCheckPolynomial,
}, rng::FiatShamirRng, LabeledCommitment, Error, PolynomialCommitment};
use crate::darlin::accumulators::{
    ItemAccumulator, AccumulationProof,
};
use rayon::prelude::*;
use rand::RngCore;
use digest::Digest;
use std::marker::PhantomData;

/// This implements the public aggregator for the IPA/DLOG commitment scheme.
#[derive(Clone, Debug)]
pub struct DLogItem<G: AffineCurve> {
    /// Final committer key after the DLOG reduction.
    pub(crate) g_final:     Commitment<G>,

    /// Challenges of the DLOG reduction.
    pub(crate) xi_s:        SuccinctCheckPolynomial<G::ScalarField>,
}

impl<G: AffineCurve> Default for DLogItem<G> {
    fn default() -> Self {
        Self {
            g_final: Commitment::<G>::default(),
            xi_s: SuccinctCheckPolynomial(vec![])
        }
    }
}

impl<G: AffineCurve> ToBytes for DLogItem<G> {
    fn write<W: std::io::Write>(&self, mut writer: W) -> std::io::Result<()> {
        self.g_final.write(&mut writer)?;
        self.xi_s.0.write(&mut writer)
    }
}

pub struct DLogItemAccumulator<G: AffineCurve, D: Digest> {
    _digest: PhantomData<D>,
    _group:  PhantomData<G>,
}

impl<G: AffineCurve, D: Digest> DLogItemAccumulator<G, D> {

    pub fn get_instance() -> Self
    {
        Self { _group: PhantomData, _digest: PhantomData }
    }

    /// This implementation handles the succinct verification of an aggregation proof
    /// for dlog "items". 
    /// Recall that in the special situation of dlog items, the accumulated item 
    /// is part of the proof itself. However, as we use size-optimized proofs, the 
    /// xi_s are recomputed from the proof and returned by the verifier (if successful).
    pub fn succinct_verify_accumulated_items(
        vk:                    &VerifierKey<G>,
        previous_accumulators: Vec<DLogItem<G>>,
        proof:                 &AccumulationProof<G>,
    ) -> Result<Option<DLogItem<G>>, Error>
    {
        let succinct_time = start_timer!(|| "Succinct verify accumulate");

        let poly_time = start_timer!(|| "Compute Bullet Polys evaluations");

<<<<<<< HEAD
        // Initialize Fiat-Shamir rng
        let mut fs_rng = <InnerProductArgPC<G, D> as PolynomialCommitment<G::ScalarField>>::RandomOracle::from_seed(
            &to_bytes![vk.hash.clone(), previous_accumulators.as_slice()].unwrap()
=======
        // Sample a new challenge z, according to the aggregation strategy
        let z = InnerProductArgPC::<G, D>::compute_random_oracle_challenge(
            &to_bytes![vk.hash.clone(), previous_accumulators.as_slice()].unwrap(),
>>>>>>> 88102297
        );

        // Sample a new challenge z
        let z = fs_rng.squeeze_128_bits_challenge::<G::ScalarField>();

        let comms_values = previous_accumulators
            .into_par_iter()
            .enumerate()
            .map(|(i, acc)| {
                let final_comm_key = acc.g_final.comm.clone();
                let xi_s = acc.xi_s;

                // Create a LabeledCommitment out of the g_final
                let labeled_comm = {
                    let comm = Commitment {
                        comm: final_comm_key,
                        shifted_comm: None
                    };

                    LabeledCommitment::new(
                        format!("check_poly_{}", i),
                        comm,
                        None,
                    )
                };

                // Evaluate the Bullet polynomial at z starting from the xi_s
                let eval = xi_s.evaluate(z);

                (labeled_comm, eval)
            }).collect::<Vec<_>>();

        // Save the evaluations into a separate vec
        let values = comms_values.iter().map(|(_, val)| val.clone()).collect::<Vec<_>>();

        // Save comms into a separate vector
        let comms = comms_values.into_iter().map(|(comm, _)| comm).collect::<Vec<_>>();

        end_timer!(poly_time);

        let check_time = start_timer!(|| "Succinct check IPA proof");

        fs_rng.absorb(&values.iter().flat_map(|val| to_bytes!(val).unwrap()).collect::<Vec<_>>());

        // Succinct verify the commitments of the Bullet polys opened at the new challenge,
        // and get the new chals
        let xi_s = InnerProductArgPC::<G, D>::succinct_check(
            vk, comms.iter(), z, values, &proof.pc_proof, &mut fs_rng
        )?;

        end_timer!(check_time);
        end_timer!(succinct_time);

        if xi_s.is_some() {
            Ok(Some(DLogItem::<G>{
                g_final: Commitment::<G>{ comm: vec![proof.pc_proof.final_comm_key.clone()], shifted_comm: None },
                xi_s: xi_s.unwrap(),
            }))
        } else {
            Ok(None)
        }
    }
}

impl<G: AffineCurve, D: Digest> ItemAccumulator for DLogItemAccumulator<G, D> {
    type AccumulatorProverKey = CommitterKey<G>;
    type AccumulatorVerifierKey = VerifierKey<G>;
    type AccumulationProof = AccumulationProof<G>;
    type Item = DLogItem<G>;

    /// Batch verification of DLog accumulators: combine Bullet polys and the corresponding GFins
    /// and perform a single MSM.
    fn check_items<R: RngCore>(
        vk: &Self::AccumulatorVerifierKey,
        accumulators: &[Self::Item],
        rng: &mut R
    ) -> Result<bool, Error>
    {
        let check_time = start_timer!(|| "Check accumulators");

        let final_comm_keys = accumulators.iter().flat_map(|acc| acc.g_final.comm.clone()).collect::<Vec<_>>();
        let xi_s_vec = accumulators.iter().map(|acc| acc.xi_s.clone()).collect::<Vec<_>>();

        let batching_time = start_timer!(|| "Combine check polynomials and final comm keys");

        // Sample batching challenge
        let random_scalar = G::ScalarField::rand(rng);
        let mut batching_chal = G::ScalarField::one();

        // Collect the powers of the batching challenge in a vector
        let mut batching_chal_pows = vec![G::ScalarField::zero(); xi_s_vec.len()];
        for i in 0..batching_chal_pows.len() {
            batching_chal_pows[i] = batching_chal;
            batching_chal *= &random_scalar;
        }

        // Compute the combined_check_poly
        let combined_check_poly = batching_chal_pows
            .par_iter()
            .zip(xi_s_vec)
            .map(|(&chal, xi_s)| {
                Polynomial::from_coefficients_vec(xi_s.compute_scaled_coeffs(-chal))
            }).reduce(|| Polynomial::zero(), |acc, scaled_poly| &acc + &scaled_poly);
        end_timer!(batching_time);

        // DLOG hard part.
        // The equation to check would be:
        // lambda_1 * gfin_1 + ... + lambda_n * gfin_n - combined_h_1 * g_vk_1 - ... - combined_h_m * g_vk_m = 0
        // Where combined_h_i = lambda_1 * h_1_i + ... + lambda_n * h_n_i
        // We do final verification and the batching of the GFin in a single MSM
        let hard_time = start_timer!(|| "Batch verify hard parts");
        let final_val = InnerProductArgPC::<G, D>::cm_commit(
            // The vk might be oversized, but the VariableBaseMSM function, will "trim"
            // the bases in order to be as big as the scalars vector, so no need to explicitly
            // trim the vk here.
            &[final_comm_keys.as_slice(), vk.comm_key.as_slice()].concat(),
            &[batching_chal_pows.as_slice(), combined_check_poly.coeffs.as_slice()].concat(),
            None,
            None,
        );
        end_timer!(hard_time);

        if !ProjectiveCurve::is_zero(&final_val) {
            end_timer!(check_time);
            return Ok(false);
        }
        end_timer!(check_time);
        Ok(true)
    }

    /// Accumulate dlog "items" via the dlog aggregation strategy. The new dlog item is part of 
    /// the aggregation proof itself. 
    /// However, we do not return the xi_s as they can be recomputed from the proof.
    fn accumulate_items(
        ck: &Self::AccumulatorProverKey,
        accumulators: Vec<Self::Item>,
    ) -> Result<(Self::Item, Self::AccumulationProof), Error>
    {
        let accumulate_time = start_timer!(|| "Accumulate");

<<<<<<< HEAD
        // Initialize Fiat-Shamir rng
        let mut fs_rng = <InnerProductArgPC<G, D> as PolynomialCommitment<G::ScalarField>>::RandomOracle::from_seed(
            &to_bytes![ck.hash.clone(), accumulators.as_slice()].unwrap()
=======
        // Sample a new challenge point z at which the item polynomials are queried
        let z = InnerProductArgPC::<G, D>::compute_random_oracle_challenge(
            &to_bytes![ck.hash.clone(), accumulators.as_slice()].unwrap(),
>>>>>>> 88102297
        );

        // Sample a new challenge z
        let z = fs_rng.squeeze_128_bits_challenge::<G::ScalarField>();

        // Collect GFinals from the accumulators
        let g_fins = accumulators.iter().map(|acc| {
            Commitment::<G> {
                comm: acc.g_final.comm.clone(),
                shifted_comm: None
            }
        }).collect::<Vec<_>>();

        // Collect xi_s from the accumulators
        let xi_s = accumulators.into_iter().map(|acc| {
            acc.xi_s
        }).collect::<Vec<_>>();

        let poly_time = start_timer!(|| "Open Bullet Polys");

        // Compute multi poly single point opening proof of the item polys
        // at the GFin(s)
        let opening_proof = InnerProductArgPC::<G, D>::open_check_polys(
            &ck,
            xi_s.iter(),
            g_fins.iter(),
            z,
            &mut fs_rng
        )?;

        end_timer!(poly_time);

        // Even if our implementation is size optimized, the API requires us to
        // return an accumulator too: so we return a dummy one instead (to be
        // discarded by the caller).
        let accumulator = DLogItem::<G>::default();

        let mut accumulation_proof = AccumulationProof::<G>::default();
        // As we consider the items to be accumulated as common inputs (of
        // the protocol), and the challenge z can be reconstructed from them, 
        // the accumulation proof consists only of the dlog opening proof.
        accumulation_proof.pc_proof = opening_proof;

        end_timer!(accumulate_time);

        Ok((accumulator, accumulation_proof))
    }

    /// Full verification of an aggregation proof for dlog "items". 
    /// Calls the succinct verifier and then does the remaining check of the aggregated item.
    fn verify_accumulated_items<R: RngCore>(
        _current_acc: &Self::Item,
        vk: &Self::AccumulatorVerifierKey,
        previous_accumulators: Vec<Self::Item>,
        proof: &Self::AccumulationProof,
        rng: &mut R
    ) -> Result<bool, Error>
    {
        let check_acc_time = start_timer!(|| "Verify Accumulation");

        // Succinct part: compute the aggregated accumulator by recomputing the xi_s from
        // the previous_accumulator and the g_fin from the accumulation proof
        let new_acc = Self::succinct_verify_accumulated_items(vk, previous_accumulators, proof)?;
        if new_acc.is_none() {
            end_timer!(check_acc_time);
            return Ok(false)
        }

        // Verify the aggregated accumulator
        let hard_time = start_timer!(|| "DLOG hard part");
        let result = Self::check_items::<R>(vk, &vec![new_acc.unwrap()], rng)?;
        end_timer!(hard_time);

        end_timer!(check_acc_time);

        Ok(result)
    }
}

pub struct DualDLogItem<G1: AffineCurve, G2: AffineCurve>(
    pub(crate) Vec<DLogItem<G1>>,
    pub(crate) Vec<DLogItem<G2>>,
);

impl<G1: AffineCurve, G2: AffineCurve> ToBytes for DualDLogItem<G1, G2> {
    fn write<W: std::io::Write>(&self, mut writer: W) -> std::io::Result<()> {
        self.0.write(&mut writer)?;
        self.1.write(&mut writer)
    }
}

pub struct DualDLogItemAccumulator<'a, G1: AffineCurve, G2: AffineCurve, D: Digest> {
    _lifetime: PhantomData<&'a ()>,
    _group_1:  PhantomData<G1>,
    _group_2:  PhantomData<G2>,
    _digest:   PhantomData<D>,
}

impl<'a, G1, G2, D> ItemAccumulator for DualDLogItemAccumulator<'a, G1, G2, D>
    where
        G1: AffineCurve<BaseField = <G2 as AffineCurve>::ScalarField>,
        G2: AffineCurve<BaseField = <G1 as AffineCurve>::ScalarField>,
        D: Digest,
{
    type AccumulatorProverKey = (&'a CommitterKey<G1>, &'a CommitterKey<G2>);
    type AccumulatorVerifierKey = (&'a VerifierKey<G1>, &'a VerifierKey<G2>);
    type AccumulationProof = (AccumulationProof<G1>, AccumulationProof<G2>);
    type Item = DualDLogItem<G1, G2>;

    fn check_items<R: RngCore>(
        vk: &Self::AccumulatorVerifierKey,
        accumulators: &[Self::Item],
        rng: &mut R
    ) -> Result<bool, Error>
    {
        let g1_accumulators = accumulators.iter().flat_map(|acc| { acc.0.clone() }).collect::<Vec<_>>();
        if !DLogItemAccumulator::<G1, D>::check_items::<R>(&vk.0, g1_accumulators.as_slice(), rng)? {
            return Ok(false)
        }

        let g2_accumulators = accumulators.iter().flat_map(|acc| { acc.1.clone() }).collect::<Vec<_>>();
        if !DLogItemAccumulator::<G2, D>::check_items::<R>(&vk.1, g2_accumulators.as_slice(), rng)? {
            return Ok(false)
        }

        Ok(true)
    }

    fn accumulate_items(
        ck: &Self::AccumulatorProverKey,
        accumulators: Vec<Self::Item>,
    ) -> Result<(Self::Item, Self::AccumulationProof), Error>
    {
        let g1_accumulators = accumulators.iter().flat_map(|acc| { acc.0.clone() }).collect::<Vec<_>>();
        let (_, g1_acc_proof) = DLogItemAccumulator::<G1, D>::accumulate_items(&ck.0, g1_accumulators)?;

        let g2_accumulators = accumulators.into_iter().flat_map(|acc| { acc.1 }).collect::<Vec<_>>();
        let (_, g2_acc_proof) = DLogItemAccumulator::<G2, D>::accumulate_items(&ck.1, g2_accumulators)?;

        let accumulator = DualDLogItem::<G1, G2>(vec![DLogItem::<G1>::default()], vec![DLogItem::<G2>::default()]);
        let accumulation_proof = (g1_acc_proof, g2_acc_proof);

        Ok((accumulator, accumulation_proof))
    }

    fn verify_accumulated_items<R: RngCore>(
        _current_acc: &Self::Item,
        vk: &Self::AccumulatorVerifierKey,
        previous_accumulators: Vec<Self::Item>,
        proof: &Self::AccumulationProof,
        rng: &mut R
    ) -> Result<bool, Error>
    {
        let g1_accumulators = previous_accumulators.iter().flat_map(|acc| { acc.0.clone() }).collect();
        if !DLogItemAccumulator::<G1, D>::verify_accumulated_items::<R>(&DLogItem::<G1>::default(), &vk.0, g1_accumulators, &proof.0, rng)? {
            return Ok(false)
        }

        let g2_accumulators = previous_accumulators.into_iter().flat_map(|acc| { acc.1 }).collect();
        if !DLogItemAccumulator::<G2, D>::verify_accumulated_items::<R>(&DLogItem::<G2>::default(), &vk.1, g2_accumulators, &proof.1, rng)? {
            return Ok(false)
        }

        Ok(true)
    }
}

#[cfg(test)]
mod test {
    use super::*;
    use poly_commit::{QuerySet, Evaluations, LabeledPolynomial, ipa_pc::{
        BatchProof, UniversalParams,
    }, PolynomialCommitment};

    use rand::{distributions::Distribution, thread_rng, Rng};
    use std::marker::PhantomData;
    use digest::Digest;
    use blake2::Blake2s;


    #[derive(Copy, Clone, Default)]
    struct TestInfo {
        max_degree: Option<usize>,
        supported_degree: Option<usize>,
        num_polynomials: usize,
        enforce_degree_bounds: bool,
        hiding: bool,
        max_num_queries: usize,
        segmented: bool
    }

    #[derive(Derivative)]
    #[derivative(Clone(bound = ""))]
    struct VerifierData<'a, G: AffineCurve> {
        vk:                      VerifierKey<G>,
        comms:                   Vec<LabeledCommitment<Commitment<G>>>,
        query_set:               QuerySet<'a, G::ScalarField>,
        values:                  Evaluations<'a, G::ScalarField>,
        proof:                   BatchProof<G>,
        polynomials:             Vec<LabeledPolynomial<G::ScalarField>>,
        num_polynomials:         usize,
        num_points_in_query_set: usize,
        _m:                      PhantomData<&'a G::ScalarField>, // To avoid compilation issue 'a
    }

    fn get_data_for_verifier<'a, G, D>(
        info: TestInfo,
        pp: Option<UniversalParams<G>>
    ) -> Result<VerifierData<'a, G>, Error>
        where
            G: AffineCurve,
            D: Digest
    {
        let TestInfo {
            max_degree,
            supported_degree,
            num_polynomials,
            enforce_degree_bounds,
            max_num_queries,
            segmented,
            hiding,
            ..
        } = info;

        let rng = &mut thread_rng();
        let max_degree =
            max_degree.unwrap_or(rand::distributions::Uniform::from(2..=64).sample(rng));
        let pp = if pp.is_some() { pp.unwrap() } else { InnerProductArgPC::<G, D>::setup(max_degree)? };

        let supported_degree = match supported_degree {
            Some(0) => 0,
            Some(d) => d,
            None => rand::distributions::Uniform::from(1..=max_degree).sample(rng)
        };
        assert!(
            max_degree >= supported_degree,
            "max_degree < supported_degree"
        );
        let mut polynomials = Vec::new();
        let mut degree_bounds = if enforce_degree_bounds {
            Some(Vec::new())
        } else {
            None
        };

        let seg_mul = rand::distributions::Uniform::from(5..=15).sample(rng);
        let mut labels = Vec::new();
        println!("Sampled supported degree");

        // Generate polynomials
        let num_points_in_query_set =
            rand::distributions::Uniform::from(1..=max_num_queries).sample(rng);
        for i in 0..num_polynomials {
            let label = format!("Test{}", i);
            labels.push(label.clone());
            let degree;
            if segmented {
                degree = if supported_degree > 0 {
                    rand::distributions::Uniform::from(1..=supported_degree).sample(rng)
                } else {
                    0
                } * seg_mul;
            } else {
                degree = if supported_degree > 0 {
                    rand::distributions::Uniform::from(1..=supported_degree).sample(rng)
                } else {
                    0
                }
            }
            let poly = Polynomial::rand(degree, rng);

            let degree_bound = if let Some(degree_bounds) = &mut degree_bounds {
                let degree_bound;
                if segmented {
                    degree_bound = degree;
                } else {
                    let range = rand::distributions::Uniform::from(degree..=supported_degree);
                    degree_bound = range.sample(rng);
                }
                degree_bounds.push(degree_bound);
                Some(degree_bound)
            } else {
                None
            };

            let hiding_bound = if hiding {
                if num_points_in_query_set >= degree {
                    Some(degree)
                } else {
                    Some(num_points_in_query_set)
                }
            } else {
                None
            };
            println!("Hiding bound: {:?}", hiding_bound);

            polynomials.push(LabeledPolynomial::new(
                label,
                poly,
                degree_bound,
                hiding_bound,
            ))
        }
        let supported_hiding_bound = polynomials
            .iter()
            .map(|p| p.hiding_bound().unwrap_or(0))
            .max()
            .unwrap_or(0);
        println!("supported degree: {:?}", supported_degree);
        println!("supported hiding bound: {:?}", supported_hiding_bound);
        println!("num_points_in_query_set: {:?}", num_points_in_query_set);
        let (ck, vk) = InnerProductArgPC::<G, D>::trim(
            &pp,
            supported_degree,
        )?;
        println!("Trimmed");

        let (comms, rands) = InnerProductArgPC::<G, D>::commit(&ck, &polynomials, Some(rng))?;

        // Construct query set
        let mut query_set = QuerySet::new();
        let mut values = Evaluations::new();
        // let mut point = F::one();
        for _ in 0..num_points_in_query_set {
            let point = G::ScalarField::rand(rng);
            for (i, label) in labels.iter().enumerate() {
                query_set.insert((label.clone(), (format!("{}", i), point)));
                let value = polynomials[i].evaluate(point);
                values.insert((label.clone(), point), value);
            }
        }
        println!("Generated query set");

        let mut fs_rng = <InnerProductArgPC<G, D> as PolynomialCommitment<G::ScalarField>>::RandomOracle::new();
        let proof = InnerProductArgPC::<G, D>::batch_open(
            &ck,
            &polynomials,
            &comms,
            &query_set,
            &mut fs_rng,
            &rands,
            Some(rng),
        )?;

        Ok(VerifierData {
            vk,
            comms,
            query_set,
            values,
            proof,
            polynomials,
            num_polynomials,
            num_points_in_query_set,
            _m: PhantomData,
        })
    }

    fn accumulation_test<G, D>() -> Result<(), Error>
        where
            G: AffineCurve,
            D: Digest,
    {
        let rng = &mut thread_rng();
        let max_degree = rand::distributions::Uniform::from(2..=128).sample(rng);

        let mut info = TestInfo {
            max_degree: Some(max_degree),
            supported_degree: None,
            num_polynomials: 10,
            max_num_queries: 5,
            ..Default::default()
        };

        let pp = InnerProductArgPC::<G, D>::setup(max_degree)?;
        let (ck, vk) = InnerProductArgPC::<G, D>::trim(&pp, max_degree)?;

        for num_proofs in 1..20 {

            let mut verifier_data_vec = Vec::with_capacity(num_proofs);

            // Generate all proofs and the data needed by the verifier to verify them
            for _ in 0..num_proofs {
                // Modify requirements at random
                info.enforce_degree_bounds = rng.gen();
                info.hiding = rng.gen();
                info.segmented = rng.gen();
                verifier_data_vec.push(get_data_for_verifier::<G, D>(info, Some(pp.clone())).unwrap())
            }

            let mut comms = Vec::new();
            let mut query_sets = Vec::new();
            let mut evals = Vec::new();
            let mut proofs = Vec::new();
            let mut states = Vec::new();

            let state = FiatShamirChaChaRng::<D>::new().get_seed().clone();

            verifier_data_vec.iter().for_each(|verifier_data| {
                let len = verifier_data.vk.comm_key.len();
                assert_eq!(&verifier_data.vk.comm_key[..], &vk.comm_key[..len]); // Vk should be equal for all proofs
                comms.push(verifier_data.comms.as_slice());
                query_sets.push(&verifier_data.query_set);
                evals.push(&verifier_data.values);
                proofs.push(&verifier_data.proof);
                states.push(&state);
            });

            // Prover side
            let (xi_s_vec, g_fins) = InnerProductArgPC::<G, D>::succinct_batch_check(
                &vk,
                comms.clone(),
                query_sets.clone(),
                evals.clone(),
                proofs.clone(),
                states.clone(),
            )?;

            let accumulators = xi_s_vec
                .into_iter()
                .zip(g_fins)
                .map(|(xi_s, g_final)| {
                    DLogItem::<G> { g_final: Commitment::<G> {comm: vec![g_final], shifted_comm: None},  xi_s }
                }).collect::<Vec<_>>();

            let (_, proof) = DLogItemAccumulator::<G, D>::accumulate_items(
                &ck,
                accumulators.clone(),
            )?;

            // Verifier side
            let dummy = DLogItem::<G>::default();
            assert!(
                DLogItemAccumulator::<G, D>::verify_accumulated_items(
                    &dummy,
                    &vk,
                    // Actually the verifier should recompute the accumulators with the succinct verification
                    accumulators,
                    &proof,
                    rng
                )?
            );
        }
        Ok(())
    }

    fn batch_verification_test<G, D>() -> Result<(), Error>
        where
            G: AffineCurve,
            D: Digest,
    {
        let rng = &mut thread_rng();
        let max_degree = rand::distributions::Uniform::from(2..=128).sample(rng);

        let mut info = TestInfo {
            max_degree: Some(max_degree),
            supported_degree: None,
            num_polynomials: 10,
            max_num_queries: 5,
            ..Default::default()
        };

        let pp = InnerProductArgPC::<G, D>::setup(max_degree)?;
        let (_, vk) = InnerProductArgPC::<G, D>::trim(&pp, max_degree)?;

        for num_proofs in 1..20 {

            let mut verifier_data_vec = Vec::with_capacity(num_proofs);

            // Generate all proofs and the data needed by the verifier to verify them
            for _ in 0..num_proofs {
                // Modify requirements at random
                info.enforce_degree_bounds = rng.gen();
                info.hiding = rng.gen();
                info.segmented = rng.gen();
                verifier_data_vec.push(get_data_for_verifier::<G, D>(info, Some(pp.clone())).unwrap())
            }

            let mut comms = Vec::new();
            let mut query_sets = Vec::new();
            let mut evals = Vec::new();
            let mut proofs = Vec::new();
            let mut states = Vec::new();

            let state = FiatShamirChaChaRng::<D>::new().get_seed().clone();

            verifier_data_vec.iter().for_each(|verifier_data| {
                let len = verifier_data.vk.comm_key.len();
                assert_eq!(&verifier_data.vk.comm_key[..], &vk.comm_key[..len]); // Vk should be equal for all proofs
                comms.push(verifier_data.comms.as_slice());
                query_sets.push(&verifier_data.query_set);
                evals.push(&verifier_data.values);
                proofs.push(&verifier_data.proof);
                states.push(&state);
            });

            let (xi_s_vec, g_fins) = InnerProductArgPC::<G, D>::succinct_batch_check(
                &vk,
                comms.clone(),
                query_sets.clone(),
                evals.clone(),
                proofs.clone(),
                states.clone(),
            )?;

            let accumulators = xi_s_vec
                .into_iter()
                .zip(g_fins)
                .map(|(xi_s, g_final)| {
                    DLogItem::<G> { g_final: Commitment::<G> {comm: vec![g_final], shifted_comm: None},  xi_s }
                }).collect::<Vec<_>>();

            assert!(
                DLogItemAccumulator::<G, D>::check_items(
                    &vk,
                    &accumulators,
                    rng
                )?
            );
        }
        Ok(())
    }

    use algebra::curves::tweedle::{
        dee::Affine as TweedleDee,
        dum::Affine as TweedleDum,
    };
    use poly_commit::rng::FiatShamirChaChaRng;

    #[test]
    fn test_tweedle_accumulate_verify() {
        accumulation_test::<TweedleDee, Blake2s>().unwrap();
        accumulation_test::<TweedleDum, Blake2s>().unwrap();
    }

    #[test]
    fn test_tweedle_batch_verify() {
        batch_verification_test::<TweedleDee, Blake2s>().unwrap();
        batch_verification_test::<TweedleDum, Blake2s>().unwrap();
    }
}<|MERGE_RESOLUTION|>--- conflicted
+++ resolved
@@ -67,15 +67,9 @@
 
         let poly_time = start_timer!(|| "Compute Bullet Polys evaluations");
 
-<<<<<<< HEAD
         // Initialize Fiat-Shamir rng
         let mut fs_rng = <InnerProductArgPC<G, D> as PolynomialCommitment<G::ScalarField>>::RandomOracle::from_seed(
             &to_bytes![vk.hash.clone(), previous_accumulators.as_slice()].unwrap()
-=======
-        // Sample a new challenge z, according to the aggregation strategy
-        let z = InnerProductArgPC::<G, D>::compute_random_oracle_challenge(
-            &to_bytes![vk.hash.clone(), previous_accumulators.as_slice()].unwrap(),
->>>>>>> 88102297
         );
 
         // Sample a new challenge z
@@ -216,15 +210,9 @@
     {
         let accumulate_time = start_timer!(|| "Accumulate");
 
-<<<<<<< HEAD
         // Initialize Fiat-Shamir rng
         let mut fs_rng = <InnerProductArgPC<G, D> as PolynomialCommitment<G::ScalarField>>::RandomOracle::from_seed(
             &to_bytes![ck.hash.clone(), accumulators.as_slice()].unwrap()
-=======
-        // Sample a new challenge point z at which the item polynomials are queried
-        let z = InnerProductArgPC::<G, D>::compute_random_oracle_challenge(
-            &to_bytes![ck.hash.clone(), accumulators.as_slice()].unwrap(),
->>>>>>> 88102297
         );
 
         // Sample a new challenge z
