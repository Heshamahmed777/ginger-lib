//! Halo's amortization strategy for the hard parts of the dlog/IPA commitment scheme
//! as separate public aggregation/accumulation scheme according to [BCMS20](https://eprint.iacr.org/2020/499).
//! The hard part consists of checking that the final committer key G_f (after all the
//! reduction steps) is the polynomial commitment of the succinct 'reduction polynomial'
//!     h(X) = (1 + xi_d * X^1)*(1 + xi_{d-1} * X^2) * ... (1 + xi_{1}*X^{2^d}),
//! where the xi_1,...,xi_d are the challenges of the dlog reduction.
use crate::darlin::{
    accumulators::{AccumulationProof, ItemAccumulator},
    DomainExtendedIpaPc,
};
use algebra::polynomial::DensePolynomial as Polynomial;
<<<<<<< HEAD
use algebra::{serialize::*, EndoMulCurve, Field, Group, GroupVec, SemanticallyValid, UniformRand};
use bench_utils::*;
use fiat_shamir::{FiatShamirRng, FiatShamirRngSeed};
use poly_commit::{
    ipa_pc::{CommitterKey, InnerProductArgPC, SuccinctCheckPolynomial, VerifierKey},
    DomainExtendedPolynomialCommitment, Error as PCError, LabeledCommitment, PolynomialCommitment,
=======
use algebra::{
    serialize::*, to_bytes, Curve, Group, GroupVec, ToBytes, UniformRand
};
use bench_utils::*;
use digest::Digest;
use poly_commit::{
    fiat_shamir_rng::{FiatShamirRng, FiatShamirRngSeed},
    ipa_pc::{CommitterKey, InnerProductArgPC, VerifierKey},
    Error, LabeledCommitment, PolynomialCommitment,
>>>>>>> d24012ec
};
pub use poly_commit::ipa_pc::DLogItem;
use rand::RngCore;
use rayon::prelude::*;
use std::marker::PhantomData;
<<<<<<< HEAD

/// This implements the public aggregator for the IPA/DLOG commitment scheme.
#[derive(Clone, Debug, Eq, PartialEq, CanonicalSerialize, CanonicalDeserialize)]
pub struct DLogItem<G: EndoMulCurve> {
    /// Final committer key after the DLOG reduction.
    pub(crate) g_final: G,

    /// Challenges of the DLOG reduction.
    pub(crate) xi_s: SuccinctCheckPolynomial<G>,
}

impl<G: EndoMulCurve> SemanticallyValid for DLogItem<G> {
    fn is_valid(&self) -> bool {
        self.g_final.is_valid() && self.xi_s.is_valid()
    }
}

impl<G: EndoMulCurve> Default for DLogItem<G> {
    fn default() -> Self {
        Self {
            g_final: G::default(),
            xi_s: SuccinctCheckPolynomial::from_chals(vec![]),
        }
    }
}

pub struct DLogItemAccumulator<G: EndoMulCurve, FS: FiatShamirRng + 'static> {
    _fs_rng: PhantomData<FS>,
=======
use num_traits::{Zero, One};

pub struct DLogItemAccumulator<G: Curve, D: Digest + 'static> {
    _digest: PhantomData<D>,
>>>>>>> d24012ec
    _group: PhantomData<G>,
}

impl<G: EndoMulCurve, FS: FiatShamirRng + 'static> DLogItemAccumulator<G, FS> {
    /// The personalization string for this protocol. Used to personalize the
    /// Fiat-Shamir rng.
    pub const PROTOCOL_NAME: &'static [u8] = b"DL-ACC-2021";

    pub fn get_instance() -> Self {
        Self {
            _group: PhantomData,
            _fs_rng: PhantomData,
        }
    }

    /// This implementation handles the succinct verification of an aggregation proof
    /// for dlog "items".
    /// Recall that in the special situation of dlog items, the accumulated item
    /// is part of the proof itself. However, as we use size-optimized proofs, the
    /// check_poly are recomputed from the proof and returned by the verifier (if successful).
    pub fn succinct_verify_accumulated_items(
        vk: &VerifierKey<G>,
        previous_accumulators: Vec<DLogItem<G>>,
        proof: &AccumulationProof<G>,
    ) -> Result<Option<DLogItem<G>>, PCError> {
        let succinct_time = start_timer!(|| "Succinct verify accumulate");

        let poly_time = start_timer!(|| "Compute Bullet Polys evaluations");

        // Initialize Fiat-Shamir rng
        let fs_rng_init_seed = {
            let mut seed_builder = FiatShamirRngSeed::new();
            seed_builder.add_bytes(&Self::PROTOCOL_NAME)?;
            seed_builder.add_bytes(&vk.hash)?;

            // NOTE: We assume the number of accumulators to be clear from the context.
            // As we use constant length encoding of field elements, we may use add_bytes()
            // without producing collisions in the serialization procedure.
            seed_builder.add_bytes(&previous_accumulators)?;
            seed_builder.finalize()?
        };
        let mut fs_rng = FS::from_seed(fs_rng_init_seed)?;

        // Sample a new challenge z
        let z = InnerProductArgPC::<G, FS>::challenge_to_scalar(
            fs_rng
                .get_challenge::<128>()?
                .to_vec()
        ).map_err(|e| {
                end_timer!(poly_time);
                end_timer!(succinct_time);
                PCError::Other(e.to_string())
        })?;

        let comms_values = previous_accumulators
            .into_par_iter()
            .enumerate()
            .map(|(i, acc)| {
                let final_comm_key = acc.final_comm_key.clone();
                let check_poly = acc.check_poly;

                // Create a LabeledCommitment out of the final_comm_key
                let labeled_comm = {
                    let comm = final_comm_key;

                    LabeledCommitment::new(format!("check_poly_{}", i), GroupVec::new(vec![comm]))
                };

                // Compute the expected value, i.e. the value of the reduction polynomial at z.
                let eval = check_poly.evaluate(z);

                (labeled_comm, eval)
            })
            .collect::<Vec<_>>();

        // Save the evaluations into a separate vec
        let values = comms_values
            .iter()
            .map(|(_, val)| val.clone())
            .collect::<Vec<_>>();

        // Save comms into a separate vector
        let comms = comms_values
            .into_iter()
            .map(|(comm, _)| comm)
            .collect::<Vec<_>>();

        end_timer!(poly_time);

        let check_time = start_timer!(|| "Succinct check IPA proof");

        fs_rng.record(values.clone())?;

        // Succinctly verify the dlog opening proof,
        // and get the new reduction polynomial (the new xi's).
<<<<<<< HEAD
        let verifier_state = DomainExtendedPolynomialCommitment::<G, InnerProductArgPC::<G, FS>>::succinct_single_point_multi_poly_verify(
            vk, comms.iter(), z, values, &proof.pc_proof, &mut fs_rng
=======
        let verifier_state = DomainExtendedIpaPc::<G, D>::succinct_single_point_multi_poly_verify(
            vk, comms.iter(), z, values.iter(), &proof.pc_proof, &mut fs_rng
>>>>>>> d24012ec
        ).map_err(|e| {
            end_timer!(check_time);
            end_timer!(succinct_time);
            e
        })?;

        end_timer!(check_time);
        end_timer!(succinct_time);

        Ok(verifier_state)
    }
}

impl<G: EndoMulCurve, FS: FiatShamirRng + 'static> ItemAccumulator for DLogItemAccumulator<G, FS> {
    type AccumulatorProverKey = CommitterKey<G>;
    type AccumulatorVerifierKey = VerifierKey<G>;
    type AccumulationProof = AccumulationProof<G>;
    type Item = DLogItem<G>;

    /// Batch verification of dLog items: combine reduction polynomials and their corresponding G_fins
    /// and perform a single MSM.
    fn check_items<R: RngCore>(
        vk: &Self::AccumulatorVerifierKey,
        accumulators: &[Self::Item],
        rng: &mut R,
    ) -> Result<bool, PCError> {
        let check_time = start_timer!(|| "Check accumulators");

        let final_comm_keys = accumulators
            .iter()
            .map(|acc| acc.final_comm_key)
            .collect::<Vec<_>>();
        let xi_s_vec = accumulators
            .iter()
            .map(|acc| acc.check_poly.clone())
            .collect::<Vec<_>>();

        let batching_time = start_timer!(|| "Combine check polynomials and final comm keys");

        // Sample the batching challenge (using a cryptographically secure rng)
        let random_scalar = G::ScalarField::rand(rng);
        let mut batching_chal = G::ScalarField::one();

        // Collect the powers of the batching challenge in a vector
        let mut batching_chal_pows = vec![G::ScalarField::zero(); xi_s_vec.len()];
        for i in 0..batching_chal_pows.len() {
            batching_chal_pows[i] = batching_chal;
            batching_chal *= &random_scalar;
        }

        // Compute the linear combination of the reduction polys,
        //  h_bar(X) = sum_k lambda^k * h(xi's[k],X).
        let combined_check_poly = batching_chal_pows
            .par_iter()
            .zip(xi_s_vec)
            .map(|(&chal, check_poly)| {
                Polynomial::from_coefficients_vec(check_poly.compute_scaled_coeffs(-chal))
            })
            .reduce(
                || Polynomial::zero(),
                |acc, scaled_poly| &acc + &scaled_poly,
            );
        end_timer!(batching_time);

        // The dlog "hard part", checking that G_bar = sum_k lambda^k * G_f[k] == Comm(h_bar(X))
        // The equation to check would be:
        // lambda_1 * gfin_1 + ... + lambda_n * gfin_n - combined_h_1 * g_vk_1 - ... - combined_h_m * g_vk_m = 0
        // Where combined_h_i = lambda_1 * h_1_i + ... + lambda_n * h_n_i
        // We do final verification and the batching of the GFin in a single MSM
        let hard_time = start_timer!(|| "Batch verify hard parts");
        let final_val = InnerProductArgPC::<G, FS>::inner_commit(
            // The vk might be oversized, but the VariableBaseMSM function, will "trim"
            // the bases in order to be as big as the scalars vector, so no need to explicitly
            // trim the vk here.
            &[
                G::batch_normalization_into_affine(final_comm_keys)
                    .unwrap()
                    .as_slice(),
                vk.comm_key.as_slice(),
            ]
            .concat(),
            &[
                batching_chal_pows.as_slice(),
                combined_check_poly.coeffs.as_slice(),
            ]
            .concat(),
            None,
            None,
        )
        .map_err(|e| PCError::IncorrectInputLength(e.to_string()))?;
        end_timer!(hard_time);

        if !final_val.is_zero() {
            end_timer!(check_time);
            return Ok(false);
        }
        end_timer!(check_time);
        Ok(true)
    }

    /// Accumulate dlog "items" via the dlog amortization strategy:
    /// The given dlog items are challenged at a random query point and compared against
    /// the expected value. The item returned is a just the default dlog item to be discarded,
    /// the new "aggregated" dlog item is part of the aggregation proof itself.
    /// However, we do not explicitly provide the reduction challenges (the xi's) as they can
    /// be reconstructed from the proof.
    fn accumulate_items(
        ck: &Self::AccumulatorProverKey,
        accumulators: Vec<Self::Item>,
    ) -> Result<(Self::Item, Self::AccumulationProof), PCError> {
        let accumulate_time = start_timer!(|| "Accumulate");

        // Initialize Fiat-Shamir rng
        let fs_rng_init_seed = {
            let mut seed_builder = FiatShamirRngSeed::new();
            seed_builder.add_bytes(&Self::PROTOCOL_NAME)?;
            seed_builder.add_bytes(&ck.hash)?;
            // TODO: Shall we decompose this further when passing it to the seed builder ?
            seed_builder.add_bytes(&accumulators)?;
            seed_builder.finalize()?
        };
        let mut fs_rng = FS::from_seed(fs_rng_init_seed)?;

        // Sample a new challenge z
        let z = InnerProductArgPC::<G, FS>::challenge_to_scalar(
            fs_rng
                .get_challenge::<128>()?
                .to_vec()
        ).map_err(|e| {
            end_timer!(accumulate_time);
            PCError::Other(e.to_string())
        })?;

        // Collect check_poly from the accumulators
        let check_poly = accumulators
            .into_iter()
            .map(|acc| acc.check_poly)
            .collect::<Vec<_>>();

        let poly_time = start_timer!(|| "Open Bullet Polys");

        // Compute multi-poly single-point opening proof for the G_f's, i.e.
        // the commitments of the item polys.
<<<<<<< HEAD
        let opening_proof = InnerProductArgPC::<G, FS>::open_reduction_polynomials(
            &ck,
            xi_s.iter(),
            z,
            &mut fs_rng,
        )
        .map_err(|e| {
            end_timer!(poly_time);
            end_timer!(accumulate_time);
            e
        })?;
=======
        let opening_proof =
            InnerProductArgPC::<G, D>::open_reduction_polynomials(&ck, check_poly.iter(), z, &mut fs_rng)
                .map_err(|e| {
                    end_timer!(poly_time);
                    end_timer!(accumulate_time);
                    e
                })?;
>>>>>>> d24012ec

        end_timer!(poly_time);

        // Even if our implementation is size optimized, the API requires us to
        // return an accumulator too: so we return a dummy one instead (to be
        // discarded by the caller).
        let accumulator = DLogItem::<G>::default();

        let mut accumulation_proof = AccumulationProof::<G>::default();
        // We consider the items to be accumulated as common inputs (of
        // the protocol), and the challenge z can be reconstructed from them,
        // hence the accumulation proof consists only of the dlog opening proof.
        accumulation_proof.pc_proof = opening_proof;

        end_timer!(accumulate_time);

        Ok((accumulator, accumulation_proof))
    }

    /// Full verification of an aggregation proof for dlog "items".
    /// Calls the succinct verifier and then does the remaining check of the aggregated item.
    fn verify_accumulated_items<R: RngCore>(
        _current_acc: &Self::Item,
        vk: &Self::AccumulatorVerifierKey,
        previous_accumulators: Vec<Self::Item>,
        proof: &Self::AccumulationProof,
        rng: &mut R,
    ) -> Result<bool, PCError> {
        let check_acc_time = start_timer!(|| "Verify Accumulation");

        // Succinct part: verify the "easy" part of the aggregation proof
        let new_acc = Self::succinct_verify_accumulated_items(vk, previous_accumulators, proof)
            .map_err(|e| {
                end_timer!(check_acc_time);
                e
            })?;
        if new_acc.is_none() {
            end_timer!(check_acc_time);
            return Ok(false);
        }

        // Verify the aggregated accumulator
        let hard_time = start_timer!(|| "DLOG hard part");
        let result = Self::check_items::<R>(vk, &vec![new_acc.unwrap()], rng).map_err(|e| {
            end_timer!(hard_time);
            end_timer!(check_acc_time);
            e
        })?;
        end_timer!(hard_time);

        end_timer!(check_acc_time);

        Ok(result)
    }
}

/// A composite dlog accumulator/item, comprised of several single dlog items
/// from both groups of the EC cycle.
#[derive(Debug, CanonicalSerialize, CanonicalDeserialize)]
pub struct DualDLogItem<G1: EndoMulCurve, G2: EndoMulCurve>(
    pub(crate) Vec<DLogItem<G1>>,
    pub(crate) Vec<DLogItem<G2>>,
);

pub struct DualDLogItemAccumulator<
    'a,
    G1: EndoMulCurve,
    G2: EndoMulCurve,
    FS: FiatShamirRng + 'static,
> {
    _lifetime: PhantomData<&'a ()>,
    _group_1: PhantomData<G1>,
    _group_2: PhantomData<G2>,
    _fs_rng: PhantomData<FS>,
}

// Straight-forward generalization of the dlog item aggregation to DualDLogItem.
impl<'a, G1, G2, FS> ItemAccumulator for DualDLogItemAccumulator<'a, G1, G2, FS>
where
    G1: EndoMulCurve<BaseField = <G2 as Group>::ScalarField>,
    G2: EndoMulCurve<BaseField = <G1 as Group>::ScalarField>,
    FS: FiatShamirRng + 'static,
{
    type AccumulatorProverKey = (&'a CommitterKey<G1>, &'a CommitterKey<G2>);
    type AccumulatorVerifierKey = (&'a VerifierKey<G1>, &'a VerifierKey<G2>);
    type AccumulationProof = (AccumulationProof<G1>, AccumulationProof<G2>);
    type Item = DualDLogItem<G1, G2>;

    fn check_items<R: RngCore>(
        vk: &Self::AccumulatorVerifierKey,
        accumulators: &[Self::Item],
        rng: &mut R,
    ) -> Result<bool, PCError> {
        let g1_accumulators = accumulators
            .iter()
            .flat_map(|acc| acc.0.clone())
            .collect::<Vec<_>>();
        if !DLogItemAccumulator::<G1, FS>::check_items::<R>(&vk.0, g1_accumulators.as_slice(), rng)?
        {
            return Ok(false);
        }

        let g2_accumulators = accumulators
            .iter()
            .flat_map(|acc| acc.1.clone())
            .collect::<Vec<_>>();
        if !DLogItemAccumulator::<G2, FS>::check_items::<R>(&vk.1, g2_accumulators.as_slice(), rng)?
        {
            return Ok(false);
        }

        Ok(true)
    }

    fn accumulate_items(
        ck: &Self::AccumulatorProverKey,
        accumulators: Vec<Self::Item>,
    ) -> Result<(Self::Item, Self::AccumulationProof), PCError> {
        let g1_accumulators = accumulators
            .iter()
            .flat_map(|acc| acc.0.clone())
            .collect::<Vec<_>>();
        let (_, g1_acc_proof) =
            DLogItemAccumulator::<G1, FS>::accumulate_items(&ck.0, g1_accumulators)?;

        let g2_accumulators = accumulators
            .into_iter()
            .flat_map(|acc| acc.1)
            .collect::<Vec<_>>();
        let (_, g2_acc_proof) =
            DLogItemAccumulator::<G2, FS>::accumulate_items(&ck.1, g2_accumulators)?;

        let accumulator = DualDLogItem::<G1, G2>(
            vec![DLogItem::<G1>::default()],
            vec![DLogItem::<G2>::default()],
        );
        let accumulation_proof = (g1_acc_proof, g2_acc_proof);

        Ok((accumulator, accumulation_proof))
    }

    fn verify_accumulated_items<R: RngCore>(
        _current_acc: &Self::Item,
        vk: &Self::AccumulatorVerifierKey,
        previous_accumulators: Vec<Self::Item>,
        proof: &Self::AccumulationProof,
        rng: &mut R,
    ) -> Result<bool, PCError> {
        let g1_accumulators = previous_accumulators
            .iter()
            .flat_map(|acc| acc.0.clone())
            .collect();
        if !DLogItemAccumulator::<G1, FS>::verify_accumulated_items::<R>(
            &DLogItem::<G1>::default(),
            &vk.0,
            g1_accumulators,
            &proof.0,
            rng,
        )? {
            return Ok(false);
        }

        let g2_accumulators = previous_accumulators
            .into_iter()
            .flat_map(|acc| acc.1)
            .collect();
        if !DLogItemAccumulator::<G2, FS>::verify_accumulated_items::<R>(
            &DLogItem::<G2>::default(),
            &vk.1,
            g2_accumulators,
            &proof.1,
            rng,
        )? {
            return Ok(false);
        }

        Ok(true)
    }
}

#[cfg(test)]
mod test {
    use super::*;
    use algebra::SemanticallyValid;
    use poly_commit::{
        ipa_pc::Proof,
        DomainExtendedMultiPointProof, Evaluations, LabeledPolynomial,
        PolynomialCommitment, QueryMap, PCKey,
    };
    use blake2::Blake2s;
    use digest::Digest;
    use rand::{distributions::Distribution, thread_rng, Rng};
    use std::marker::PhantomData;
    use derivative::Derivative;

<<<<<<< HEAD
    fn get_test_fs_rng<G: EndoMulCurve, FS: FiatShamirRng>() -> FS {
        let mut seed_builder = FiatShamirRngSeed::new();
        seed_builder.add_bytes(b"TEST_SEED").unwrap();
        let fs_rng_seed = seed_builder.finalize().unwrap();
        FS::from_seed(fs_rng_seed).unwrap()
=======
    fn get_test_fs_rng<G: Curve, D: Digest + 'static>(
    ) -> <InnerProductArgPC<G, D> as PolynomialCommitment<G>>::RandomOracle {
        let mut seed_builder = <<DomainExtendedIpaPc<G, D> as PolynomialCommitment<G>>::RandomOracle as FiatShamirRng>::Seed::new();
        seed_builder.add_bytes(b"TEST_SEED").unwrap();
        let fs_rng_seed = seed_builder.finalize();
        <DomainExtendedIpaPc<G, D> as PolynomialCommitment<
            G,
        >>::RandomOracle::from_seed(fs_rng_seed)
>>>>>>> d24012ec
    }

    #[derive(Copy, Clone, Default)]
    struct TestInfo {
        max_degree: Option<usize>,
        supported_degree: Option<usize>,
        num_polynomials: usize,
        hiding: bool,
        max_num_queries: usize,
        segmented: bool,
    }

    #[derive(Derivative)]
    #[derivative(Clone(bound = ""))]
    struct VerifierData<'a, G: EndoMulCurve> {
        vk: VerifierKey<G>,
        comms: Vec<LabeledCommitment<GroupVec<G>>>,
        query_map: QueryMap<'a, G::ScalarField>,
        values: Evaluations<'a, G::ScalarField>,
        proof: DomainExtendedMultiPointProof<G, Proof<G>>,
        polynomials: Vec<LabeledPolynomial<G::ScalarField>>,
        num_polynomials: usize,
        num_points_in_query_map: usize,
        _m: PhantomData<&'a G::ScalarField>, // To avoid compilation issue 'a
    }

    // Samples a random instance of a dlog multi-point multi-poly opening proof according to the
    // specifications in the TestInfo.
    fn get_data_for_verifier<'a, G, D, FS>(
        info: TestInfo,
<<<<<<< HEAD
        pp: Option<Parameters<G>>,
    ) -> Result<VerifierData<'a, G>, PCError>
=======
        ck: Option<CommitterKey<G>>,
    ) -> Result<VerifierData<'a, G>, Error>
>>>>>>> d24012ec
    where
        G: EndoMulCurve,
        D: Digest + 'static,
        FS: FiatShamirRng + 'static,
    {
        let TestInfo {
            max_degree,       // maximum degree supported by the dlog commitment scheme
            supported_degree, // the supported maximum degree after trimming
            num_polynomials,  // number of random polynomials involved in the opening proof
            max_num_queries,  // size of the random query set for the opening proof
            segmented,        // use segmentation or not
            hiding,           // hiding or not
            ..
        } = info;

        let rng = &mut thread_rng();
        let max_degree =
            max_degree.unwrap_or(rand::distributions::Uniform::from(2..=64).sample(rng));
        let ck = if ck.is_some() {
            ck.unwrap()
        } else {
<<<<<<< HEAD
            DomainExtendedPolynomialCommitment::<G, InnerProductArgPC<G, FS>>::setup::<D>(
                max_degree,
            )?
=======
            DomainExtendedIpaPc::<G, D>::setup(max_degree)?.0
>>>>>>> d24012ec
        };

        test_canonical_serialize_deserialize(true, &ck);

        let supported_degree = match supported_degree {
            Some(0) => 0,
            Some(d) => d,
            None => rand::distributions::Uniform::from(1..=max_degree).sample(rng),
        };
        assert!(
            max_degree >= supported_degree,
            "max_degree < supported_degree"
        );
        let mut polynomials = Vec::new();

        // random degree multiplier when using segementation
        let seg_mul = rand::distributions::Uniform::from(5..=15).sample(rng);
        let mut labels = Vec::new();

        // Generate random dense polynomials
        let num_points_in_query_map =
            rand::distributions::Uniform::from(1..=max_num_queries).sample(rng);
        for i in 0..num_polynomials {
            let label = format!("Test{}", i);
            labels.push(label.clone());
            let degree;
            if segmented {
                degree = if supported_degree > 0 {
                    rand::distributions::Uniform::from(1..=supported_degree).sample(rng)
                } else {
                    0
                } * seg_mul;
            } else {
                degree = if supported_degree > 0 {
                    rand::distributions::Uniform::from(1..=supported_degree).sample(rng)
                } else {
                    0
                }
            }
            let poly = Polynomial::rand(degree, rng);

            polynomials.push(LabeledPolynomial::new(label, poly, hiding))
        }
        println!("supported degree: {:?}", supported_degree);
<<<<<<< HEAD
        println!("num_points_in_query_set: {:?}", num_points_in_query_set);
        let (ck, vk) = pp.trim(supported_degree)?;
=======
        println!("num_points_in_query_map: {:?}", num_points_in_query_map);
        let ck = ck.trim(supported_degree)?;
        println!("Trimmed");
>>>>>>> d24012ec

        test_canonical_serialize_deserialize(true, &ck);

        let (comms, rands) =
<<<<<<< HEAD
            DomainExtendedPolynomialCommitment::<G, InnerProductArgPC<G, FS>>::commit_vec(
=======
            DomainExtendedIpaPc::<G, D>::commit_many(
>>>>>>> d24012ec
                &ck,
                &polynomials,
                Some(rng),
            )?;

        // Evaluate all polynomials in all points
        let mut query_map = QueryMap::new();
        let mut values = Evaluations::new();
        // let mut point = F::one();
        for i in 0..num_points_in_query_map {
            let point = G::ScalarField::rand(rng);
            let point_label = format!("{}", i);
            query_map.insert(point_label.clone(), (point, labels.iter().cloned().collect()));
            for poly in polynomials.iter() {
                let value = poly.evaluate(point);
                values.insert((poly.label().clone(), point_label.clone()), value);
            }
        }

<<<<<<< HEAD
        let mut fs_rng = get_test_fs_rng::<G, FS>();
        let proof = DomainExtendedPolynomialCommitment::<G, InnerProductArgPC::<G, FS>>::multi_point_multi_poly_open(
=======
        let mut fs_rng = get_test_fs_rng::<G, D>();
        let proof = DomainExtendedIpaPc::<G, D>::multi_point_multi_poly_open(
>>>>>>> d24012ec
            &ck,
            &polynomials,
            &query_map,
            &mut fs_rng,
            &rands,
            Some(rng),
        )?;

        test_canonical_serialize_deserialize(true, &proof);

        Ok(VerifierData {
            vk: ck,
            comms,
            query_map,
            values,
            proof,
            polynomials,
            num_polynomials,
            num_points_in_query_map,
            _m: PhantomData,
        })
    }

    // We sample random instances of multi-point multi-poly dlog opening proofs,
    // produce aggregation proofs for their dlog items and fully verify these aggregation proofs.
    fn accumulation_test<G, D, FS>() -> Result<(), PCError>
    where
        G: EndoMulCurve,
        D: Digest + 'static,
        FS: FiatShamirRng + 'static,
    {
        let rng = &mut thread_rng();
        let max_degree = rand::distributions::Uniform::from(2..=128).sample(rng);

        let mut info = TestInfo {
            max_degree: Some(max_degree),
            supported_degree: None,
            num_polynomials: 10,
            max_num_queries: 5,
            ..Default::default()
        };

<<<<<<< HEAD
        let pp = DomainExtendedPolynomialCommitment::<G, InnerProductArgPC<G, FS>>::setup::<D>(
            max_degree,
        )?;
=======
        let (_, vk) = DomainExtendedIpaPc::<G, D>::setup(max_degree)?;
>>>>>>> d24012ec

        test_canonical_serialize_deserialize(true, &vk);

        let vk = vk.trim(max_degree)?;

        test_canonical_serialize_deserialize(true, &vk);

        for num_proofs in 1..20 {
            let mut verifier_data_vec = Vec::with_capacity(num_proofs);

            // Generate all proofs and the data needed by the verifier to verify them
            for _ in 0..num_proofs {
                // Modify requirements at random
                info.hiding = rng.gen();
                info.segmented = rng.gen();
                verifier_data_vec
<<<<<<< HEAD
                    .push(get_data_for_verifier::<G, D, FS>(info, Some(pp.clone())).unwrap())
=======
                    .push(get_data_for_verifier::<G, D>(info, Some(vk.clone())).unwrap())
>>>>>>> d24012ec
            }

            let mut comms = Vec::new();
            let mut query_maps = Vec::new();
            let mut evals = Vec::new();
            let mut proofs = Vec::new();
            let mut states = Vec::new();

            let state = get_test_fs_rng::<G, FS>().get_state().clone();

            verifier_data_vec.iter().for_each(|verifier_data| {
                let len = verifier_data.vk.comm_key.len();
                assert_eq!(&verifier_data.vk.comm_key[..], &vk.comm_key[..len]); // Vk should be equal for all proofs
                comms.push(verifier_data.comms.as_slice());
                query_maps.push(&verifier_data.query_map);
                evals.push(&verifier_data.values);
                proofs.push(&verifier_data.proof);
                states.push(&state);
            });

            // extract the xi's and G_fin's from the proof
<<<<<<< HEAD
            let verifier_state_vec = DomainExtendedPolynomialCommitment::<
                G,
                InnerProductArgPC<G, FS>,
            >::batch_succinct_verify(
=======
            let accumulators = DomainExtendedIpaPc::<G, D>::batch_succinct_verify(
>>>>>>> d24012ec
                &vk,
                comms.clone(),
                query_maps.clone(),
                evals.clone(),
                proofs.clone(),
                states.clone(),
            )?;

            test_canonical_serialize_deserialize(true, &accumulators);
            assert!(accumulators.is_valid());

            // provide aggregation proof of the extracted dlog items
            let (_, proof) =
<<<<<<< HEAD
                DLogItemAccumulator::<G, FS>::accumulate_items(&ck, accumulators.clone())?;
=======
                DLogItemAccumulator::<G, D>::accumulate_items(&vk, accumulators.clone())?;
>>>>>>> d24012ec

            test_canonical_serialize_deserialize(true, &proof);

            // Verifier side
            let dummy = DLogItem::<G>::default();
            assert!(DLogItemAccumulator::<G, FS>::verify_accumulated_items(
                &dummy,
                &vk,
                // Actually the verifier should recompute the accumulators with the succinct verification
                accumulators,
                &proof,
                rng
            )?);
        }
        Ok(())
    }

    // We sample random instances of multi-point multi-poly dlog opening proofs,
    // and batch verify their dlog items.
    fn batch_verification_test<G, D, FS>() -> Result<(), PCError>
    where
        G: EndoMulCurve,
        D: Digest + 'static,
        FS: FiatShamirRng + 'static,
    {
        let rng = &mut thread_rng();
        let max_degree = rand::distributions::Uniform::from(2..=128).sample(rng);

        let mut info = TestInfo {
            max_degree: Some(max_degree),
            supported_degree: None,
            num_polynomials: 10,
            max_num_queries: 5,
            ..Default::default()
        };

<<<<<<< HEAD
        let pp = DomainExtendedPolynomialCommitment::<G, InnerProductArgPC<G, FS>>::setup::<D>(
            max_degree,
        )?;
        let (_, vk) = pp.trim(max_degree)?;
=======
        let (_, vk) = DomainExtendedIpaPc::<G, D>::setup(max_degree)?;
        let vk = vk.trim(max_degree)?;
>>>>>>> d24012ec

        test_canonical_serialize_deserialize(true, &vk);

        for num_proofs in 1..20 {
            let mut verifier_data_vec = Vec::with_capacity(num_proofs);

            // Generate all proofs and the data needed by the verifier to verify them
            for _ in 0..num_proofs {
                // Modify requirements at random
                info.hiding = rng.gen();
                info.segmented = rng.gen();
                verifier_data_vec
<<<<<<< HEAD
                    .push(get_data_for_verifier::<G, D, FS>(info, Some(pp.clone())).unwrap())
=======
                    .push(get_data_for_verifier::<G, D>(info, Some(vk.clone())).unwrap())
>>>>>>> d24012ec
            }

            let mut comms = Vec::new();
            let mut query_maps = Vec::new();
            let mut evals = Vec::new();
            let mut proofs = Vec::new();
            let mut states = Vec::new();

            let state = get_test_fs_rng::<G, FS>().get_state().clone();

            verifier_data_vec.iter().for_each(|verifier_data| {
                let len = verifier_data.vk.comm_key.len();
                assert_eq!(&verifier_data.vk.comm_key[..], &vk.comm_key[..len]); // Vk should be equal for all proofs
                comms.push(verifier_data.comms.as_slice());
                query_maps.push(&verifier_data.query_map);
                evals.push(&verifier_data.values);
                proofs.push(&verifier_data.proof);
                states.push(&state);
            });

            // extract the xi's and G_fin's from the proof
<<<<<<< HEAD
            let verifier_state_vec = DomainExtendedPolynomialCommitment::<
                G,
                InnerProductArgPC<G, FS>,
            >::batch_succinct_verify(
=======
            let accumulators = DomainExtendedIpaPc::<G, D>::batch_succinct_verify(
>>>>>>> d24012ec
                &vk,
                comms.clone(),
                query_maps.clone(),
                evals.clone(),
                proofs.clone(),
                states.clone(),
            )?;

            test_canonical_serialize_deserialize(true, &accumulators);
            assert!(accumulators.is_valid());

            // batch verify the extracted dlog items
            assert!(DLogItemAccumulator::<G, FS>::check_items(
                &vk,
                &accumulators,
                rng
            )?);
        }
        Ok(())
    }

    use algebra::curves::tweedle::{
        dee::DeeJacobian as TweedleDee, dum::DumJacobian as TweedleDum,
    };

    #[cfg(not(feature = "circuit-friendly"))]
    mod chacha_fs {
        use fiat_shamir::chacha20::FiatShamirChaChaRng;
        use super::*;

        #[test]
        fn test_tweedle_accumulate_verify() {
            accumulation_test::<TweedleDee, Blake2s, FiatShamirChaChaRng<Blake2s>>().unwrap();
            accumulation_test::<TweedleDum, Blake2s, FiatShamirChaChaRng<Blake2s>>().unwrap();
        }
    
        #[test]
        fn test_tweedle_batch_verify() {
            batch_verification_test::<TweedleDee, Blake2s, FiatShamirChaChaRng<Blake2s>>().unwrap();
            batch_verification_test::<TweedleDum, Blake2s, FiatShamirChaChaRng<Blake2s>>().unwrap();
        }
    }

    #[cfg(feature = "circuit-friendly")]
    mod poseidon_fs {
        use fiat_shamir::poseidon::{TweedleFrPoseidonFSRng, TweedleFqPoseidonFSRng};
        use super::*;

        #[test]
        fn test_tweedle_accumulate_verify() {
            accumulation_test::<TweedleDee, Blake2s, TweedleFqPoseidonFSRng>().unwrap();
            accumulation_test::<TweedleDum, Blake2s, TweedleFrPoseidonFSRng>().unwrap();
        }
    
        #[test]
        fn test_tweedle_batch_verify() {
            batch_verification_test::<TweedleDee, Blake2s, TweedleFqPoseidonFSRng>().unwrap();
            batch_verification_test::<TweedleDum, Blake2s, TweedleFrPoseidonFSRng>().unwrap();
        }
    }
}<|MERGE_RESOLUTION|>--- conflicted
+++ resolved
@@ -9,68 +9,25 @@
     DomainExtendedIpaPc,
 };
 use algebra::polynomial::DensePolynomial as Polynomial;
-<<<<<<< HEAD
-use algebra::{serialize::*, EndoMulCurve, Field, Group, GroupVec, SemanticallyValid, UniformRand};
+use algebra::{serialize::*, Group, GroupVec, UniformRand};
 use bench_utils::*;
 use fiat_shamir::{FiatShamirRng, FiatShamirRngSeed};
 use poly_commit::{
-    ipa_pc::{CommitterKey, InnerProductArgPC, SuccinctCheckPolynomial, VerifierKey},
-    DomainExtendedPolynomialCommitment, Error as PCError, LabeledCommitment, PolynomialCommitment,
-=======
-use algebra::{
-    serialize::*, to_bytes, Curve, Group, GroupVec, ToBytes, UniformRand
-};
-use bench_utils::*;
-use digest::Digest;
-use poly_commit::{
-    fiat_shamir_rng::{FiatShamirRng, FiatShamirRngSeed},
-    ipa_pc::{CommitterKey, InnerProductArgPC, VerifierKey},
-    Error, LabeledCommitment, PolynomialCommitment,
->>>>>>> d24012ec
+    ipa_pc::{CommitterKey, InnerProductArgPC, VerifierKey, IPACurve},
+    Error as PCError, LabeledCommitment, PolynomialCommitment,
 };
 pub use poly_commit::ipa_pc::DLogItem;
 use rand::RngCore;
 use rayon::prelude::*;
 use std::marker::PhantomData;
-<<<<<<< HEAD
-
-/// This implements the public aggregator for the IPA/DLOG commitment scheme.
-#[derive(Clone, Debug, Eq, PartialEq, CanonicalSerialize, CanonicalDeserialize)]
-pub struct DLogItem<G: EndoMulCurve> {
-    /// Final committer key after the DLOG reduction.
-    pub(crate) g_final: G,
-
-    /// Challenges of the DLOG reduction.
-    pub(crate) xi_s: SuccinctCheckPolynomial<G>,
+use num_traits::{Zero, One};
+
+pub struct DLogItemAccumulator<G: IPACurve, FS: FiatShamirRng + 'static> {
+    _group: PhantomData<G>,
+    _fs_rng: PhantomData<FS>,
 }
 
-impl<G: EndoMulCurve> SemanticallyValid for DLogItem<G> {
-    fn is_valid(&self) -> bool {
-        self.g_final.is_valid() && self.xi_s.is_valid()
-    }
-}
-
-impl<G: EndoMulCurve> Default for DLogItem<G> {
-    fn default() -> Self {
-        Self {
-            g_final: G::default(),
-            xi_s: SuccinctCheckPolynomial::from_chals(vec![]),
-        }
-    }
-}
-
-pub struct DLogItemAccumulator<G: EndoMulCurve, FS: FiatShamirRng + 'static> {
-    _fs_rng: PhantomData<FS>,
-=======
-use num_traits::{Zero, One};
-
-pub struct DLogItemAccumulator<G: Curve, D: Digest + 'static> {
-    _digest: PhantomData<D>,
->>>>>>> d24012ec
-    _group: PhantomData<G>,
-}
-
-impl<G: EndoMulCurve, FS: FiatShamirRng + 'static> DLogItemAccumulator<G, FS> {
+impl<G: IPACurve, FS: FiatShamirRng + 'static> DLogItemAccumulator<G, FS> {
     /// The personalization string for this protocol. Used to personalize the
     /// Fiat-Shamir rng.
     pub const PROTOCOL_NAME: &'static [u8] = b"DL-ACC-2021";
@@ -162,13 +119,8 @@
 
         // Succinctly verify the dlog opening proof,
         // and get the new reduction polynomial (the new xi's).
-<<<<<<< HEAD
-        let verifier_state = DomainExtendedPolynomialCommitment::<G, InnerProductArgPC::<G, FS>>::succinct_single_point_multi_poly_verify(
-            vk, comms.iter(), z, values, &proof.pc_proof, &mut fs_rng
-=======
-        let verifier_state = DomainExtendedIpaPc::<G, D>::succinct_single_point_multi_poly_verify(
+        let verifier_state = DomainExtendedIpaPc::<G, FS>::succinct_single_point_multi_poly_verify(
             vk, comms.iter(), z, values.iter(), &proof.pc_proof, &mut fs_rng
->>>>>>> d24012ec
         ).map_err(|e| {
             end_timer!(check_time);
             end_timer!(succinct_time);
@@ -182,7 +134,7 @@
     }
 }
 
-impl<G: EndoMulCurve, FS: FiatShamirRng + 'static> ItemAccumulator for DLogItemAccumulator<G, FS> {
+impl<G: IPACurve, FS: FiatShamirRng + 'static> ItemAccumulator for DLogItemAccumulator<G, FS> {
     type AccumulatorProverKey = CommitterKey<G>;
     type AccumulatorVerifierKey = VerifierKey<G>;
     type AccumulationProof = AccumulationProof<G>;
@@ -312,27 +264,13 @@
 
         // Compute multi-poly single-point opening proof for the G_f's, i.e.
         // the commitments of the item polys.
-<<<<<<< HEAD
-        let opening_proof = InnerProductArgPC::<G, FS>::open_reduction_polynomials(
-            &ck,
-            xi_s.iter(),
-            z,
-            &mut fs_rng,
-        )
-        .map_err(|e| {
-            end_timer!(poly_time);
-            end_timer!(accumulate_time);
-            e
-        })?;
-=======
         let opening_proof =
-            InnerProductArgPC::<G, D>::open_reduction_polynomials(&ck, check_poly.iter(), z, &mut fs_rng)
+            InnerProductArgPC::<G, FS>::open_reduction_polynomials(&ck, check_poly.iter(), z, &mut fs_rng)
                 .map_err(|e| {
                     end_timer!(poly_time);
                     end_timer!(accumulate_time);
                     e
                 })?;
->>>>>>> d24012ec
 
         end_timer!(poly_time);
 
@@ -392,15 +330,15 @@
 /// A composite dlog accumulator/item, comprised of several single dlog items
 /// from both groups of the EC cycle.
 #[derive(Debug, CanonicalSerialize, CanonicalDeserialize)]
-pub struct DualDLogItem<G1: EndoMulCurve, G2: EndoMulCurve>(
+pub struct DualDLogItem<G1: IPACurve, G2: IPACurve>(
     pub(crate) Vec<DLogItem<G1>>,
     pub(crate) Vec<DLogItem<G2>>,
 );
 
 pub struct DualDLogItemAccumulator<
     'a,
-    G1: EndoMulCurve,
-    G2: EndoMulCurve,
+    G1: IPACurve,
+    G2: IPACurve,
     FS: FiatShamirRng + 'static,
 > {
     _lifetime: PhantomData<&'a ()>,
@@ -412,8 +350,8 @@
 // Straight-forward generalization of the dlog item aggregation to DualDLogItem.
 impl<'a, G1, G2, FS> ItemAccumulator for DualDLogItemAccumulator<'a, G1, G2, FS>
 where
-    G1: EndoMulCurve<BaseField = <G2 as Group>::ScalarField>,
-    G2: EndoMulCurve<BaseField = <G1 as Group>::ScalarField>,
+    G1: IPACurve<BaseField = <G2 as Group>::ScalarField>,
+    G2: IPACurve<BaseField = <G1 as Group>::ScalarField>,
     FS: FiatShamirRng + 'static,
 {
     type AccumulatorProverKey = (&'a CommitterKey<G1>, &'a CommitterKey<G2>);
@@ -528,22 +466,11 @@
     use std::marker::PhantomData;
     use derivative::Derivative;
 
-<<<<<<< HEAD
-    fn get_test_fs_rng<G: EndoMulCurve, FS: FiatShamirRng>() -> FS {
+    fn get_test_fs_rng<G: IPACurve, FS: FiatShamirRng>() -> FS {
         let mut seed_builder = FiatShamirRngSeed::new();
         seed_builder.add_bytes(b"TEST_SEED").unwrap();
         let fs_rng_seed = seed_builder.finalize().unwrap();
         FS::from_seed(fs_rng_seed).unwrap()
-=======
-    fn get_test_fs_rng<G: Curve, D: Digest + 'static>(
-    ) -> <InnerProductArgPC<G, D> as PolynomialCommitment<G>>::RandomOracle {
-        let mut seed_builder = <<DomainExtendedIpaPc<G, D> as PolynomialCommitment<G>>::RandomOracle as FiatShamirRng>::Seed::new();
-        seed_builder.add_bytes(b"TEST_SEED").unwrap();
-        let fs_rng_seed = seed_builder.finalize();
-        <DomainExtendedIpaPc<G, D> as PolynomialCommitment<
-            G,
-        >>::RandomOracle::from_seed(fs_rng_seed)
->>>>>>> d24012ec
     }
 
     #[derive(Copy, Clone, Default)]
@@ -558,7 +485,7 @@
 
     #[derive(Derivative)]
     #[derivative(Clone(bound = ""))]
-    struct VerifierData<'a, G: EndoMulCurve> {
+    struct VerifierData<'a, G: IPACurve> {
         vk: VerifierKey<G>,
         comms: Vec<LabeledCommitment<GroupVec<G>>>,
         query_map: QueryMap<'a, G::ScalarField>,
@@ -574,15 +501,10 @@
     // specifications in the TestInfo.
     fn get_data_for_verifier<'a, G, D, FS>(
         info: TestInfo,
-<<<<<<< HEAD
-        pp: Option<Parameters<G>>,
+        ck: Option<CommitterKey<G>>,
     ) -> Result<VerifierData<'a, G>, PCError>
-=======
-        ck: Option<CommitterKey<G>>,
-    ) -> Result<VerifierData<'a, G>, Error>
->>>>>>> d24012ec
     where
-        G: EndoMulCurve,
+        G: IPACurve,
         D: Digest + 'static,
         FS: FiatShamirRng + 'static,
     {
@@ -602,13 +524,7 @@
         let ck = if ck.is_some() {
             ck.unwrap()
         } else {
-<<<<<<< HEAD
-            DomainExtendedPolynomialCommitment::<G, InnerProductArgPC<G, FS>>::setup::<D>(
-                max_degree,
-            )?
-=======
-            DomainExtendedIpaPc::<G, D>::setup(max_degree)?.0
->>>>>>> d24012ec
+            DomainExtendedIpaPc::<G, FS>::setup::<D>(max_degree)?.0
         };
 
         test_canonical_serialize_deserialize(true, &ck);
@@ -653,23 +569,14 @@
             polynomials.push(LabeledPolynomial::new(label, poly, hiding))
         }
         println!("supported degree: {:?}", supported_degree);
-<<<<<<< HEAD
-        println!("num_points_in_query_set: {:?}", num_points_in_query_set);
-        let (ck, vk) = pp.trim(supported_degree)?;
-=======
         println!("num_points_in_query_map: {:?}", num_points_in_query_map);
         let ck = ck.trim(supported_degree)?;
         println!("Trimmed");
->>>>>>> d24012ec
 
         test_canonical_serialize_deserialize(true, &ck);
 
         let (comms, rands) =
-<<<<<<< HEAD
-            DomainExtendedPolynomialCommitment::<G, InnerProductArgPC<G, FS>>::commit_vec(
-=======
-            DomainExtendedIpaPc::<G, D>::commit_many(
->>>>>>> d24012ec
+            DomainExtendedIpaPc::<G, FS>::commit_many(
                 &ck,
                 &polynomials,
                 Some(rng),
@@ -689,13 +596,8 @@
             }
         }
 
-<<<<<<< HEAD
         let mut fs_rng = get_test_fs_rng::<G, FS>();
-        let proof = DomainExtendedPolynomialCommitment::<G, InnerProductArgPC::<G, FS>>::multi_point_multi_poly_open(
-=======
-        let mut fs_rng = get_test_fs_rng::<G, D>();
-        let proof = DomainExtendedIpaPc::<G, D>::multi_point_multi_poly_open(
->>>>>>> d24012ec
+        let proof = DomainExtendedIpaPc::<G, FS>::multi_point_multi_poly_open(
             &ck,
             &polynomials,
             &query_map,
@@ -723,7 +625,7 @@
     // produce aggregation proofs for their dlog items and fully verify these aggregation proofs.
     fn accumulation_test<G, D, FS>() -> Result<(), PCError>
     where
-        G: EndoMulCurve,
+        G: IPACurve,
         D: Digest + 'static,
         FS: FiatShamirRng + 'static,
     {
@@ -738,13 +640,7 @@
             ..Default::default()
         };
 
-<<<<<<< HEAD
-        let pp = DomainExtendedPolynomialCommitment::<G, InnerProductArgPC<G, FS>>::setup::<D>(
-            max_degree,
-        )?;
-=======
-        let (_, vk) = DomainExtendedIpaPc::<G, D>::setup(max_degree)?;
->>>>>>> d24012ec
+        let (_, vk) = DomainExtendedIpaPc::<G, FS>::setup::<D>(max_degree)?;
 
         test_canonical_serialize_deserialize(true, &vk);
 
@@ -761,11 +657,7 @@
                 info.hiding = rng.gen();
                 info.segmented = rng.gen();
                 verifier_data_vec
-<<<<<<< HEAD
-                    .push(get_data_for_verifier::<G, D, FS>(info, Some(pp.clone())).unwrap())
-=======
-                    .push(get_data_for_verifier::<G, D>(info, Some(vk.clone())).unwrap())
->>>>>>> d24012ec
+                    .push(get_data_for_verifier::<G, D, FS>(info, Some(vk.clone())).unwrap())
             }
 
             let mut comms = Vec::new();
@@ -787,14 +679,7 @@
             });
 
             // extract the xi's and G_fin's from the proof
-<<<<<<< HEAD
-            let verifier_state_vec = DomainExtendedPolynomialCommitment::<
-                G,
-                InnerProductArgPC<G, FS>,
-            >::batch_succinct_verify(
-=======
-            let accumulators = DomainExtendedIpaPc::<G, D>::batch_succinct_verify(
->>>>>>> d24012ec
+            let accumulators = DomainExtendedIpaPc::<G, FS>::batch_succinct_verify(
                 &vk,
                 comms.clone(),
                 query_maps.clone(),
@@ -808,11 +693,7 @@
 
             // provide aggregation proof of the extracted dlog items
             let (_, proof) =
-<<<<<<< HEAD
-                DLogItemAccumulator::<G, FS>::accumulate_items(&ck, accumulators.clone())?;
-=======
-                DLogItemAccumulator::<G, D>::accumulate_items(&vk, accumulators.clone())?;
->>>>>>> d24012ec
+                DLogItemAccumulator::<G, FS>::accumulate_items(&vk, accumulators.clone())?;
 
             test_canonical_serialize_deserialize(true, &proof);
 
@@ -834,7 +715,7 @@
     // and batch verify their dlog items.
     fn batch_verification_test<G, D, FS>() -> Result<(), PCError>
     where
-        G: EndoMulCurve,
+        G: IPACurve,
         D: Digest + 'static,
         FS: FiatShamirRng + 'static,
     {
@@ -849,15 +730,8 @@
             ..Default::default()
         };
 
-<<<<<<< HEAD
-        let pp = DomainExtendedPolynomialCommitment::<G, InnerProductArgPC<G, FS>>::setup::<D>(
-            max_degree,
-        )?;
-        let (_, vk) = pp.trim(max_degree)?;
-=======
-        let (_, vk) = DomainExtendedIpaPc::<G, D>::setup(max_degree)?;
+        let (_, vk) = DomainExtendedIpaPc::<G, FS>::setup::<D>(max_degree)?;
         let vk = vk.trim(max_degree)?;
->>>>>>> d24012ec
 
         test_canonical_serialize_deserialize(true, &vk);
 
@@ -870,11 +744,7 @@
                 info.hiding = rng.gen();
                 info.segmented = rng.gen();
                 verifier_data_vec
-<<<<<<< HEAD
-                    .push(get_data_for_verifier::<G, D, FS>(info, Some(pp.clone())).unwrap())
-=======
-                    .push(get_data_for_verifier::<G, D>(info, Some(vk.clone())).unwrap())
->>>>>>> d24012ec
+                    .push(get_data_for_verifier::<G, D, FS>(info, Some(vk.clone())).unwrap())
             }
 
             let mut comms = Vec::new();
@@ -896,14 +766,7 @@
             });
 
             // extract the xi's and G_fin's from the proof
-<<<<<<< HEAD
-            let verifier_state_vec = DomainExtendedPolynomialCommitment::<
-                G,
-                InnerProductArgPC<G, FS>,
-            >::batch_succinct_verify(
-=======
-            let accumulators = DomainExtendedIpaPc::<G, D>::batch_succinct_verify(
->>>>>>> d24012ec
+            let accumulators = DomainExtendedIpaPc::<G, FS>::batch_succinct_verify(
                 &vk,
                 comms.clone(),
                 query_maps.clone(),
