//! Halo's amortization strategy for the hard parts of the dlog/IPA commitment scheme
//! as separate public aggregation/accumulation scheme according to [BCMS20](https://eprint.iacr.org/2020/499).
//! The hard part consists of checking that the final committer key G_f (after all the
//! reduction steps) is the polynomial commitment of the succinct 'reduction polynomial'
//!     h(X) = (1 + xi_d * X^1)*(1 + xi_{d-1} * X^2) * ... (1 + xi_{1}*X^{2^d}),
//! where the xi_1,...,xi_d are the challenges of the dlog reduction.
<<<<<<< HEAD
use crate::darlin::accumulators::dual::{DualAccumulator, DualAccumulatorItem};
use crate::darlin::accumulators::SingleSegmentBatchingResult;
use crate::darlin::accumulators::{Accumulator, AccumulatorItem, Error};
use crate::darlin::DomainExtendedIpaPc;
use algebra::serialize::*;
use algebra::{DensePolynomial, GroupVec, PrimeField, ToBits, ToConstraintField, UniformRand};
use bench_utils::*;
use fiat_shamir::{FiatShamirRng, FiatShamirRngSeed};
use num_traits::{One, Zero};
pub use poly_commit::ipa_pc::DLogItem;
use poly_commit::ipa_pc::{LabeledSuccinctCheckPolynomial, Proof, SuccinctCheckPolynomial};
use poly_commit::{
    ipa_pc::{CommitterKey, IPACurve, InnerProductArgPC, VerifierKey},
    Error as PCError, LabeledCommitment, PolynomialCommitment,
};
=======
use crate::darlin::{
    accumulators::{AccumulationProof, ItemAccumulator},
};
use algebra::polynomial::DensePolynomial as Polynomial;
use algebra::{serialize::*, Group, UniformRand, EndoMulCurve};
use bench_utils::*;
use fiat_shamir::{FiatShamirRng, FiatShamirRngSeed};
use poly_commit::{ipa_pc::{CommitterKey, InnerProductArgPC, VerifierKey}, Error as PCError, LabeledCommitment, PolynomialCommitment, read_fe_from_challenge};
pub use poly_commit::ipa_pc::DLogItem;
>>>>>>> e7735f0d
use rand::RngCore;

use crate::darlin::accumulators::to_dual_field_vec::ToDualField;
use rayon::prelude::*;
use std::marker::PhantomData;
<<<<<<< HEAD

pub struct DLogAccumulator<G, FS> {
=======
use num_traits::{Zero, One};

pub struct DLogItemAccumulator<G: EndoMulCurve, FS: FiatShamirRng + 'static> {
>>>>>>> e7735f0d
    _group: PhantomData<G>,
    _fs_rng: PhantomData<FS>,
}

<<<<<<< HEAD
impl<G, FS> DLogAccumulator<G, FS>
where
    G: IPACurve,
    FS: FiatShamirRng + 'static,
{
=======
impl<G: EndoMulCurve, FS: FiatShamirRng + 'static> DLogItemAccumulator<G, FS> {
>>>>>>> e7735f0d
    /// The personalization string for this protocol. Used to personalize the
    /// Fiat-Shamir rng.
    pub const PROTOCOL_NAME: &'static [u8] = b"DL-ACC-2021";

    pub fn get_instance() -> Self {
        Self {
            _group: PhantomData,
            _fs_rng: PhantomData,
        }
    }

    /// This implementation handles the succinct verification of an aggregation proof
    /// for dlog "items".
    /// Recall that in the special situation of dlog items, the accumulated item
    /// is part of the proof itself. However, as we use size-optimized proofs, the
    /// check_poly are recomputed from the proof and returned by the verifier (if successful).
    pub fn succinct_verify_accumulated_items(
        vk: &VerifierKey<G>,
        previous_accumulators: Vec<DLogItem<G>>,
        proof: &AccumulationProof<G>,
    ) -> Result<Option<DLogItem<G>>, Error> {
        let succinct_time = start_timer!(|| "Succinct verify accumulate");

        let poly_time = start_timer!(|| "Compute Bullet Polys evaluations");

        // Initialize Fiat-Shamir rng
        let fs_rng_init_seed = {
            let mut seed_builder = FiatShamirRngSeed::new();
            seed_builder.add_bytes(&Self::PROTOCOL_NAME)?;
            seed_builder.add_bytes(&vk.hash)?;

            // NOTE: We assume the number of accumulators to be clear from the context.
            // As we use constant length encoding of field elements, we may use add_bytes()
            // without producing collisions in the serialization procedure.
            seed_builder.add_bytes(&previous_accumulators)?;
            seed_builder.finalize()?
        };
        let mut fs_rng = FS::from_seed(fs_rng_init_seed)?;

        // Sample a new challenge z
<<<<<<< HEAD
        let z = InnerProductArgPC::<G, FS>::challenge_to_scalar(
            fs_rng.get_challenge::<128>()?.to_vec(),
        )
        .map_err(|e| {
=======
        let z = read_fe_from_challenge(fs_rng
            .get_challenge::<128>()?
            .to_vec()
        ).map_err(|e| {
>>>>>>> e7735f0d
            end_timer!(poly_time);
            end_timer!(succinct_time);
            PCError::Other(e.to_string())
        })?;

        let comms_values = previous_accumulators
            .into_par_iter()
            .enumerate()
            .map(|(i, acc)| {
                let final_comm_key = acc.final_comm_key.clone();
                let check_poly = acc.check_poly;

                // Create a LabeledCommitment out of the final_comm_key
                let labeled_comm = {
                    let comm = final_comm_key;

                    LabeledCommitment::new(format!("check_poly_{}", i), comm)
                };

                // Compute the expected value, i.e. the value of the reduction polynomial at z.
                let eval = check_poly.evaluate(z);

                (labeled_comm, eval)
            })
            .collect::<Vec<_>>();

        // Save the evaluations into a separate vec
        let values = comms_values
            .iter()
            .map(|(_, val)| val.clone())
            .collect::<Vec<_>>();

        // Save comms into a separate vector
        let comms = comms_values
            .into_iter()
            .map(|(comm, _)| comm)
            .collect::<Vec<_>>();

        end_timer!(poly_time);

        let check_time = start_timer!(|| "Succinct check IPA proof");

        fs_rng.record(values.clone())?;

        // Succinctly verify the dlog opening proof,
        // and get the new reduction polynomial (the new xi's).
<<<<<<< HEAD
        let verifier_state = DomainExtendedIpaPc::<G, FS>::succinct_single_point_multi_poly_verify(
            vk,
            comms.iter(),
            z,
            values.iter(),
            &proof.pc_proof,
            &mut fs_rng,
        )
        .map_err(|e| {
=======
        let verifier_state = InnerProductArgPC::<G, FS>::succinct_single_point_multi_poly_verify(
            vk, comms.iter(), z, values.iter(), &proof.pc_proof, &mut fs_rng
        ).map_err(|e| {
>>>>>>> e7735f0d
            end_timer!(check_time);
            end_timer!(succinct_time);
            e
        })?;

        end_timer!(check_time);
        end_timer!(succinct_time);

        Ok(verifier_state)
    }
}

<<<<<<< HEAD
impl<G: IPACurve, FS: FiatShamirRng + 'static> Accumulator for DLogAccumulator<G, FS> {
    type ProverKey = CommitterKey<G>;
    type VerifierKey = CommitterKey<G>;
    type Proof = AccumulationProof<G>;
=======
impl<G: EndoMulCurve, FS: FiatShamirRng + 'static> ItemAccumulator for DLogItemAccumulator<G, FS> {
    type AccumulatorProverKey = CommitterKey<G>;
    type AccumulatorVerifierKey = VerifierKey<G>;
    type AccumulationProof = AccumulationProof<G>;
>>>>>>> e7735f0d
    type Item = DLogItem<G>;
    type BatchingResult = SingleSegmentBatchingResult<G>;

    fn batch_items<R: RngCore>(
        _vk: &Self::VerifierKey,
        accumulators: &[Self::Item],
        rng: &mut R,
    ) -> Result<Self::BatchingResult, Error> {
        let compute_chals_time = start_timer!(|| "Compute batching challenges");
        let batching_chals = {
            let random_scalar = G::ScalarField::rand(rng);
            let num_batching_chals = accumulators.len();
            let mut batching_chals = Vec::with_capacity(num_batching_chals);
            let mut batching_chal = G::ScalarField::one();
            for _ in 0..num_batching_chals {
                batching_chals.push(batching_chal);
                batching_chal *= random_scalar;
            }
            batching_chals
        };
        end_timer!(compute_chals_time);

        let batch_time = start_timer!(|| "Batch commitments and polynomials");
        let (batched_commitment, batched_polynomial) = batching_chals
            .into_par_iter()
            .zip(accumulators.into_par_iter())
            .map(|(chal, item)| {
                (
                    item.final_comm_key * &chal,
                    DensePolynomial::from_coefficients_vec(
                        item.check_poly.compute_scaled_coeffs(chal),
                    ),
                )
            })
            .reduce(
                || (G::zero(), DensePolynomial::<G::ScalarField>::zero()),
                |a, b| (a.0 + b.0, a.1 + b.1),
            );
        end_timer!(batch_time);

        Ok(SingleSegmentBatchingResult {
            batched_commitment,
            batched_polynomial,
        })
    }

    fn check_batched_items(
        vk: &Self::VerifierKey,
        batching_result: &Self::BatchingResult,
    ) -> Result<bool, Error> {
        let commit_time = start_timer!(|| "Commit batched dlog polynomial");

        let (batched_poly_comm, _) = InnerProductArgPC::<G, FS>::commit(
            vk,
            &batching_result.batched_polynomial,
            false,
            None,
        )
        .unwrap();

        end_timer!(commit_time);

        Ok(batched_poly_comm == batching_result.batched_commitment)
    }

    /// Batch verification of dLog items: combine reduction polynomials and their corresponding G_fins
    /// and perform a single MSM.
    fn check_items<R: RngCore>(
        vk: &Self::VerifierKey,
        accumulators: &[Self::Item],
        rng: &mut R,
    ) -> Result<bool, Error> {
        let check_time = start_timer!(|| "Check accumulators");

        let final_comm_keys = accumulators
            .iter()
            .map(|acc| acc.final_comm_key)
            .collect::<Vec<_>>();
        let xi_s_vec = accumulators
            .iter()
            .map(|acc| acc.check_poly.clone())
            .collect::<Vec<_>>();

        let batching_time = start_timer!(|| "Combine check polynomials and final comm keys");

        // Sample the batching challenge (using a cryptographically secure rng)
        let random_scalar = G::ScalarField::rand(rng);
        let mut batching_chal = G::ScalarField::one();

        // Collect the powers of the batching challenge in a vector
        let mut batching_chal_pows = vec![G::ScalarField::zero(); xi_s_vec.len()];
        for i in 0..batching_chal_pows.len() {
            batching_chal_pows[i] = batching_chal;
            batching_chal *= &random_scalar;
        }

        // Compute the linear combination of the reduction polys,
        //  h_bar(X) = sum_k lambda^k * h(xi's[k],X).
        let combined_check_poly = batching_chal_pows
            .par_iter()
            .zip(xi_s_vec)
            .map(|(&chal, check_poly)| {
                DensePolynomial::from_coefficients_vec(check_poly.compute_scaled_coeffs(-chal))
            })
            .reduce(
                || DensePolynomial::zero(),
                |acc, scaled_poly| &acc + &scaled_poly,
            );
        end_timer!(batching_time);

        // The dlog "hard part", checking that G_bar = sum_k lambda^k * G_f[k] == Comm(h_bar(X))
        // The equation to check would be:
        // lambda_1 * gfin_1 + ... + lambda_n * gfin_n - combined_h_1 * g_vk_1 - ... - combined_h_m * g_vk_m = 0
        // Where combined_h_i = lambda_1 * h_1_i + ... + lambda_n * h_n_i
        // We do final verification and the batching of the GFin in a single MSM
        let hard_time = start_timer!(|| "Batch verify hard parts");
        let final_val = InnerProductArgPC::<G, FS>::inner_commit(
            // The vk might be oversized, but the VariableBaseMSM function, will "trim"
            // the bases in order to be as big as the scalars vector, so no need to explicitly
            // trim the vk here.
            &[
                G::batch_normalization_into_affine(final_comm_keys)
                    .unwrap()
                    .as_slice(),
                vk.comm_key.as_slice(),
            ]
            .concat(),
            &[
                batching_chal_pows.as_slice(),
                combined_check_poly.coeffs.as_slice(),
            ]
            .concat(),
            None,
            None,
        )
        .map_err(|e| PCError::IncorrectInputLength(e.to_string()))?;
        end_timer!(hard_time);

        if !final_val.is_zero() {
            end_timer!(check_time);
            return Ok(false);
        }
        end_timer!(check_time);
        Ok(true)
    }

    /// Accumulate dlog "items" via the dlog amortization strategy:
    /// The given dlog items are challenged at a random query point and compared against
    /// the expected value. The item returned is a just the default dlog item to be discarded,
    /// the new "aggregated" dlog item is part of the aggregation proof itself.
    /// However, we do not explicitly provide the reduction challenges (the xi's) as they can
    /// be reconstructed from the proof.
    fn accumulate_items(
        ck: &Self::ProverKey,
        accumulators: Vec<Self::Item>,
    ) -> Result<(Self::Item, Self::Proof), Error> {
        let accumulate_time = start_timer!(|| "Accumulate");

        // Initialize Fiat-Shamir rng
        let fs_rng_init_seed = {
            let mut seed_builder = FiatShamirRngSeed::new();
            seed_builder.add_bytes(&Self::PROTOCOL_NAME)?;
            seed_builder.add_bytes(&ck.hash)?;
            // TODO: Shall we decompose this further when passing it to the seed builder ?
            seed_builder.add_bytes(&accumulators)?;
            seed_builder.finalize()?
        };
        let mut fs_rng = FS::from_seed(fs_rng_init_seed)?;

        // Sample a new challenge z
<<<<<<< HEAD
        let z = InnerProductArgPC::<G, FS>::challenge_to_scalar(
            fs_rng.get_challenge::<128>()?.to_vec(),
        )
        .map_err(|e| {
=======
        let z = read_fe_from_challenge(fs_rng
            .get_challenge::<128>()?
            .to_vec()
        ).map_err(|e| {
>>>>>>> e7735f0d
            end_timer!(accumulate_time);
            PCError::Other(e.to_string())
        })?;

        // Collect check_poly from the accumulators
        let check_poly = accumulators
<<<<<<< HEAD
            .iter()
            .enumerate()
            .map(|(i, acc)| {
                LabeledSuccinctCheckPolynomial::new(format!("check_poly_{}", i), &acc.check_poly)
            })
=======
            .into_iter()
            .map(|acc|
            acc.check_poly)
>>>>>>> e7735f0d
            .collect::<Vec<_>>();

        let poly_time = start_timer!(|| "Open Bullet Polys");

        // Compute multi-poly single-point opening proof for the G_f's, i.e.
        // the commitments of the item polys.
        let opening_proof = InnerProductArgPC::<G, FS>::open_reduction_polynomials(
            &ck,
            check_poly.iter(),
            z,
            &mut fs_rng,
        )
        .map_err(|e| {
            end_timer!(poly_time);
            end_timer!(accumulate_time);
            e
        })?;

        end_timer!(poly_time);

        // Even if our implementation is size optimized, the API requires us to
        // return an accumulator too: so we return a dummy one instead (to be
        // discarded by the caller).
        let accumulator = DLogItem::<G>::default();

        let mut accumulation_proof = AccumulationProof::<G>::default();
        // We consider the items to be accumulated as common inputs (of
        // the protocol), and the challenge z can be reconstructed from them,
        // hence the accumulation proof consists only of the dlog opening proof.
        accumulation_proof.pc_proof = opening_proof;

        end_timer!(accumulate_time);

        Ok((accumulator, accumulation_proof))
    }

    /// Full verification of an aggregation proof for dlog "items".
    /// Calls the succinct verifier and then does the remaining check of the aggregated item.
    fn verify_accumulated_items<R: RngCore>(
        _current_acc: &Self::Item,
        vk: &Self::VerifierKey,
        previous_accumulators: Vec<Self::Item>,
        proof: &Self::Proof,
        rng: &mut R,
    ) -> Result<bool, Error> {
        let check_acc_time = start_timer!(|| "Verify Accumulation");

        // Succinct part: verify the "easy" part of the aggregation proof
        let new_acc = Self::succinct_verify_accumulated_items(vk, previous_accumulators, proof)
            .map_err(|e| {
                end_timer!(check_acc_time);
                e
            })?;
        if new_acc.is_none() {
            end_timer!(check_acc_time);
            return Ok(false);
        }

        // Verify the aggregated accumulator
        let hard_time = start_timer!(|| "DLOG hard part");
        let result = Self::check_items::<R>(vk, &vec![new_acc.unwrap()], rng).map_err(|e| {
            end_timer!(hard_time);
            end_timer!(check_acc_time);
            e
        })?;
        end_timer!(hard_time);

        end_timer!(check_acc_time);

        Ok(result)
    }
<<<<<<< HEAD
=======
}

/// A composite dlog accumulator/item, comprised of several single dlog items
/// from both groups of the EC cycle.
#[derive(Debug, CanonicalSerialize, CanonicalDeserialize)]
pub struct DualDLogItem<G1: EndoMulCurve, G2: EndoMulCurve>(
    pub(crate) Vec<DLogItem<G1>>,
    pub(crate) Vec<DLogItem<G2>>,
);

pub struct DualDLogItemAccumulator<
    'a,
    G1: EndoMulCurve,
    G2: EndoMulCurve,
    FS: FiatShamirRng + 'static,
> {
    _lifetime: PhantomData<&'a ()>,
    _group_1: PhantomData<G1>,
    _group_2: PhantomData<G2>,
    _fs_rng: PhantomData<FS>,
}

// Straight-forward generalization of the dlog item aggregation to DualDLogItem.
impl<'a, G1, G2, FS> ItemAccumulator for DualDLogItemAccumulator<'a, G1, G2, FS>
where
    G1: EndoMulCurve<BaseField = <G2 as Group>::ScalarField>,
    G2: EndoMulCurve<BaseField = <G1 as Group>::ScalarField>,
    FS: FiatShamirRng + 'static,
{
    type AccumulatorProverKey = (&'a CommitterKey<G1>, &'a CommitterKey<G2>);
    type AccumulatorVerifierKey = (&'a VerifierKey<G1>, &'a VerifierKey<G2>);
    type AccumulationProof = (AccumulationProof<G1>, AccumulationProof<G2>);
    type Item = DualDLogItem<G1, G2>;
>>>>>>> e7735f0d

    fn trivial_item(vk: &Self::VerifierKey) -> Result<Self::Item, Error> {
        // We define a trivial DLogAccumulator item as having all challenges equal to zero.
        // This corresponds to `check_poly` having degree-0 and being identically equal to one,
        // which in turn implies that the `final_comm_key` is equal to the first element of the
        // committer key.
        let check_poly = SuccinctCheckPolynomial::from_chals(vec![]);
        let final_comm_key = G::from_affine(&vk.comm_key[0]);
        Ok(Self::Item {
            check_poly,
            final_comm_key,
        })
    }

    fn random_item<R: RngCore>(vk: &Self::VerifierKey, rng: &mut R) -> Result<Self::Item, Error> {
        let log_key_len = algebra::log2(vk.comm_key.len());
        let chals = (0..log_key_len as usize)
            .map(|_| u128::rand(rng).into())
            .collect();
        let check_poly = SuccinctCheckPolynomial::from_chals(chals);
        let final_comm_key = InnerProductArgPC::<G, FS>::inner_commit(
            vk.comm_key.as_slice(),
            check_poly.compute_coeffs().as_slice(),
            None,
            None,
        )
        .unwrap();

        Ok(Self::Item {
            check_poly,
            final_comm_key,
        })
    }

    fn invalid_item<R: RngCore>(vk: &Self::VerifierKey, rng: &mut R) -> Result<Self::Item, Error> {
        let log_key_len = algebra::log2(vk.comm_key.len());
        let chals = (0..log_key_len as usize)
            .map(|_| u128::rand(rng).into())
            .collect();
        let check_poly = SuccinctCheckPolynomial::from_chals(chals);

        let final_comm_key = G::rand(rng);

        Ok(Self::Item {
            check_poly,
            final_comm_key,
        })
    }
}

/// General struct of an aggregation proof. Typically, such proof stems from an
/// interactive oracle protocol (IOP) and a polynomial commitment scheme.
#[derive(Clone, Default, Debug, Eq, PartialEq, CanonicalSerialize, CanonicalDeserialize)]
pub struct AccumulationProof<G: IPACurve> {
    /// Commitments to the polynomials produced by the prover.
    pub commitments: Vec<Vec<G>>,
    /// Evaluations of these polynomials.
    pub evaluations: Vec<G::ScalarField>,
    /// An evaluation proof from the polynomial commitment.
    pub pc_proof: Proof<G>,
}

impl<G: IPACurve> AccumulatorItem for DLogItem<G> {
    type Curve = G;
}

impl<G: IPACurve> ToDualField<G::BaseField> for DLogItem<G> {
    fn to_dual_field_elements(&self) -> Result<Vec<G::BaseField>, Error> {
        let mut fes = Vec::new();

        // The final_comm_key already consists of elements belonging to G::BaseField.
        let final_comm_key = self.final_comm_key.clone();
        fes.append(&mut final_comm_key.to_field_elements()?);

        // Convert the challenges of check_poly, which are 128 bit elements from G::ScalarField,
        // into a bit vector, then pack the full bit vector into G::BaseField elements as efficient
        // as possible (yet still secure).
        let to_skip = <G::ScalarField as PrimeField>::size_in_bits() - 128;
        let mut check_poly_bits = Vec::new();
        for fe in self.check_poly.chals.iter() {
            let bits = fe.write_bits();
            // write_bits() outputs a Big Endian bit order representation of fe and the same
            // expects [bool].to_field_elements(): therefore we need to take the last 128 bits,
            // e.g. we need to skip the first MODULUS_BITS - 128 bits.
            debug_assert!(
                <[bool] as ToConstraintField<G::ScalarField>>::to_field_elements(&bits[to_skip..])
                    .unwrap()[0]
                    == *fe
            );
            check_poly_bits.extend_from_slice(&bits[to_skip..]);
        }
        fes.append(&mut check_poly_bits.to_field_elements()?);

        Ok(fes)
    }
}

pub type DualDLogAccumulator<'a, G1, G2, FS> =
    DualAccumulator<'a, DLogAccumulator<G1, FS>, DLogAccumulator<G2, FS>>;
pub type DualDLogItem<G1, G2> = DualAccumulatorItem<DLogItem<G1>, DLogItem<G2>>;

#[cfg(test)]
mod test {
    use super::*;
<<<<<<< HEAD
    use algebra::{test_canonical_serialize_deserialize, DualCycle, SemanticallyValid};
=======
    use algebra::{SemanticallyValid, GroupVec};
    use poly_commit::{
        ipa_pc::Proof,
        DomainExtendedMultiPointProof, Evaluations, LabeledPolynomial,
        PolynomialCommitment, QueryMap, PCKey,
    };
    use crate::darlin::DomainExtendedIpaPc;
>>>>>>> e7735f0d
    use blake2::Blake2s;
    use derivative::Derivative;
    use digest::Digest;
    use poly_commit::{
        ipa_pc::Proof, DomainExtendedMultiPointProof, Evaluations, LabeledPolynomial, PCKey,
        PolynomialCommitment, QueryMap,
    };
    use rand::{distributions::Distribution, thread_rng, Rng};
    use std::marker::PhantomData;

    fn get_test_fs_rng<G: EndoMulCurve, FS: FiatShamirRng>() -> FS {
        let mut seed_builder = FiatShamirRngSeed::new();
        seed_builder.add_bytes(b"TEST_SEED").unwrap();
        let fs_rng_seed = seed_builder.finalize().unwrap();
        FS::from_seed(fs_rng_seed).unwrap()
    }

    #[derive(Copy, Clone, Default)]
    struct TestInfo {
        max_degree: Option<usize>,
        supported_degree: Option<usize>,
        num_polynomials: usize,
        hiding: bool,
        max_num_queries: usize,
        segmented: bool,
    }

    #[derive(Derivative)]
    #[derivative(Clone(bound = ""))]
    struct VerifierData<'a, G: EndoMulCurve> {
        vk: VerifierKey<G>,
        comms: Vec<LabeledCommitment<GroupVec<G>>>,
        query_map: QueryMap<'a, G::ScalarField>,
        values: Evaluations<'a, G::ScalarField>,
        proof: DomainExtendedMultiPointProof<G, Proof<G>>,
        polynomials: Vec<LabeledPolynomial<G::ScalarField>>,
        num_polynomials: usize,
        num_points_in_query_map: usize,
        _m: PhantomData<&'a G::ScalarField>, // To avoid compilation issue 'a
    }

    // Samples a random instance of a dlog multi-point multi-poly opening proof according to the
    // specifications in the TestInfo.
    fn get_data_for_verifier<'a, G, D, FS>(
        info: TestInfo,
        ck: Option<CommitterKey<G>>,
    ) -> Result<VerifierData<'a, G>, Error>
    where
        G: EndoMulCurve,
        D: Digest + 'static,
        FS: FiatShamirRng + 'static,
    {
        let TestInfo {
            max_degree,       // maximum degree supported by the dlog commitment scheme
            supported_degree, // the supported maximum degree after trimming
            num_polynomials,  // number of random polynomials involved in the opening proof
            max_num_queries,  // size of the random query set for the opening proof
            segmented,        // use segmentation or not
            hiding,           // hiding or not
            ..
        } = info;

        let rng = &mut thread_rng();
        let max_degree =
            max_degree.unwrap_or(rand::distributions::Uniform::from(2..=64).sample(rng));
        let ck = if ck.is_some() {
            ck.unwrap()
        } else {
            DomainExtendedIpaPc::<G, FS>::setup::<D>(max_degree)?.0
        };

        test_canonical_serialize_deserialize(true, &ck);

        let supported_degree = match supported_degree {
            Some(0) => 0,
            Some(d) => d,
            None => rand::distributions::Uniform::from(1..=max_degree).sample(rng),
        };
        assert!(
            max_degree >= supported_degree,
            "max_degree < supported_degree"
        );
        let mut polynomials = Vec::new();

        // random degree multiplier when using segementation
        let seg_mul = rand::distributions::Uniform::from(5..=15).sample(rng);

        let mut poly_labels = Vec::new();
        println!("Sampled supported degree");

        // Generate random dense polynomials
        let num_points_in_query_map =
            rand::distributions::Uniform::from(1..=max_num_queries).sample(rng);
        for i in 0..num_polynomials {
            let poly_label = format!("Test{}", i);
            poly_labels.push(poly_label.clone());
            let degree;
            if segmented {
                degree = if supported_degree > 0 {
                    rand::distributions::Uniform::from(1..=supported_degree).sample(rng)
                } else {
                    0
                } * seg_mul;
            } else {
                degree = if supported_degree > 0 {
                    rand::distributions::Uniform::from(1..=supported_degree).sample(rng)
                } else {
                    0
                }
            }
            let poly = DensePolynomial::rand(degree, rng);

            polynomials.push(LabeledPolynomial::new(poly_label, poly, hiding))
        }
        println!("supported degree: {:?}", supported_degree);
        println!("num_points_in_query_map: {:?}", num_points_in_query_map);

        let ck = ck.trim(supported_degree)?;
        println!("Trimmed");

        test_canonical_serialize_deserialize(true, &ck);

        let (comms, rands) =
            DomainExtendedIpaPc::<G, FS>::commit_many(&ck, &polynomials, Some(rng))?;

        // Evaluate all polynomials in all points
        let mut query_map = QueryMap::new();
        let mut values = Evaluations::new();
        // let mut point = F::one();
        for i in 0..num_points_in_query_map {
            let point = G::ScalarField::rand(rng);
            let point_label = format!("{}", i);
            query_map.insert(
                point_label.clone(),
                (point, poly_labels.iter().cloned().collect()),
            );
            for poly in polynomials.iter() {
                let value = poly.evaluate(point);
                values.insert((poly.label().clone(), point_label.clone()), value);
            }
        }

        let mut fs_rng = get_test_fs_rng::<G, FS>();
        let proof = DomainExtendedIpaPc::<G, FS>::multi_point_multi_poly_open(
            &ck,
            &polynomials,
            &query_map,
            &mut fs_rng,
            &rands,
            Some(rng),
        )?;

        test_canonical_serialize_deserialize(true, &proof);

        Ok(VerifierData {
            vk: ck,
            comms,
            query_map,
            values,
            proof,
            polynomials,
            num_polynomials,
            num_points_in_query_map,
            _m: PhantomData,
        })
    }

    // We sample random instances of multi-point multi-poly dlog opening proofs,
    // produce aggregation proofs for their dlog items and fully verify these aggregation proofs.
    fn accumulation_test<G, D, FS>() -> Result<(), Error>
    where
        G: EndoMulCurve,
        D: Digest + 'static,
        FS: FiatShamirRng + 'static,
    {
        let rng = &mut thread_rng();
        let max_degree = rand::distributions::Uniform::from(2..=128).sample(rng);

        let mut info = TestInfo {
            max_degree: Some(max_degree),
            supported_degree: None,
            num_polynomials: 10,
            max_num_queries: 5,
            ..Default::default()
        };

        let (_, vk) = DomainExtendedIpaPc::<G, FS>::setup::<D>(max_degree)?;

        test_canonical_serialize_deserialize(true, &vk);

        let vk = vk.trim(max_degree)?;

        test_canonical_serialize_deserialize(true, &vk);

        for num_proofs in 1..20 {
            let mut verifier_data_vec = Vec::with_capacity(num_proofs);

            // Generate all proofs and the data needed by the verifier to verify them
            for _ in 0..num_proofs {
                // Modify requirements at random
                info.hiding = rng.gen();
                info.segmented = rng.gen();
                verifier_data_vec
                    .push(get_data_for_verifier::<G, D, FS>(info, Some(vk.clone())).unwrap())
            }

            let mut comms = Vec::new();
            let mut query_maps = Vec::new();
            let mut evals = Vec::new();
            let mut proofs = Vec::new();
            let mut states = Vec::new();

            let state = get_test_fs_rng::<G, FS>().get_state().clone();

            verifier_data_vec.iter().for_each(|verifier_data| {
                let len = verifier_data.vk.comm_key.len();
                assert_eq!(&verifier_data.vk.comm_key[..], &vk.comm_key[..len]); // Vk should be equal for all proofs
                comms.push(verifier_data.comms.as_slice());
                query_maps.push(&verifier_data.query_map);
                evals.push(&verifier_data.values);
                proofs.push(&verifier_data.proof);
                states.push(&state);
            });

            // extract the xi's and G_fin's from the proof
            let accumulators = DomainExtendedIpaPc::<G, FS>::batch_succinct_verify(
                &vk,
                comms.clone(),
                query_maps.clone(),
                evals.clone(),
                proofs.clone(),
                states.clone(),
            )?;

            test_canonical_serialize_deserialize(true, &accumulators);
            assert!(accumulators.is_valid());

            // provide aggregation proof of the extracted dlog items
            let (_, proof) = DLogAccumulator::<G, FS>::accumulate_items(&vk, accumulators.clone())?;

            test_canonical_serialize_deserialize(true, &proof);

            // Verifier side
            let dummy = DLogItem::<G>::default();
            assert!(DLogAccumulator::<G, FS>::verify_accumulated_items(
                &dummy,
                &vk,
                // Actually the verifier should recompute the accumulators with the succinct verification
                accumulators,
                &proof,
                rng
            )?);
        }
        Ok(())
    }

    // We sample random instances of multi-point multi-poly dlog opening proofs,
    // and batch verify their dlog items.
    fn batch_verification_test<G, D, FS>() -> Result<(), Error>
    where
        G: EndoMulCurve,
        D: Digest + 'static,
        FS: FiatShamirRng + 'static,
    {
        let rng = &mut thread_rng();
        let max_degree = rand::distributions::Uniform::from(2..=128).sample(rng);

        let mut info = TestInfo {
            max_degree: Some(max_degree),
            supported_degree: None,
            num_polynomials: 10,
            max_num_queries: 5,
            ..Default::default()
        };

        let (_, vk) = DomainExtendedIpaPc::<G, FS>::setup::<D>(max_degree)?;
        let vk = vk.trim(max_degree)?;

        test_canonical_serialize_deserialize(true, &vk);

        for num_proofs in 1..20 {
            let mut verifier_data_vec = Vec::with_capacity(num_proofs);

            // Generate all proofs and the data needed by the verifier to verify them
            for _ in 0..num_proofs {
                // Modify requirements at random
                info.hiding = rng.gen();
                info.segmented = rng.gen();
                verifier_data_vec
                    .push(get_data_for_verifier::<G, D, FS>(info, Some(vk.clone())).unwrap())
            }

            let mut comms = Vec::new();
            let mut query_maps = Vec::new();
            let mut evals = Vec::new();
            let mut proofs = Vec::new();
            let mut states = Vec::new();

            let state = get_test_fs_rng::<G, FS>().get_state().clone();

            verifier_data_vec.iter().for_each(|verifier_data| {
                let len = verifier_data.vk.comm_key.len();
                assert_eq!(&verifier_data.vk.comm_key[..], &vk.comm_key[..len]); // Vk should be equal for all proofs
                comms.push(verifier_data.comms.as_slice());
                query_maps.push(&verifier_data.query_map);
                evals.push(&verifier_data.values);
                proofs.push(&verifier_data.proof);
                states.push(&state);
            });

            // extract the xi's and G_fin's from the proof
            let accumulators = DomainExtendedIpaPc::<G, FS>::batch_succinct_verify(
                &vk,
                comms.clone(),
                query_maps.clone(),
                evals.clone(),
                proofs.clone(),
                states.clone(),
            )?;

            test_canonical_serialize_deserialize(true, &accumulators);
            assert!(accumulators.is_valid());

            // batch verify the extracted dlog items
            assert!(DLogAccumulator::<G, FS>::check_items(
                &vk,
                &accumulators,
                rng
            )?);
        }
        Ok(())
    }

    use crate::darlin::accumulators::tests::{get_committer_key, test_check_items};
    use algebra::curves::tweedle::{
        dee::DeeJacobian as TweedleDee, dum::DumJacobian as TweedleDum,
    };

    fn test_dlog_check_items<G1, G2, FS, D>(pc_max_degree: usize, num_items: usize)
    where
        G1: IPACurve,
        G2: IPACurve,
        G1: DualCycle<G2>,
        FS: FiatShamirRng + 'static,
        D: Digest,
    {
        let rng = &mut thread_rng();
        let vk_g1 = get_committer_key::<G1, FS, D>(pc_max_degree);
        let vk_g2 = get_committer_key::<G2, FS, D>(pc_max_degree);

        test_check_items::<DLogAccumulator<G1, FS>, _>(&vk_g1, num_items, rng);

        test_check_items::<DualDLogAccumulator<G1, G2, FS>, _>(&(&vk_g1, &vk_g2), num_items, rng);
    }

    #[cfg(not(feature = "circuit-friendly"))]
    mod chacha_fs {
        use super::*;
        use fiat_shamir::chacha20::FiatShamirChaChaRng;

        #[test]
        fn test_tweedle_accumulate_verify() {
            accumulation_test::<TweedleDee, Blake2s, FiatShamirChaChaRng<Blake2s>>().unwrap();
            accumulation_test::<TweedleDum, Blake2s, FiatShamirChaChaRng<Blake2s>>().unwrap();
        }

        #[test]
        fn test_tweedle_batch_verify() {
            batch_verification_test::<TweedleDee, Blake2s, FiatShamirChaChaRng<Blake2s>>().unwrap();
            batch_verification_test::<TweedleDum, Blake2s, FiatShamirChaChaRng<Blake2s>>().unwrap();
        }

        #[test]
        fn test_tweedle_dlog_check_items() {
            test_dlog_check_items::<TweedleDee, TweedleDum, FiatShamirChaChaRng<Blake2s>, Blake2s>(
                127, 10,
            );
            test_dlog_check_items::<TweedleDum, TweedleDee, FiatShamirChaChaRng<Blake2s>, Blake2s>(
                127, 10,
            );
        }
    }

    #[cfg(feature = "circuit-friendly")]
    mod poseidon_fs {
        use super::*;
        use fiat_shamir::poseidon::{TweedleFqPoseidonFSRng, TweedleFrPoseidonFSRng};

        #[test]
        fn test_tweedle_accumulate_verify() {
            accumulation_test::<TweedleDee, Blake2s, TweedleFqPoseidonFSRng>().unwrap();
            accumulation_test::<TweedleDum, Blake2s, TweedleFrPoseidonFSRng>().unwrap();
        }

        #[test]
        fn test_tweedle_batch_verify() {
            batch_verification_test::<TweedleDee, Blake2s, TweedleFqPoseidonFSRng>().unwrap();
            batch_verification_test::<TweedleDum, Blake2s, TweedleFrPoseidonFSRng>().unwrap();
        }

        #[test]
        fn test_tweedle_dlog_check_items() {
            test_dlog_check_items::<TweedleDee, TweedleDum, TweedleFqPoseidonFSRng, Blake2s>(
                127, 10,
            );
            test_dlog_check_items::<TweedleDum, TweedleDee, TweedleFrPoseidonFSRng, Blake2s>(
                127, 10,
            );
        }
    }
}<|MERGE_RESOLUTION|>--- conflicted
+++ resolved
@@ -4,59 +4,36 @@
 //! reduction steps) is the polynomial commitment of the succinct 'reduction polynomial'
 //!     h(X) = (1 + xi_d * X^1)*(1 + xi_{d-1} * X^2) * ... (1 + xi_{1}*X^{2^d}),
 //! where the xi_1,...,xi_d are the challenges of the dlog reduction.
-<<<<<<< HEAD
 use crate::darlin::accumulators::dual::{DualAccumulator, DualAccumulatorItem};
 use crate::darlin::accumulators::SingleSegmentBatchingResult;
 use crate::darlin::accumulators::{Accumulator, AccumulatorItem, Error};
-use crate::darlin::DomainExtendedIpaPc;
 use algebra::serialize::*;
-use algebra::{DensePolynomial, GroupVec, PrimeField, ToBits, ToConstraintField, UniformRand};
+use algebra::{DensePolynomial, EndoMulCurve, PrimeField, ToBits, ToConstraintField, UniformRand};
 use bench_utils::*;
 use fiat_shamir::{FiatShamirRng, FiatShamirRngSeed};
 use num_traits::{One, Zero};
 pub use poly_commit::ipa_pc::DLogItem;
-use poly_commit::ipa_pc::{LabeledSuccinctCheckPolynomial, Proof, SuccinctCheckPolynomial};
+use poly_commit::ipa_pc::{Proof, SuccinctCheckPolynomial};
 use poly_commit::{
-    ipa_pc::{CommitterKey, IPACurve, InnerProductArgPC, VerifierKey},
-    Error as PCError, LabeledCommitment, PolynomialCommitment,
+    ipa_pc::{CommitterKey, InnerProductArgPC, VerifierKey},
+    read_fe_from_challenge, Error as PCError, LabeledCommitment, PolynomialCommitment,
 };
-=======
-use crate::darlin::{
-    accumulators::{AccumulationProof, ItemAccumulator},
-};
-use algebra::polynomial::DensePolynomial as Polynomial;
-use algebra::{serialize::*, Group, UniformRand, EndoMulCurve};
-use bench_utils::*;
-use fiat_shamir::{FiatShamirRng, FiatShamirRngSeed};
-use poly_commit::{ipa_pc::{CommitterKey, InnerProductArgPC, VerifierKey}, Error as PCError, LabeledCommitment, PolynomialCommitment, read_fe_from_challenge};
-pub use poly_commit::ipa_pc::DLogItem;
->>>>>>> e7735f0d
 use rand::RngCore;
 
 use crate::darlin::accumulators::to_dual_field_vec::ToDualField;
 use rayon::prelude::*;
 use std::marker::PhantomData;
-<<<<<<< HEAD
 
 pub struct DLogAccumulator<G, FS> {
-=======
-use num_traits::{Zero, One};
-
-pub struct DLogItemAccumulator<G: EndoMulCurve, FS: FiatShamirRng + 'static> {
->>>>>>> e7735f0d
     _group: PhantomData<G>,
     _fs_rng: PhantomData<FS>,
 }
 
-<<<<<<< HEAD
 impl<G, FS> DLogAccumulator<G, FS>
 where
-    G: IPACurve,
+    G: EndoMulCurve,
     FS: FiatShamirRng + 'static,
 {
-=======
-impl<G: EndoMulCurve, FS: FiatShamirRng + 'static> DLogItemAccumulator<G, FS> {
->>>>>>> e7735f0d
     /// The personalization string for this protocol. Used to personalize the
     /// Fiat-Shamir rng.
     pub const PROTOCOL_NAME: &'static [u8] = b"DL-ACC-2021";
@@ -97,17 +74,7 @@
         let mut fs_rng = FS::from_seed(fs_rng_init_seed)?;
 
         // Sample a new challenge z
-<<<<<<< HEAD
-        let z = InnerProductArgPC::<G, FS>::challenge_to_scalar(
-            fs_rng.get_challenge::<128>()?.to_vec(),
-        )
-        .map_err(|e| {
-=======
-        let z = read_fe_from_challenge(fs_rng
-            .get_challenge::<128>()?
-            .to_vec()
-        ).map_err(|e| {
->>>>>>> e7735f0d
+        let z = read_fe_from_challenge(fs_rng.get_challenge::<128>()?.to_vec()).map_err(|e| {
             end_timer!(poly_time);
             end_timer!(succinct_time);
             PCError::Other(e.to_string())
@@ -154,8 +121,7 @@
 
         // Succinctly verify the dlog opening proof,
         // and get the new reduction polynomial (the new xi's).
-<<<<<<< HEAD
-        let verifier_state = DomainExtendedIpaPc::<G, FS>::succinct_single_point_multi_poly_verify(
+        let verifier_state = InnerProductArgPC::<G, FS>::succinct_single_point_multi_poly_verify(
             vk,
             comms.iter(),
             z,
@@ -164,11 +130,6 @@
             &mut fs_rng,
         )
         .map_err(|e| {
-=======
-        let verifier_state = InnerProductArgPC::<G, FS>::succinct_single_point_multi_poly_verify(
-            vk, comms.iter(), z, values.iter(), &proof.pc_proof, &mut fs_rng
-        ).map_err(|e| {
->>>>>>> e7735f0d
             end_timer!(check_time);
             end_timer!(succinct_time);
             e
@@ -181,17 +142,10 @@
     }
 }
 
-<<<<<<< HEAD
-impl<G: IPACurve, FS: FiatShamirRng + 'static> Accumulator for DLogAccumulator<G, FS> {
+impl<G: EndoMulCurve, FS: FiatShamirRng + 'static> Accumulator for DLogAccumulator<G, FS> {
     type ProverKey = CommitterKey<G>;
     type VerifierKey = CommitterKey<G>;
     type Proof = AccumulationProof<G>;
-=======
-impl<G: EndoMulCurve, FS: FiatShamirRng + 'static> ItemAccumulator for DLogItemAccumulator<G, FS> {
-    type AccumulatorProverKey = CommitterKey<G>;
-    type AccumulatorVerifierKey = VerifierKey<G>;
-    type AccumulationProof = AccumulationProof<G>;
->>>>>>> e7735f0d
     type Item = DLogItem<G>;
     type BatchingResult = SingleSegmentBatchingResult<G>;
 
@@ -362,34 +316,15 @@
         let mut fs_rng = FS::from_seed(fs_rng_init_seed)?;
 
         // Sample a new challenge z
-<<<<<<< HEAD
-        let z = InnerProductArgPC::<G, FS>::challenge_to_scalar(
-            fs_rng.get_challenge::<128>()?.to_vec(),
-        )
-        .map_err(|e| {
-=======
-        let z = read_fe_from_challenge(fs_rng
-            .get_challenge::<128>()?
-            .to_vec()
-        ).map_err(|e| {
->>>>>>> e7735f0d
+        let z = read_fe_from_challenge(fs_rng.get_challenge::<128>()?.to_vec()).map_err(|e| {
             end_timer!(accumulate_time);
             PCError::Other(e.to_string())
         })?;
 
         // Collect check_poly from the accumulators
         let check_poly = accumulators
-<<<<<<< HEAD
-            .iter()
-            .enumerate()
-            .map(|(i, acc)| {
-                LabeledSuccinctCheckPolynomial::new(format!("check_poly_{}", i), &acc.check_poly)
-            })
-=======
             .into_iter()
-            .map(|acc|
-            acc.check_poly)
->>>>>>> e7735f0d
+            .map(|acc| acc.check_poly)
             .collect::<Vec<_>>();
 
         let poly_time = start_timer!(|| "Open Bullet Polys");
@@ -461,42 +396,6 @@
 
         Ok(result)
     }
-<<<<<<< HEAD
-=======
-}
-
-/// A composite dlog accumulator/item, comprised of several single dlog items
-/// from both groups of the EC cycle.
-#[derive(Debug, CanonicalSerialize, CanonicalDeserialize)]
-pub struct DualDLogItem<G1: EndoMulCurve, G2: EndoMulCurve>(
-    pub(crate) Vec<DLogItem<G1>>,
-    pub(crate) Vec<DLogItem<G2>>,
-);
-
-pub struct DualDLogItemAccumulator<
-    'a,
-    G1: EndoMulCurve,
-    G2: EndoMulCurve,
-    FS: FiatShamirRng + 'static,
-> {
-    _lifetime: PhantomData<&'a ()>,
-    _group_1: PhantomData<G1>,
-    _group_2: PhantomData<G2>,
-    _fs_rng: PhantomData<FS>,
-}
-
-// Straight-forward generalization of the dlog item aggregation to DualDLogItem.
-impl<'a, G1, G2, FS> ItemAccumulator for DualDLogItemAccumulator<'a, G1, G2, FS>
-where
-    G1: EndoMulCurve<BaseField = <G2 as Group>::ScalarField>,
-    G2: EndoMulCurve<BaseField = <G1 as Group>::ScalarField>,
-    FS: FiatShamirRng + 'static,
-{
-    type AccumulatorProverKey = (&'a CommitterKey<G1>, &'a CommitterKey<G2>);
-    type AccumulatorVerifierKey = (&'a VerifierKey<G1>, &'a VerifierKey<G2>);
-    type AccumulationProof = (AccumulationProof<G1>, AccumulationProof<G2>);
-    type Item = DualDLogItem<G1, G2>;
->>>>>>> e7735f0d
 
     fn trivial_item(vk: &Self::VerifierKey) -> Result<Self::Item, Error> {
         // We define a trivial DLogAccumulator item as having all challenges equal to zero.
@@ -550,7 +449,7 @@
 /// General struct of an aggregation proof. Typically, such proof stems from an
 /// interactive oracle protocol (IOP) and a polynomial commitment scheme.
 #[derive(Clone, Default, Debug, Eq, PartialEq, CanonicalSerialize, CanonicalDeserialize)]
-pub struct AccumulationProof<G: IPACurve> {
+pub struct AccumulationProof<G: EndoMulCurve> {
     /// Commitments to the polynomials produced by the prover.
     pub commitments: Vec<Vec<G>>,
     /// Evaluations of these polynomials.
@@ -559,11 +458,11 @@
     pub pc_proof: Proof<G>,
 }
 
-impl<G: IPACurve> AccumulatorItem for DLogItem<G> {
+impl<G: EndoMulCurve> AccumulatorItem for DLogItem<G> {
     type Curve = G;
 }
 
-impl<G: IPACurve> ToDualField<G::BaseField> for DLogItem<G> {
+impl<G: EndoMulCurve> ToDualField<G::BaseField> for DLogItem<G> {
     fn to_dual_field_elements(&self) -> Result<Vec<G::BaseField>, Error> {
         let mut fes = Vec::new();
 
@@ -601,17 +500,7 @@
 #[cfg(test)]
 mod test {
     use super::*;
-<<<<<<< HEAD
-    use algebra::{test_canonical_serialize_deserialize, DualCycle, SemanticallyValid};
-=======
-    use algebra::{SemanticallyValid, GroupVec};
-    use poly_commit::{
-        ipa_pc::Proof,
-        DomainExtendedMultiPointProof, Evaluations, LabeledPolynomial,
-        PolynomialCommitment, QueryMap, PCKey,
-    };
-    use crate::darlin::DomainExtendedIpaPc;
->>>>>>> e7735f0d
+    use algebra::{test_canonical_serialize_deserialize, DualCycle, GroupVec, SemanticallyValid};
     use blake2::Blake2s;
     use derivative::Derivative;
     use digest::Digest;
@@ -946,14 +835,15 @@
     }
 
     use crate::darlin::accumulators::tests::{get_committer_key, test_check_items};
+    use crate::darlin::DomainExtendedIpaPc;
     use algebra::curves::tweedle::{
         dee::DeeJacobian as TweedleDee, dum::DumJacobian as TweedleDum,
     };
 
     fn test_dlog_check_items<G1, G2, FS, D>(pc_max_degree: usize, num_items: usize)
     where
-        G1: IPACurve,
-        G2: IPACurve,
+        G1: EndoMulCurve,
+        G2: EndoMulCurve,
         G1: DualCycle<G2>,
         FS: FiatShamirRng + 'static,
         D: Digest,
