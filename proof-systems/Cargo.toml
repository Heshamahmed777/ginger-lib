[package]
name = "proof-systems"
<<<<<<< HEAD
version = "0.3.1"
=======
version = "0.4.0"
>>>>>>> d24012ec
authors = [
    "Sean Bowe",
    "Alessandro Chiesa",
    "Matthew Green",
    "Ian Miers",
    "Pratyush Mishra",
    "Howard Wu",
    "Daniele Di Benedetto <daniele@horizenlabs.io>",
    "Marcelo Kaihara",
    "Ulrich Haboeck <ulrich@horizenlabs.io>",
    "Maksym Vereshchak <phoinic@gmail.com>",
    "Luigi Varriale <luigi@horizenlabs.io>",
    "cronicc <cronic@horizenlabs.io>",
    "Luca Giussani <lucagiussani@horizenlabs.io>",
    "Daniele Di Tullio <danieled@horizenlabs.io>",
    "Nicholas Mainardi <nicholas@horizenlabs.io>"
]
description = "A library of zk proof systems"
include = ["Cargo.toml", "src", "README.md", "LICENSE-APACHE", "LICENSE-MIT"]
license = "MIT/Apache-2.0"
edition = "2018"

################################# Dependencies ################################

[dependencies]
algebra = { path = "../algebra", features = [ "parallel", "fft"] }
r1cs-core = { path = "../r1cs/core" }
bench-utils = { path = "../bench-utils" }

<<<<<<< HEAD
marlin = { path = "./src/darlin/marlin", optional = true }
poly-commit = { path = "./src/darlin/poly-commit", optional = true }
fiat-shamir = { path = "./src/darlin/fiat-shamir", optional = true }
r1cs-std = { path = "../r1cs/gadgets/std", optional = true }
=======
marlin = { path = "./src/darlin/marlin" }
poly-commit = { path = "./src/darlin/poly-commit" }

r1cs-std = { path = "../r1cs/gadgets/std" }
>>>>>>> d24012ec

rand = { version = "=0.8.4" }
rayon = { version = "=1.5.1" }
smallvec = { version = "=1.7.0" }
byteorder = { version = "=1.4.3" }
<<<<<<< HEAD
digest = { version = "=0.8.1", optional = true }
serde = { version = "=1.0.130", features = ["derive"]}
derivative = { version = "=2.2.0", optional = true }
=======
digest = { version = "=0.8.1" }
serde = { version = "=1.0.130", features = ["derive"]}
derivative = { version = "=2.2.0" }
num-traits = { version = "=0.2.14", default-features = false }
>>>>>>> d24012ec

[dev-dependencies]
csv = { version = "=1.1.6" }
criterion = "=0.3.5"
rand_xorshift = { version = "=0.3.0" }
blake2 = { version = "=0.8.1", default-features = false }

<<<<<<< HEAD
algebra = { path = "../algebra", features = ["full"] }
fiat-shamir = { path = "./src/darlin/fiat-shamir", features = ["tweedle"] }
proof-systems = { path = "../proof-systems", features = ["darlin", "r1cs-std"]}

[features]
print-trace = [ "bench-utils/print-trace", "marlin/print-trace", "poly-commit/print-trace" ]
darlin = ["marlin", "poly-commit", "fiat-shamir", "digest", "derivative"]
llvm_asm = ["algebra/llvm_asm", "marlin/asm", "poly-commit/asm"]
circuit-friendly = ["marlin/circuit-friendly", "poly-commit/circuit-friendly"]
=======
algebra = { path = "../algebra", features = [ "tweedle"] }
r1cs-crypto = { path = "../r1cs/gadgets/crypto" }

[features]
print-trace = [ "bench-utils/print-trace", "marlin/print-trace", "poly-commit/print-trace" ]
llvm_asm = ["algebra/llvm_asm", "marlin/asm", "poly-commit/asm"]
>>>>>>> d24012ec

[[bench]]
name = "darlin_batch_verification_bench"
path = "src/darlin/benches/batch_verification.rs"
harness = false
required-features = [
<<<<<<< HEAD
   "llvm_asm",
=======
   "llvm_asm"
>>>>>>> d24012ec
]

[[bench]]
name = "darlin_batch_verification_detailed_bench"
path = "src/darlin/benches/batch_verification_detailed.rs"
harness = false
required-features = [
<<<<<<< HEAD
    "llvm_asm",
=======
    "llvm_asm"
>>>>>>> d24012ec
]

[[bench]]
name = "darlin_accumulate_verify_bench"
path = "src/darlin/benches/accumulate_verify.rs"
harness = false
required-features = [
<<<<<<< HEAD
   "llvm_asm",
=======
   "llvm_asm"
>>>>>>> d24012ec
]<|MERGE_RESOLUTION|>--- conflicted
+++ resolved
@@ -1,10 +1,6 @@
 [package]
 name = "proof-systems"
-<<<<<<< HEAD
-version = "0.3.1"
-=======
 version = "0.4.0"
->>>>>>> d24012ec
 authors = [
     "Sean Bowe",
     "Alessandro Chiesa",
@@ -34,32 +30,19 @@
 r1cs-core = { path = "../r1cs/core" }
 bench-utils = { path = "../bench-utils" }
 
-<<<<<<< HEAD
-marlin = { path = "./src/darlin/marlin", optional = true }
-poly-commit = { path = "./src/darlin/poly-commit", optional = true }
-fiat-shamir = { path = "./src/darlin/fiat-shamir", optional = true }
-r1cs-std = { path = "../r1cs/gadgets/std", optional = true }
-=======
 marlin = { path = "./src/darlin/marlin" }
 poly-commit = { path = "./src/darlin/poly-commit" }
-
+fiat-shamir = { path = "./src/darlin/fiat-shamir" }
 r1cs-std = { path = "../r1cs/gadgets/std" }
->>>>>>> d24012ec
 
 rand = { version = "=0.8.4" }
 rayon = { version = "=1.5.1" }
 smallvec = { version = "=1.7.0" }
 byteorder = { version = "=1.4.3" }
-<<<<<<< HEAD
-digest = { version = "=0.8.1", optional = true }
-serde = { version = "=1.0.130", features = ["derive"]}
-derivative = { version = "=2.2.0", optional = true }
-=======
 digest = { version = "=0.8.1" }
 serde = { version = "=1.0.130", features = ["derive"]}
 derivative = { version = "=2.2.0" }
 num-traits = { version = "=0.2.14", default-features = false }
->>>>>>> d24012ec
 
 [dev-dependencies]
 csv = { version = "=1.1.6" }
@@ -67,35 +50,21 @@
 rand_xorshift = { version = "=0.3.0" }
 blake2 = { version = "=0.8.1", default-features = false }
 
-<<<<<<< HEAD
-algebra = { path = "../algebra", features = ["full"] }
+algebra = { path = "../algebra", features = ["tweedle"] }
 fiat-shamir = { path = "./src/darlin/fiat-shamir", features = ["tweedle"] }
-proof-systems = { path = "../proof-systems", features = ["darlin", "r1cs-std"]}
-
-[features]
-print-trace = [ "bench-utils/print-trace", "marlin/print-trace", "poly-commit/print-trace" ]
-darlin = ["marlin", "poly-commit", "fiat-shamir", "digest", "derivative"]
-llvm_asm = ["algebra/llvm_asm", "marlin/asm", "poly-commit/asm"]
-circuit-friendly = ["marlin/circuit-friendly", "poly-commit/circuit-friendly"]
-=======
-algebra = { path = "../algebra", features = [ "tweedle"] }
-r1cs-crypto = { path = "../r1cs/gadgets/crypto" }
 
 [features]
 print-trace = [ "bench-utils/print-trace", "marlin/print-trace", "poly-commit/print-trace" ]
 llvm_asm = ["algebra/llvm_asm", "marlin/asm", "poly-commit/asm"]
->>>>>>> d24012ec
+circuit-friendly = ["marlin/circuit-friendly", "poly-commit/circuit-friendly"]
+
 
 [[bench]]
 name = "darlin_batch_verification_bench"
 path = "src/darlin/benches/batch_verification.rs"
 harness = false
 required-features = [
-<<<<<<< HEAD
    "llvm_asm",
-=======
-   "llvm_asm"
->>>>>>> d24012ec
 ]
 
 [[bench]]
@@ -103,11 +72,7 @@
 path = "src/darlin/benches/batch_verification_detailed.rs"
 harness = false
 required-features = [
-<<<<<<< HEAD
     "llvm_asm",
-=======
-    "llvm_asm"
->>>>>>> d24012ec
 ]
 
 [[bench]]
@@ -115,9 +80,5 @@
 path = "src/darlin/benches/accumulate_verify.rs"
 harness = false
 required-features = [
-<<<<<<< HEAD
    "llvm_asm",
-=======
-   "llvm_asm"
->>>>>>> d24012ec
 ]