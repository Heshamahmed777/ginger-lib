--- conflicted
+++ resolved
@@ -23,13 +23,8 @@
 ################################# Dependencies ################################
 
 [dependencies]
-<<<<<<< HEAD
 algebra = { git = "https://github.com/HorizenOfficial/ginger-lib", branch = "sc_testnet_2", features = [ "parallel", "fft"] }
 r1cs-core = { git = "https://github.com/HorizenOfficial/ginger-lib", branch = "refactor_constraint_system" }
-=======
-algebra = { git = "https://github.com/HorizenOfficial/ginger-lib", branch = "development", features = [ "parallel", "fft"] }
-r1cs-core = { git = "https://github.com/HorizenOfficial/ginger-lib", branch = "development" }
->>>>>>> e10cb027
 bench-utils = { path = "../bench-utils" }
 
 marlin = { git = "https://github.com/HorizenLabs/marlin", branch = "refactor_constraint_system", optional = true }
@@ -52,11 +47,7 @@
 rand_xorshift = { version = "0.3.0" }
 blake2 = { version = "0.8.1", default-features = false }
 
-<<<<<<< HEAD
 algebra = { git = "https://github.com/HorizenOfficial/ginger-lib", branch = "sc_testnet_2", features = ["full", "parallel", "fft"] }
-=======
-algebra = { git = "https://github.com/HorizenOfficial/ginger-lib", branch = "development", features = ["full", "parallel", "fft"] }
->>>>>>> e10cb027
 r1cs-crypto = { path = "../r1cs/gadgets/crypto", features = ["nizk"] }
 
 [features]
