--- conflicted
+++ resolved
@@ -20,21 +20,12 @@
 ################################# Dependencies ################################
 
 [dependencies]
-<<<<<<< HEAD
-algebra = { git = "https://github.com/HorizenOfficial/ginger-lib", branch = "sc_testnet_2", features = [ "parallel", "fft"] }
-r1cs-core = { git = "https://github.com/HorizenOfficial/ginger-lib", branch = "sc_testnet_2" }
-bench-utils = { path = "../bench-utils" }
-
-marlin = { git = "https://github.com/HorizenLabs/marlin", branch = "sc_testnet_2", optional = true }
-poly-commit = { git = "https://github.com/HorizenLabs/poly-commit", branch = "sc_testnet_2", optional = true }
-=======
 algebra = { git = "https://github.com/HorizenOfficial/ginger-lib", branch = "rc/audit_chain", features = [ "parallel", "fft"] }
 r1cs-core = { git = "https://github.com/HorizenOfficial/ginger-lib", branch = "rc/audit_chain" }
 bench-utils = { path = "../bench-utils" }
 
 #marlin = { git = "https://github.com/HorizenLabs/marlin", branch = "dev", optional = true }
 #poly-commit = { git = "https://github.com/HorizenLabs/poly-commit", branch = "dev", optional = true }
->>>>>>> 27174883
 
 r1cs-std = { path = "../r1cs/gadgets/std", optional = true }
 
@@ -52,11 +43,7 @@
 rand_xorshift = { version = "0.3.0" }
 blake2 = { version = "0.8.1", default-features = false }
 
-<<<<<<< HEAD
-algebra = { git = "https://github.com/HorizenOfficial/ginger-lib", branch = "sc_testnet_2", features = ["full", "parallel", "fft"] }
-=======
 algebra = { git = "https://github.com/HorizenOfficial/ginger-lib", branch = "rc/audit_chain", features = ["full", "parallel", "fft"] }
->>>>>>> 27174883
 r1cs-crypto = { path = "../r1cs/gadgets/crypto", features = ["nizk"] }
 
 [features]
