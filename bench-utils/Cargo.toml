[package]
name = "bench-utils"
<<<<<<< HEAD
version = "0.3.1"
=======
version = "0.4.0"
>>>>>>> d24012ec
authors = [
    "Sean Bowe",
    "Alessandro Chiesa",
    "Matthew Green",
    "Ian Miers",
    "Pratyush Mishra",
    "Howard Wu",
    "Daniele Di Benedetto <daniele@horizenlabs.io>",
    "Marcelo Kaihara",
    "Ulrich Haboeck <ulrich@horizenlabs.io>",
    "Maksym Vereshchak <phoinic@gmail.com>",
    "Luigi Varriale <luigi@horizenlabs.io>",
    "cronicc <cronic@horizenlabs.io>",
    "Luca Giussani <lucagiussani@horizenlabs.io>",
    "Daniele Di Tullio <danieled@horizenlabs.io>",
    "Nicholas Mainardi <nicholas@horizenlabs.io>"
]
description = "A helper library for profiling performance"
include = ["Cargo.toml", "src", "README.md", "LICENSE-APACHE", "LICENSE-MIT"]
license = "MIT/Apache-2.0"
edition = "2018"

################################# Dependencies ################################

[dependencies]
colored = { version = "=2.0.0", optional = true }

[features]
print-trace = [ "colored" ]<|MERGE_RESOLUTION|>--- conflicted
+++ resolved
@@ -1,10 +1,6 @@
 [package]
 name = "bench-utils"
-<<<<<<< HEAD
-version = "0.3.1"
-=======
 version = "0.4.0"
->>>>>>> d24012ec
 authors = [
     "Sean Bowe",
     "Alessandro Chiesa",
