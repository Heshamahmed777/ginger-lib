#[macro_use]
extern crate criterion;

use algebra::{fields::tweedle::Fr as FieldElement, UniformRand};
use criterion::{BatchSize, BenchmarkId, Criterion};
use primitives::{
    crh::{TweedleFrBatchPoseidonHash as BatchFieldHash, TweedleFrPoseidonHash as FieldHash},
    merkle_tree::{
<<<<<<< HEAD
        BatchFieldBasedMerkleTreeParameters, FieldBasedOptimizedMHT,
=======
        BatchFieldBasedMerkleTreeParameters, FieldBasedAppendOnlyMHT,
>>>>>>> c0f35a95
        FieldBasedMerkleTreeParameters, FieldBasedMerkleTreePrecomputedZeroConstants,
        TWEEDLE_DEE_MHT_POSEIDON_PARAMETERS as MHT_POSEIDON_PARAMETERS,
    },
    FieldBasedMerkleTree,
};
use rand::SeedableRng;
use rand_xorshift::XorShiftRng;

#[derive(Clone, Debug)]
struct FieldBasedMerkleTreeParams;
impl FieldBasedMerkleTreeParameters for FieldBasedMerkleTreeParams {
    type Data = FieldElement;
    type H = FieldHash;
    const MERKLE_ARITY: usize = 2;
    const ZERO_NODE_CST: Option<FieldBasedMerkleTreePrecomputedZeroConstants<'static, Self::H>> =
        Some(MHT_POSEIDON_PARAMETERS);
}
impl BatchFieldBasedMerkleTreeParameters for FieldBasedMerkleTreeParams {
    type BH = BatchFieldHash;
}

const BENCH_HEIGHT: usize = 11;

fn _bench_in_memory_optimized_poseidon_mht(
    c: &mut Criterion,
    bench_name: &str,
    num_leaves: usize,
    starting_non_zero_idx: Option<usize>,
) {
    let rng = &mut XorShiftRng::seed_from_u64(1231275789u64);

    c.bench_function(bench_name, move |b| {
        b.iter_batched(
            || {
                let mut leaves = Vec::with_capacity(num_leaves);

                // If starting_non_zero_idx is some, use phantom leaves up to 'starting_non_zero_idx',
                // and then random leaves up to 'num_leaves'
                if let Some(idx) = starting_non_zero_idx {
                    leaves.append(
                        &mut (0..idx)
                            .map(|_| FieldBasedMerkleTreeParams::ZERO_NODE_CST.unwrap().nodes[0])
                            .collect::<Vec<_>>(),
                    );
                    leaves.append(
                        &mut (idx..num_leaves)
                            .map(|_| FieldElement::rand(rng))
                            .collect::<Vec<_>>(),
                    );
                }
                // Otherwise just use random leaves up to 'num_leaves'
                else {
                    leaves.append(
                        &mut (0..num_leaves)
                            .map(|_| FieldElement::rand(rng))
                            .collect::<Vec<_>>(),
                    );
                };

                // Create tree
<<<<<<< HEAD
                let tree = FieldBasedOptimizedMHT::<FieldBasedMerkleTreeParams>::init(
=======
                let tree = FieldBasedAppendOnlyMHT::<FieldBasedMerkleTreeParams>::init(
>>>>>>> c0f35a95
                    BENCH_HEIGHT,
                    num_leaves,
                )
                .unwrap();
                (leaves, tree)
            },
            // Bench append and finalize
            |(leaves, mut tree)| {
                leaves.into_iter().for_each(|leaf| {
                    tree.append(leaf).unwrap();
                });
                tree.finalize_in_place().unwrap();
            },
            BatchSize::PerIteration,
        );
    });
}

/// Let's create a full tree with different processing_step sizes and bench the total time
fn batch_poseidon_mht_tune_processing_step(c: &mut Criterion) {
    let num_leaves = 1 << BENCH_HEIGHT;

    let mut processing_steps = Vec::with_capacity(BENCH_HEIGHT);
    for i in 0..=BENCH_HEIGHT {
        processing_steps.push(1 << i);
    }

    let rng = &mut XorShiftRng::seed_from_u64(1231275789u64);

    let mut group = c.benchmark_group(format!(
        "tune processing_step_size for a tree of height {}",
        BENCH_HEIGHT
    ));

    for processing_step in processing_steps.iter() {
        group.bench_with_input(
            BenchmarkId::from_parameter(processing_step),
            processing_step,
            |b, _processing_step| {
                b.iter_batched(
                    || {
                        // Generate random leaves
                        let leaves = (0..num_leaves)
                            .map(|_| FieldElement::rand(rng))
                            .collect::<Vec<_>>();

                        // Create tree
<<<<<<< HEAD
                        let tree = FieldBasedOptimizedMHT::<FieldBasedMerkleTreeParams>::init(
=======
                        let tree = FieldBasedAppendOnlyMHT::<FieldBasedMerkleTreeParams>::init(
>>>>>>> c0f35a95
                            BENCH_HEIGHT,
                            *processing_step,
                        )
                        .unwrap();
                        (leaves, tree)
                    },
                    // Bench append and finalize
                    |(leaves, mut tree)| {
                        leaves.into_iter().for_each(|leaf| {
                            tree.append(leaf).unwrap();
                        });
                        tree.finalize_in_place().unwrap();
                    },
                    BatchSize::PerIteration,
                );
            },
        );
    }
}

fn bench_in_memory_optimized_poseidon_mht(c: &mut Criterion) {
    let num_leaves = 1 << BENCH_HEIGHT;

    _bench_in_memory_optimized_poseidon_mht(
        c,
        "Append 1/4 of the total supported leaves",
        num_leaves / 4,
        None,
    );
    _bench_in_memory_optimized_poseidon_mht(
        c,
        "Append 1/2 of the total supported leaves",
        num_leaves / 2,
        None,
    );
    _bench_in_memory_optimized_poseidon_mht(
        c,
        "Append 3/4 of the total supported leaves",
        3 * num_leaves / 4,
        None,
    );
    _bench_in_memory_optimized_poseidon_mht(
        c,
        "Append the total supported leaves",
        num_leaves,
        None,
    );
    _bench_in_memory_optimized_poseidon_mht(
        c,
        "Append 2/3 of total supported leaves, but first 1/3 is empty",
        num_leaves,
        Some(num_leaves / 3),
    );
}

criterion_group! {
    name = in_memory_optimized_poseidon_mht_benches;
    config = Criterion::default().sample_size(100);
    targets = bench_in_memory_optimized_poseidon_mht, batch_poseidon_mht_tune_processing_step
}

criterion_main!(in_memory_optimized_poseidon_mht_benches);<|MERGE_RESOLUTION|>--- conflicted
+++ resolved
@@ -6,11 +6,7 @@
 use primitives::{
     crh::{TweedleFrBatchPoseidonHash as BatchFieldHash, TweedleFrPoseidonHash as FieldHash},
     merkle_tree::{
-<<<<<<< HEAD
-        BatchFieldBasedMerkleTreeParameters, FieldBasedOptimizedMHT,
-=======
         BatchFieldBasedMerkleTreeParameters, FieldBasedAppendOnlyMHT,
->>>>>>> c0f35a95
         FieldBasedMerkleTreeParameters, FieldBasedMerkleTreePrecomputedZeroConstants,
         TWEEDLE_DEE_MHT_POSEIDON_PARAMETERS as MHT_POSEIDON_PARAMETERS,
     },
@@ -71,11 +67,7 @@
                 };
 
                 // Create tree
-<<<<<<< HEAD
-                let tree = FieldBasedOptimizedMHT::<FieldBasedMerkleTreeParams>::init(
-=======
                 let tree = FieldBasedAppendOnlyMHT::<FieldBasedMerkleTreeParams>::init(
->>>>>>> c0f35a95
                     BENCH_HEIGHT,
                     num_leaves,
                 )
@@ -123,11 +115,7 @@
                             .collect::<Vec<_>>();
 
                         // Create tree
-<<<<<<< HEAD
-                        let tree = FieldBasedOptimizedMHT::<FieldBasedMerkleTreeParams>::init(
-=======
                         let tree = FieldBasedAppendOnlyMHT::<FieldBasedMerkleTreeParams>::init(
->>>>>>> c0f35a95
                             BENCH_HEIGHT,
                             *processing_step,
                         )
