--- conflicted
+++ resolved
@@ -4,10 +4,7 @@
 use rand::Rng;
 use std::io::{Write, Read, Result as IoResult, Error as IoError, ErrorKind};
 use rand::distributions::{Distribution, Standard};
-<<<<<<< HEAD
 use serde::{Serialize, Deserialize};
-=======
->>>>>>> e4e9a595
 
 #[allow(dead_code)]
 pub struct FieldBasedSchnorrSignatureScheme<
@@ -30,7 +27,6 @@
 PartialEq(bound = "F: PrimeField, G: Group"),
 Debug(bound = "F: PrimeField, G: Group")
 )]
-<<<<<<< HEAD
 #[derive(Serialize, Deserialize)]
 #[serde(bound(serialize = "F: PrimeField, G: Group"))]
 #[serde(bound(deserialize = "F: PrimeField, G: Group"))]
@@ -38,11 +34,6 @@
     pub e:    F,
     pub s:    F,
     #[serde(skip)]
-=======
-pub struct FieldBasedSchnorrSignature<F: PrimeField, G: Group> {
-    pub e:    F,
-    pub s:    F,
->>>>>>> e4e9a595
     _group:   PhantomData<G>,
 }
 
@@ -71,11 +62,7 @@
 
 impl<F: PrimeField, G: Group> FromBytesChecked for FieldBasedSchnorrSignature<F, G> {
     fn read_checked<R: Read>(mut reader: R) -> IoResult<Self> {
-<<<<<<< HEAD
-        let e = F::read(&mut reader)
-=======
         let e = F::read_checked(&mut reader)
->>>>>>> e4e9a595
             .map_err(|err| IoError::new(ErrorKind::InvalidData, format!("invalid sig.e: {}", err)))
             .and_then(|e| {
                 let e_bits = e.write_bits();
@@ -85,11 +72,7 @@
                 }
                 Ok(e)
             })?;
-<<<<<<< HEAD
-        let s = F::read(&mut reader)
-=======
         let s = F::read_checked(&mut reader)
->>>>>>> e4e9a595
             .map_err(|err| IoError::new(ErrorKind::InvalidData, format!("invalid sig.e: {}", err)))
             .and_then(|s| {
                 let s_bits = s.write_bits();
@@ -120,7 +103,6 @@
             let s_leading_zeros = leading_zeros(s_bits.as_slice()) as usize;
             G::ScalarField::size_in_bits() - s_leading_zeros < F::size_in_bits()
         }
-<<<<<<< HEAD
     }
 }
 
@@ -154,37 +136,6 @@
     }
 }
 
-=======
-    }
-}
-
-#[derive(Derivative)]
-#[derivative(
-Copy(bound = "G: Group"),
-Clone(bound = "G: Group"),
-Default(bound = "G: Group"),
-Hash(bound = "G: Group"),
-Eq(bound = "G: Group"),
-PartialEq(bound = "G: Group"),
-Debug(bound = "G: Group"),
-)]
-pub struct FieldBasedSchnorrPk<G: Group>(pub G);
-
-impl<G: Group> Distribution<FieldBasedSchnorrPk<G>> for Standard {
-    #[inline]
-    fn sample<R: Rng + ?Sized>(&self, rng: &mut R) -> FieldBasedSchnorrPk<G> {
-        let pk = G::rand(rng);
-        FieldBasedSchnorrPk::<G>(pk)
-    }
-}
-
-impl<G: Group> ToBytes for FieldBasedSchnorrPk<G> {
-    fn write<W: Write>(&self, mut writer: W) -> IoResult<()> {
-        self.0.write(&mut writer)
-    }
-}
-
->>>>>>> e4e9a595
 impl<G: Group> FromBytes for FieldBasedSchnorrPk<G> {
     fn read<R: Read>(mut reader: R) -> IoResult<Self> {
         let pk = G::read(&mut reader)?;
