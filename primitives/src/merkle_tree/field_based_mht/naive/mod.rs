use crate::crh::FieldBasedHash;
use crate::merkle_tree::*;
use crate::Error;
use algebra::Group;

/// Merkle Tree whose leaves are field elements, best with hash functions
/// that works with field elements, such as Poseidon. This implementation
/// works with leaves of size 1 field element.
/// Leaves passed when creating a MerkleTree/MerklePath proof won't be
/// hashed, it's responsibility of the caller to do it, if desired.
/// WARNING. This Merkle Tree implementation:
/// 1) Stores all the nodes in memory, so please retain from using it if
///    the available amount of memory is limited compared to the number
///    of leaves to be stored;
/// 2) Leaves and nodes are hashed without using any kind of domain separation:
///    while this is ok for use cases where the Merkle Trees have always the
///    same height, it's not for all the others.
pub struct NaiveMerkleTree<P: FieldBasedMerkleTreeParameters> {
    height: usize,
    tree: Vec<<P::H as FieldBasedHash>::Data>,
    padding_tree: Vec<(
        <P::H as FieldBasedHash>::Data,
        <P::H as FieldBasedHash>::Data,
    )>,
    root: Option<<P::H as FieldBasedHash>::Data>,
}

impl<P: FieldBasedMerkleTreeParameters> NaiveMerkleTree<P> {
    pub fn new(height: usize) -> Self {
        NaiveMerkleTree {
            height,
            tree: Vec::new(),
            padding_tree: Vec::new(),
            root: None,
        }
    }

    pub fn append(&mut self, leaves: &[<P::H as FieldBasedHash>::Data]) -> Result<(), Error> {
        // Deal with edge cases
        if self.height == 0 {
            // If height = 0, return tree with only the root
            // set to be empty_node if leaves.is_empty() has been passed
            // or to the the first (and only) leaf if !leaves.is_empty().
            let root = if leaves.is_empty() {
                hash_empty::<P::H>()
            } else {
                if leaves.len() > 1 {
                    Err(MerkleTreeError::TooManyLeaves(self.height))?
                }
                Ok(leaves[0])
            }?;

            (*self).tree = vec![root.clone()];
            (*self).root = Some(root);
        } else {
            let new_time = start_timer!(|| "MerkleTree::New");
            let num_leaves = leaves.len();
            let last_level_size = if num_leaves <= 1 {
                2usize
            } else {
                num_leaves.next_power_of_two()
            };
            let tree_size = 2 * last_level_size - 1;
            let tree_height = tree_height(tree_size);
            if tree_height > self.height {
                Err(MerkleTreeError::TooManyLeaves(self.height))?
            }

            // Initialize the merkle tree.
            let mut tree = Vec::with_capacity(tree_size);
            let empty_hash = hash_empty::<P::H>()?;
            for _ in 0..tree_size {
                tree.push(empty_hash.clone());
            }

            // Compute the starting indices for each level of the tree.
            let mut index = 0;
            let mut level_indices = Vec::with_capacity(tree_height);
            for _ in 0..=tree_height {
                level_indices.push(index);
                index = left_child(index);
            }

            // Compute and store the values for each leaf.
            let last_level_index = level_indices.pop().unwrap();
            for (i, leaf) in leaves.iter().enumerate() {
                tree[last_level_index + i] = *leaf;
            }

            // Compute the hash values for every node in the tree.
            let mut upper_bound = last_level_index;
            level_indices.reverse();
            for &start_index in &level_indices {
                // Iterate over the current level.
                for current_index in start_index..upper_bound {
                    let left_index = left_child(current_index);
                    let right_index = right_child(current_index);

                    // Compute Hash(left || right).
                    tree[current_index] =
                        hash_inner_node::<P::H>(tree[left_index], tree[right_index])?;
                }
                upper_bound = start_index;
            }
            // Finished computing actual tree.
            // Now, we compute the dummy nodes until we hit our HEIGHT goal.
            let mut cur_height = tree_height + 1;
            let mut padding_tree = Vec::new();
            let mut cur_hash = tree[0].clone();
            while cur_height <= self.height as usize {
                cur_hash = hash_inner_node::<P::H>(cur_hash, empty_hash)?;
                padding_tree.push((cur_hash.clone(), empty_hash.clone()));
                cur_height += 1;
            }

            let root_hash = cur_hash;

            end_timer!(new_time);

            *self = NaiveMerkleTree {
                height: self.height,
                tree,
                padding_tree,
                root: Some(root_hash),
            };
        }

        Ok(())
    }

    #[inline]
    pub fn root(&self) -> Option<<P::H as FieldBasedHash>::Data> {
        self.root.clone()
    }

    #[inline]
    pub fn leaves(&self) -> &[<P::H as FieldBasedHash>::Data] {
        if self.height == 1 {
            &self.tree[..1]
        } else {
            let leaf_index = convert_index_to_last_level(0, tree_height(self.tree.len()));
            &self.tree[leaf_index..]
        }
    }

    #[inline]
    pub fn height(&self) -> usize {
        self.height
    }

    pub fn generate_proof(
        &self,
        index: usize,
        leaf: &<P::H as FieldBasedHash>::Data,
    ) -> Result<FieldBasedBinaryMHTPath<P>, Error> {
        // Check that height is bigger than one
        if self.height == 0 {
            Err(MerkleTreeError::Other(
                "Unable to prove: no existence proof defined for Merkle Tree of trivial height"
                    .to_owned(),
            ))?
        }

        // Check that index is not bigger than num_leaves
        if index >= 1 << self.height {
            Err(MerkleTreeError::IncorrectLeafIndex(index, format!("Leaf index out of range. Max: {}", (1 << self.height) - 1)))?
        }

        let prove_time = start_timer!(|| "MerkleTree::GenProof");
        let mut path = Vec::new();

        let tree_height = tree_height(self.tree.len());
        let tree_index = convert_index_to_last_level(index, tree_height);

        // Check that the given index corresponds to the correct leaf.
        if *leaf != self.tree[tree_index] {
            Err(MerkleTreeError::IncorrectLeafIndex(tree_index, "Leaf and index mismatch".to_string()))?
        }

        // Iterate from the leaf up to the root, storing all intermediate hash values.
        let mut current_node = tree_index;
        while !is_root(current_node) {
            let sibling_node = sibling(current_node).unwrap();
            let sibling_hash = self.tree[sibling_node].clone();
            if is_left_child(current_node) {
                path.push((sibling_hash, false));
            } else {
                path.push((sibling_hash, true));
            }
            current_node = parent(current_node).unwrap();
        }

        if path.len() > self.height {
            Err(MerkleTreeError::IncorrectPathLength(
                path.len(),
                self.height,
            ))?
        }

        //Push the other elements of the padding tree
        for &(_, ref sibling_hash) in &self.padding_tree {
            path.push((sibling_hash.clone(), false));
        }

        end_timer!(prove_time);
        if path.len() != self.height as usize {
            Err(MerkleTreeError::IncorrectPathLength(
                path.len(),
                self.height,
            ))?
        } else {
            Ok(FieldBasedBinaryMHTPath::<P>::new(path))
        }
    }
}

/// Returns the output hash, given a left and right hash value.
pub(crate) fn hash_inner_node<H: FieldBasedHash>(
    left: H::Data,
    right: H::Data,
) -> Result<H::Data, Error> {
    H::init_constant_length(2, None)
        .update(left)
        .update(right)
        .finalize()
}

pub(crate) fn hash_empty<H: FieldBasedHash>() -> Result<H::Data, Error> {
    Ok(<H::Data as Group>::zero())
}

#[cfg(test)]
mod test {
    use crate::{
        crh::parameters::{TweedleFrBatchPoseidonHash, TweedleFrPoseidonHash},
        merkle_tree::field_based_mht::*,
        FieldBasedHash,
    };
    use algebra::{
        fields::tweedle::Fr as Fr, to_bytes, Group, FromBytes, ToBytes, UniformRand,
    };
    use rand::SeedableRng;
    use rand_xorshift::XorShiftRng;

    const TEST_HEIGHT: usize = 5;

    #[derive(Debug, Clone)]
    struct TweedleDeeFieldBasedMerkleTreeParams;
    impl FieldBasedMerkleTreeParameters for TweedleDeeFieldBasedMerkleTreeParams {
        type Data = Fr;
        type H = TweedleFrPoseidonHash;
        const MERKLE_ARITY: usize = 2;
        const ZERO_NODE_CST: Option<
            FieldBasedMerkleTreePrecomputedZeroConstants<'static, Self::H>,
        > = Some(TWEEDLE_DEE_MHT_POSEIDON_PARAMETERS);
    }

    impl BatchFieldBasedMerkleTreeParameters for TweedleDeeFieldBasedMerkleTreeParams {
        type BH = TweedleFrBatchPoseidonHash;
    }

<<<<<<< HEAD
    type TweedleDeeFieldBasedMerkleTree = NaiveMerkleTree<TweedleDeeFieldBasedMerkleTreeParams>;
    type TweedleDeePoseidonMHT = FieldBasedOptimizedMHT<TweedleDeeFieldBasedMerkleTreeParams>;
=======
    type MNT4753FieldBasedMerkleTree = NaiveMerkleTree<MNT4753FieldBasedMerkleTreeParams>;
    type MNT4PoseidonMHT = FieldBasedAppendOnlyMHT<MNT4753FieldBasedMerkleTreeParams>;
>>>>>>> c046f0d4

    fn generate_merkle_tree<P: FieldBasedMerkleTreeParameters>(leaves: &[P::Data], height: usize) {
        let mut tree = NaiveMerkleTree::<P>::new(height);
        tree.append(&leaves).unwrap();
        let root = tree.root().unwrap();
        if tree.height() > 0 {
            for (i, leaf) in leaves.iter().enumerate() {
                let proof = tree.generate_proof(i, leaf).unwrap();
                assert!(proof.verify(tree.height(), &leaf, &root).unwrap());

                // Negative test: pass non existing index
                assert!(tree.generate_proof(i + 1 << tree.height(), leaf).is_err());

                // Check leaf index is the correct one
                assert_eq!(i, proof.leaf_index());

                if i == 0 {
                    assert!(proof.is_leftmost());
                }
                // leftmost check
                else if i == 2usize.pow(height as u32) - 1 {
                    assert!(proof.is_rightmost())
                }
                //rightmost check
                else {
                    assert!(!proof.is_leftmost());
                    assert!(!proof.is_rightmost());
                } // other cases check

                // Serialization/deserialization test
                let proof_serialized = to_bytes!(proof).unwrap();
                let proof_deserialized =
                    FieldBasedBinaryMHTPath::<P>::read(proof_serialized.as_slice()).unwrap();
                assert_eq!(proof, proof_deserialized);
            }
        } else {
            // Assert error when trying to create merkle proofs for trees of trivial height
            for (i, leaf) in leaves.iter().enumerate() {
                assert!(tree.generate_proof(i, leaf).is_err());
            }

            // Check correct root value
            if leaves.len() == 0 {
                assert_eq!(root, P::Data::zero());
            } else {
                assert_eq!(root, leaves[0]);
            }
        }
    }

    #[test]
    fn good_root_test() {
        let mut rng = XorShiftRng::seed_from_u64(9174123u64);

        //Test #leaves << 2^HEIGHT
        let mut leaves = Vec::new();
        for _ in 0..4 {
            leaves.push(
                TweedleFrPoseidonHash::init_constant_length(1, None)
                    .update(Fr::rand(&mut rng))
                    .finalize()
                    .unwrap(),
            );
        }
        generate_merkle_tree::<TweedleDeeFieldBasedMerkleTreeParams>(&leaves, TEST_HEIGHT);

        //Test #leaves = 2^HEIGHT - 1
        let mut leaves = Vec::new();
        for _ in 0..16 {
            let f = Fr::rand(&mut rng);
            leaves.push(f);
        }
        generate_merkle_tree::<TweedleDeeFieldBasedMerkleTreeParams>(&leaves, TEST_HEIGHT);

        //Test #leaves == 2^HEIGHT
        let mut leaves = Vec::new();
        for _ in 0..32 {
            let f = Fr::rand(&mut rng);
            leaves.push(f);
        }
        generate_merkle_tree::<TweedleDeeFieldBasedMerkleTreeParams>(&leaves, TEST_HEIGHT);
    }

    fn bad_merkle_tree_verify<P: FieldBasedMerkleTreeParameters>(
        leaves: &[P::Data],
        height: usize,
    ) {
        let mut tree = NaiveMerkleTree::<P>::new(height);
        tree.append(&leaves).unwrap();
        let root = <P::Data as Group>::zero();
        for (i, leaf) in leaves.iter().enumerate() {
            let proof = tree.generate_proof(i, leaf).unwrap();
            assert!(!proof.verify(tree.height(), &leaf, &root).unwrap());

            // Check leaf index is the correct one
            assert_eq!(i, proof.leaf_index());

            if i == 0 {
                assert!(proof.is_leftmost());
            }
            // leftmost check
            else if i == 2usize.pow(height as u32) - 1 {
                assert!(proof.is_rightmost())
            }
            //rightmost check
            else {
                assert!(!proof.is_leftmost());
                assert!(!proof.is_rightmost());
            } // other cases check

            // Serialization/deserialization test
            let proof_serialized = to_bytes!(proof).unwrap();
            let proof_deserialized =
                FieldBasedBinaryMHTPath::<P>::read(proof_serialized.as_slice()).unwrap();
            assert_eq!(proof, proof_deserialized);
        }
    }

    #[test]
    fn bad_root_test() {
        let mut rng = XorShiftRng::seed_from_u64(9174123u64);

        //Test #leaves << 2^HEIGHT
        let mut leaves = Vec::new();
        for _ in 0..4 {
            leaves.push(
                TweedleFrPoseidonHash::init_constant_length(1, None)
                    .update(Fr::rand(&mut rng))
                    .finalize()
                    .unwrap(),
            );
        }
        bad_merkle_tree_verify::<TweedleDeeFieldBasedMerkleTreeParams>(&leaves, TEST_HEIGHT);

        //Test #leaves = 2^HEIGHT - 1
        let mut leaves = Vec::new();
        for _ in 0..16 {
            let f = Fr::rand(&mut rng);
            leaves.push(f);
        }
        bad_merkle_tree_verify::<TweedleDeeFieldBasedMerkleTreeParams>(&leaves, TEST_HEIGHT);

        //Test #leaves == 2^HEIGHT
        let mut leaves = Vec::new();
        for _ in 0..32 {
            let f = Fr::rand(&mut rng);
            leaves.push(f);
        }
        bad_merkle_tree_verify::<TweedleDeeFieldBasedMerkleTreeParams>(&leaves, TEST_HEIGHT);
    }

    #[test]
    fn compare_merkle_trees_tweedle_dee() {
        let mut rng = XorShiftRng::seed_from_u64(9174123u64);

        let num_leaves = 30;

        let mut leaves = Vec::new();
        for _ in 0..num_leaves {
            let f = Fr::rand(&mut rng);
            leaves.push(f);
        }
        let mut tree = TweedleDeeFieldBasedMerkleTree::new(TEST_HEIGHT);
        tree.append(&leaves).unwrap();
        let root1 = tree.root().unwrap();

        let mut tree = TweedleDeePoseidonMHT::init(TEST_HEIGHT, num_leaves).unwrap();
        let mut rng = XorShiftRng::seed_from_u64(9174123u64);
        for _ in 0..num_leaves {
            tree.append(Fr::rand(&mut rng)).unwrap();
        }
        tree.finalize_in_place().unwrap();
        assert_eq!(
            tree.root().unwrap(),
            root1,
            "Outputs of the Merkle trees for Tweedle Dee do not match."
        );
    }

    #[test]
    fn test_edge_cases() {
        let mut rng = XorShiftRng::seed_from_u64(9174123u64);

        // HEIGHT > 1 with 0 or 1 leaves
        {
            // Generate empty Merkle Tree
            let mut leaves: Vec<Fr> = vec![];
            generate_merkle_tree::<TweedleDeeFieldBasedMerkleTreeParams>(&leaves, TEST_HEIGHT);

            // Generate Merkle Tree with only 1 leaf
            leaves.push(Fr::rand(&mut rng));
            generate_merkle_tree::<TweedleDeeFieldBasedMerkleTreeParams>(&leaves, TEST_HEIGHT);

            // Generate Merkle Tree with more leaves with respect to the specified height
            for _ in 0..1 << TEST_HEIGHT {
                leaves.push(Fr::rand(&mut rng));
            }
            assert!(std::panic::catch_unwind(|| generate_merkle_tree::<
                TweedleDeeFieldBasedMerkleTreeParams,
            >(&leaves, TEST_HEIGHT))
            .is_err());
        }

        // HEIGHT == 1
        {
            // Generate empty Merkle Tree
            let mut leaves: Vec<Fr> = vec![];
            generate_merkle_tree::<TweedleDeeFieldBasedMerkleTreeParams>(&leaves, 1);

            // Generate Merkle Tree with only 1 leaf
            leaves.push(Fr::rand(&mut rng));
            generate_merkle_tree::<TweedleDeeFieldBasedMerkleTreeParams>(&leaves, 1);

            // Generate Merkle Tree with more leaves with respect to the specified height
            for _ in 0..1 << TEST_HEIGHT {
                leaves.push(Fr::rand(&mut rng));
            }
            assert!(std::panic::catch_unwind(|| generate_merkle_tree::<
                TweedleDeeFieldBasedMerkleTreeParams,
            >(&leaves, 1))
            .is_err());
        }

        // HEIGHT == 0
        {
            let mut leaves: Vec<Fr> = vec![];

            // Generate Merkle Tree with only the root, but without passing any leaf
            generate_merkle_tree::<TweedleDeeFieldBasedMerkleTreeParams>(&leaves, 0);

            // Generate Merkle Tree with only the root, and passing one leaf
            leaves.push(Fr::rand(&mut rng));
            generate_merkle_tree::<TweedleDeeFieldBasedMerkleTreeParams>(&leaves, 0);

            // Generate Merkle Tree with only the root, passing more than one leaf. Assert error
            leaves.push(Fr::rand(&mut rng));
            assert!(std::panic::catch_unwind(|| generate_merkle_tree::<
                TweedleDeeFieldBasedMerkleTreeParams,
            >(&leaves, 0))
            .is_err());
        }
    }
}<|MERGE_RESOLUTION|>--- conflicted
+++ resolved
@@ -163,7 +163,10 @@
 
         // Check that index is not bigger than num_leaves
         if index >= 1 << self.height {
-            Err(MerkleTreeError::IncorrectLeafIndex(index, format!("Leaf index out of range. Max: {}", (1 << self.height) - 1)))?
+            Err(MerkleTreeError::IncorrectLeafIndex(
+                index,
+                format!("Leaf index out of range. Max: {}", (1 << self.height) - 1),
+            ))?
         }
 
         let prove_time = start_timer!(|| "MerkleTree::GenProof");
@@ -174,7 +177,10 @@
 
         // Check that the given index corresponds to the correct leaf.
         if *leaf != self.tree[tree_index] {
-            Err(MerkleTreeError::IncorrectLeafIndex(tree_index, "Leaf and index mismatch".to_string()))?
+            Err(MerkleTreeError::IncorrectLeafIndex(
+                tree_index,
+                "Leaf and index mismatch".to_string(),
+            ))?
         }
 
         // Iterate from the leaf up to the root, storing all intermediate hash values.
@@ -236,9 +242,7 @@
         merkle_tree::field_based_mht::*,
         FieldBasedHash,
     };
-    use algebra::{
-        fields::tweedle::Fr as Fr, to_bytes, Group, FromBytes, ToBytes, UniformRand,
-    };
+    use algebra::{fields::tweedle::Fr, to_bytes, FromBytes, Group, ToBytes, UniformRand};
     use rand::SeedableRng;
     use rand_xorshift::XorShiftRng;
 
@@ -259,13 +263,8 @@
         type BH = TweedleFrBatchPoseidonHash;
     }
 
-<<<<<<< HEAD
     type TweedleDeeFieldBasedMerkleTree = NaiveMerkleTree<TweedleDeeFieldBasedMerkleTreeParams>;
-    type TweedleDeePoseidonMHT = FieldBasedOptimizedMHT<TweedleDeeFieldBasedMerkleTreeParams>;
-=======
-    type MNT4753FieldBasedMerkleTree = NaiveMerkleTree<MNT4753FieldBasedMerkleTreeParams>;
-    type MNT4PoseidonMHT = FieldBasedAppendOnlyMHT<MNT4753FieldBasedMerkleTreeParams>;
->>>>>>> c046f0d4
+    type TweedleDeePoseidonMHT = FieldBasedAppendOnlyMHT<TweedleDeeFieldBasedMerkleTreeParams>;
 
     fn generate_merkle_tree<P: FieldBasedMerkleTreeParameters>(leaves: &[P::Data], height: usize) {
         let mut tree = NaiveMerkleTree::<P>::new(height);
