use algebra::Field;
use crate::{BatchFieldBasedMerkleTreeParameters, BatchFieldBasedHash, FieldBasedMerkleTree, FieldBasedMerkleTreePath, FieldBasedMHTPath, FieldBasedHash, FieldBasedHashParameters, check_precomputed_parameters};
use std::marker::PhantomData;

/// An implementation of FieldBasedMerkleTree, optimized in time and memory,
/// and able to support any BatchFieldBasedHash and Merkle arity.
/// TODO: Test with arity > 2
#[derive(Clone)]
pub struct FieldBasedOptimizedMHT<T: BatchFieldBasedMerkleTreeParameters>{
    root: T::Data,
    // Stores all MT nodes
    array_nodes: Vec<T::Data>,
    processing_step: usize,
    // Stores the initial index of each level of the MT
    initial_pos: Vec<usize>,
    // Stores the final index of each level of the MT
    final_pos: Vec<usize>,
    // Stores the index up until the nodes were already hashed, for each level
    processed_pos: Vec<usize>,
    // Stores the next available index for each level of the MT
    new_elem_pos: Vec<usize>,
    rate: usize,
    height: usize,
    finalized: bool,
    _tree_parameters: PhantomData<T>,
}

impl<T: BatchFieldBasedMerkleTreeParameters> FieldBasedOptimizedMHT<T> {

    /// Creates a new tree given its `height` and `processing_step`, used to tune
    /// the memory usage of the tree. In particular, `processing_step` defines the
    /// number of leaves to store before triggering the computation of the hashes
    /// of the upper level.
    /// Decreasing `processing_step` leads to less memory consumption but
    /// significantly worsen performances, as the computation of upper levels' hashes
    /// is triggered more often, along with a batch hash that may perform poorly when
    /// there are few elements to batch; of course, conversely, increasing
    /// `processing_step` increases the memory usage too but improves performances.
    /// Meaningful values for `processing_step` are between 1 (i.e. update upper levels
    /// at each leaf), leading to best memory efficiency but worse performances, and
    /// the maximum number of leaves (or the mean number of leaves you plan to add),
    /// leading to worse memory efficiency but best performances (upper levels hashes
    /// are computed just once, but all the leaves must be kept in memory).
    /// You can edit the `mht_poseidon_tuning` benchmarks in `primitives/src/benches/poseidon_mht.rs`
    /// to properly tune the `processing_step` parameter according to your use case.
    pub fn init(height: usize, processing_step: usize) -> Self {
        //let height = height + 1;
        assert!(check_precomputed_parameters::<T>(height));

        let rate = <<T::H as FieldBasedHash>::Parameters as FieldBasedHashParameters>::R;
        // Rate may also be smaller than the arity actually, but this assertion
        // is reasonable and simplify the design.
        assert_eq!(rate, T::MERKLE_ARITY);

        let last_level_size = T::MERKLE_ARITY.pow(height as u32);
        assert!(processing_step > 0 && processing_step <= last_level_size);

        let mut initial_pos = Vec::new();
        let mut final_pos = Vec::new();
        let mut processed_pos = Vec::new();
        let mut new_elem_pos = Vec::new();

        let mut size = last_level_size;

        let mut initial_idx = 0;
        let mut final_idx = last_level_size;

        while size >= 1 {
            initial_pos.push(initial_idx);
            final_pos.push(final_idx);
            processed_pos.push(initial_idx);
            new_elem_pos.push(initial_idx);

            initial_idx += size;
            size /= rate;
            final_idx = initial_idx + size;
        }

        let tree_size = *final_pos.last().unwrap();

        let mut array_nodes = Vec::with_capacity(tree_size);
        for _i in 0..tree_size {
            array_nodes.push(<T::Data as Field>::zero());
        }

        let cpus = rayon::current_num_threads();
        let mut chunk_size = processing_step / (cpus * rate);
        let mut processing_block_size = chunk_size * cpus * rate;
        if processing_step < cpus * rate {
            chunk_size = processing_step / rate;
            if chunk_size == 0 {
                chunk_size = 1;
            }
            processing_block_size = chunk_size * rate;
        }

        if processing_block_size > last_level_size {
            processing_block_size = last_level_size;
        }

        Self {
            root: { <T::Data as Field>::zero() },
            array_nodes: { array_nodes },
            processing_step: { processing_block_size },
            initial_pos: { initial_pos },
            final_pos: { final_pos },
            processed_pos: { processed_pos },
            new_elem_pos: { new_elem_pos },
            rate,
            height,
            finalized: false,
            _tree_parameters: PhantomData,
        }
    }

    fn compute_subtree(&mut self) {
        for i in 0..=self.height  {
            if (self.new_elem_pos[i] - self.processed_pos[i]) >= self.rate {
                let num_groups_leaves = (self.new_elem_pos[i] - self.processed_pos[i]) / self.rate;
                let last_pos_to_process = self.processed_pos[i] + num_groups_leaves * self.rate;

                let (input_vec, output_vec) =
                    self.array_nodes[self.initial_pos[i]..self.final_pos[i + 1]].split_at_mut(self.final_pos[i] - self.initial_pos[i]);

                let new_pos_parent = self.new_elem_pos[i + 1] + num_groups_leaves;

                Self::batch_hash(
                    &mut input_vec[(self.processed_pos[i] - self.initial_pos[i])..(last_pos_to_process - self.initial_pos[i])],
                    &mut output_vec[(self.new_elem_pos[i + 1] - self.initial_pos[i + 1])..(new_pos_parent - self.initial_pos[i + 1])],
                    i + 1,
                );
                self.new_elem_pos[i + 1] += num_groups_leaves;
                self.processed_pos[i] += num_groups_leaves * self.rate;
            }
        }
    }

    fn batch_hash(input: &mut [T::Data], output: &mut [T::Data], parent_level: usize) {

        let mut i = 0;
        let empty = T::EMPTY_HASH_CST.unwrap().nodes[parent_level - 1];

        // Stores the chunk that must be hashed, i.e. the ones containing at least one non-empty node
        let mut to_hash = Vec::new();

        // Stores the positions in the output vec in which the hash of the above chunks must be
        // placed (assuming that it can happen to have non-consecutive all-empty chunks)
        let mut output_pos = Vec::new();

        // If the element of each chunk of "rate" size are all equals this means that the nodes
        // are all empty nodes (with overwhelming probability), therefore we already have the output,
        // otherwise it must be computed.
        input.chunks(T::MERKLE_ARITY).for_each(|input_chunk| {
            if input_chunk.iter().all(|&item| item == empty) {
                output[i] = T::EMPTY_HASH_CST.unwrap().nodes[parent_level];
            } else {
                to_hash.extend_from_slice(input_chunk);
                output_pos.push(i);
            }
            i += 1;
        });

        // Compute the hash of the non-all-empty chunks
        if to_hash.len() != 0 {
            let mut to_hash_out = vec![<T::Data as Field>::zero(); to_hash.len() / T::MERKLE_ARITY];
            <T::BH as BatchFieldBasedHash>::batch_evaluate_in_place(
                to_hash.as_mut_slice(),
                to_hash_out.as_mut_slice()
            );

            // Put the hashes in the correct positions in the output vec
            to_hash_out.iter().enumerate().for_each(|(i, &h)| output[output_pos[i]] = h);
        }
    }
}

impl<T: BatchFieldBasedMerkleTreeParameters> FieldBasedMerkleTree for FieldBasedOptimizedMHT<T> {
    type Parameters = T;
    type MerklePath = FieldBasedMHTPath<T>;

    /// Note: `Field` implements the `Copy` trait, therefore invoking this function won't
    /// cause a moving of ownership for `leaf`, but just a copy. Another copy is
    /// performed below in `self.array_nodes[self.new_elem_pos_subarray[0]] = leaf;`
    /// We can reduce this to one copy by passing a reference to leaf, but from an
    /// interface point of view this is not logically correct: someone calling this
    /// functions will likely not use the `leaf` anymore in most of the cases
    /// (in the other cases he can just clone it).
    fn append(&mut self, leaf: T::Data) -> &mut Self {
        if self.new_elem_pos[0] < self.final_pos[0] {
            self.array_nodes[self.new_elem_pos[0]] = leaf;
            self.new_elem_pos[0] += 1;
        }

        if self.new_elem_pos[0] == self.final_pos[0] {
            self.compute_subtree();
        }

        if (self.new_elem_pos[0] - self.processed_pos[0]) >= self.processing_step {
            self.compute_subtree();
        }
        self
    }

    fn finalize(&self) -> Self {
        let mut copy = (*self).clone();
        copy.new_elem_pos[0] = copy.final_pos[0];
        copy.compute_subtree();
        copy.finalized = true;
        copy.root = *copy.array_nodes.last().unwrap();
        copy
    }

    fn finalize_in_place(&mut self) -> &mut Self {
        self.new_elem_pos[0] = self.final_pos[0];
        self.compute_subtree();
        self.finalized = true;
        self.root = *self.array_nodes.last().unwrap();
        self
    }

    fn reset(&mut self) -> &mut Self {

        for i in 0..self.new_elem_pos.len() {
            self.new_elem_pos[i] = self.initial_pos[i];
            self.processed_pos[i] = self.initial_pos[i];
        }
        self.finalized = false;

        self
    }

    fn root(&self) -> Option<T::Data> {
        match self.finalized {
            true => Some(self.root.clone()),
            false => None
        }
    }

    fn get_merkle_path(&self, leaf_index: usize) -> Option<Self::MerklePath> {
        match self.finalized {
            true => {
                let num_leaves = T::MERKLE_ARITY.pow(self.height as u32);
                let mut merkle_path = Vec::with_capacity(self.height);

                let mut node_index = leaf_index;
                for _ in 0..self.height {
                    let mut siblings = Vec::with_capacity(T::MERKLE_ARITY - 1);

                    // Based on the index of the node, we must compute the index of the left-most children
                    let start_position = node_index - ( node_index % T::MERKLE_ARITY );

                    // Then, the right most children index is simply given by adding the arity
                    let end_position = start_position + T::MERKLE_ARITY;

                    // We must save the siblings of the actual node
                    for i in start_position..end_position {
                        if i != node_index {
                            siblings.push(self.array_nodes[i])
                        }
                    }

                    // Remember to normalize the node_index with respect to the length of siblings
                    merkle_path.push((siblings, node_index % T::MERKLE_ARITY));

                    // Get parent index for next iteration
                    node_index = num_leaves + (node_index/T::MERKLE_ARITY);
                }

                // Sanity check: the last node_index must be the one of the root
                assert_eq!(self.array_nodes[node_index], self.root);
                Some(
                    FieldBasedMHTPath::<T>::new(merkle_path)
                )
            },
            false => None,
        }
    }

    fn height(&self) -> usize { self.height }
}

#[cfg(test)]
mod test {
    use algebra::{
        biginteger::BigInteger768,
        fields::{
            Field,
            mnt4753::Fr as MNT4753Fr, mnt6753::Fr as MNT6753Fr
        },
        UniformRand,
        ToBytes, to_bytes, FromBytes,
    };
    use rand::SeedableRng;
    use rand_xorshift::XorShiftRng;

<<<<<<< HEAD
    use crate::{crh::parameters::{
        MNT4PoseidonHash, MNT6PoseidonHash, MNT4BatchPoseidonHash, MNT6BatchPoseidonHash
    }, merkle_tree::field_based_mht::{
=======
    use crate::{
        crh::parameters::{MNT4PoseidonHash, MNT4BatchPoseidonHash, MNT6PoseidonHash, MNT6BatchPoseidonHash},
        merkle_tree::field_based_mht::{
>>>>>>> 7b686e46
        FieldBasedMerkleTree, NaiveMerkleTree,
        FieldBasedMerkleTreePath, FieldBasedMerkleTreeParameters,
        BatchFieldBasedMerkleTreeParameters, FieldBasedOptimizedMHT,
        parameters::{
            MNT4753_MHT_POSEIDON_PARAMETERS, MNT6753_MHT_POSEIDON_PARAMETERS
        }
    }, FieldBasedMerkleTreePrecomputedEmptyConstants, FieldBasedMHTPath};

    // OptimizedMHT definitions for tests below
    #[derive(Clone, Debug)]
    struct MNT4753FieldBasedOptimizedMerkleTreeParams;

    impl FieldBasedMerkleTreeParameters for MNT4753FieldBasedOptimizedMerkleTreeParams {
        type Data = MNT4753Fr;
        type H = MNT4PoseidonHash;
        const MERKLE_ARITY: usize = 2;
        const EMPTY_HASH_CST: Option<FieldBasedMerkleTreePrecomputedEmptyConstants<'static, Self::H>> =
            Some(MNT4753_MHT_POSEIDON_PARAMETERS);
    }

    impl BatchFieldBasedMerkleTreeParameters for MNT4753FieldBasedOptimizedMerkleTreeParams {
        type BH = MNT4BatchPoseidonHash;
    }

    type NaiveMNT4PoseidonMHT = NaiveMerkleTree<MNT4753FieldBasedOptimizedMerkleTreeParams>;
    type MNT4PoseidonMHT = FieldBasedOptimizedMHT<MNT4753FieldBasedOptimizedMerkleTreeParams>;
    type MNT4MerklePath = FieldBasedMHTPath<MNT4753FieldBasedOptimizedMerkleTreeParams>;

    #[derive(Clone, Debug)]
    struct MNT6753FieldBasedOptimizedMerkleTreeParams;

    impl FieldBasedMerkleTreeParameters for MNT6753FieldBasedOptimizedMerkleTreeParams {
        type Data = MNT6753Fr;
        type H = MNT6PoseidonHash;
        const MERKLE_ARITY: usize = 2;
        const EMPTY_HASH_CST: Option<FieldBasedMerkleTreePrecomputedEmptyConstants<'static, Self::H>> =
            Some(MNT6753_MHT_POSEIDON_PARAMETERS);
    }

    impl BatchFieldBasedMerkleTreeParameters for MNT6753FieldBasedOptimizedMerkleTreeParams {
        type BH = MNT6BatchPoseidonHash;
    }

    type NaiveMNT6PoseidonMHT = NaiveMerkleTree<MNT6753FieldBasedOptimizedMerkleTreeParams>;
    type MNT6PoseidonMHT = FieldBasedOptimizedMHT<MNT6753FieldBasedOptimizedMerkleTreeParams>;
    type MNT6MerklePath = FieldBasedMHTPath<MNT6753FieldBasedOptimizedMerkleTreeParams>;

    #[test]
    fn merkle_tree_test_mnt4() {
        let expected_output = MNT4753Fr::new(BigInteger768([8181981188982771303, 9834648934716236448, 6420360685258842467, 14258691490360951478, 10642011566662929522, 16918207755479993617, 3581400602871836321, 14012664850056020974, 16755211538924649257, 4039951447678776727, 12365175056998155257, 119677729692145]));
        let height = 20;
        let num_leaves = 2usize.pow(height as u32);
        let mut tree = MNT4PoseidonMHT::init(height, num_leaves);
        let mut rng = XorShiftRng::seed_from_u64(1231275789u64);
        for _ in 0..num_leaves {
            tree.append(MNT4753Fr::rand(&mut rng));
        }
        tree.finalize_in_place();
        assert_eq!(tree.root().unwrap(), expected_output, "Output of the Merkle tree computation for MNT4 does not match to the expected value.");
    }

    #[test]
    fn merkle_tree_test_mnt6() {
        let expected_output = MNT6753Fr::new(BigInteger768([18065863015580309240, 1059485854425188866, 1479096878827665107, 6899132209183155323, 1829690180552438097, 7395327616910893705, 16132683753083562833, 8528890579558218842, 9345795575555751752, 8161305655297462527, 6222078223269068637, 401142754883827]));
        let height = 20;
        let num_leaves = 2usize.pow(height as u32);
        let mut tree = MNT6PoseidonMHT::init(height, num_leaves);
        let mut rng = XorShiftRng::seed_from_u64(1231275789u64);
        for _ in 0..num_leaves {
            tree.append(MNT6753Fr::rand(&mut rng));
        }
        tree.finalize_in_place();
        assert_eq!(tree.root().unwrap(), expected_output, "Output of the Merkle tree computation for MNT6 does not match to the expected value.");
    }

    #[test]
    fn merkle_tree_test_mnt4_empty_leaves() {
        let mut rng = XorShiftRng::seed_from_u64(1231275789u64);
        let max_height = 6;
        let max_leaves = 2usize.pow(max_height as u32);

        for num_leaves in 1..=max_leaves {
            // Generate random leaves
            let mut leaves = Vec::with_capacity(num_leaves);
            for _ in 0..num_leaves {
                leaves.push(MNT4753Fr::rand(&mut rng))
            }

            // Push them in a Naive Poseidon Merkle Tree and get the root
            leaves.extend_from_slice(vec![MNT4753Fr::zero(); max_leaves - num_leaves].as_slice());
            let mut naive_mt = NaiveMNT4PoseidonMHT::new(max_height);
            naive_mt.append(leaves.as_slice()).unwrap();
            let naive_root = naive_mt.root();

            // Push them in a Poseidon Merkle Tree and get the root
            let mut mt = MNT4PoseidonMHT::init(max_height, num_leaves);
            leaves[0..num_leaves].iter().for_each(|&leaf| { mt.append(leaf); });
            let root = mt.finalize_in_place().root().unwrap();

            assert_eq!(naive_root, root);
        }

        // Test the case in which there are empty leaves interleaved with non empty ones
        // (i.e. misbehaviour of the user or non append only merkle tree)
        for num_leaves in 1..=max_leaves {
            // Make half of the added leaves empty
            let mut leaves = Vec::with_capacity(num_leaves);
            for _ in 0..num_leaves/2 {
                leaves.push(MNT4753Fr::zero())
            }
            for _ in num_leaves/2..num_leaves {
                leaves.push(MNT4753Fr::rand(&mut rng))
            }

            // Push them in a Naive Poseidon Merkle Tree and get the root
            leaves.extend_from_slice(vec![MNT4753Fr::zero(); max_leaves - num_leaves].as_slice());
            let mut naive_mt = NaiveMNT4PoseidonMHT::new(max_height);
            naive_mt.append(leaves.as_slice()).unwrap();
            let naive_root = naive_mt.root();

            // Push them in a Poseidon Merkle Tree and get the root
            let mut mt = MNT4PoseidonMHT::init(max_height, num_leaves);
            leaves[..].iter().for_each(|&leaf| { mt.append(leaf); });
            let root = mt.finalize_in_place().root().unwrap();

            assert_eq!(naive_root, root);
        }
    }

    #[test]
    fn merkle_tree_test_mnt6_empty_leaves() {
        let mut rng = XorShiftRng::seed_from_u64(1231275789u64);
        let max_height = 6;
        let max_leaves = 2usize.pow(max_height as u32);

        for num_leaves in 1..=max_leaves {

            // Generate random leaves
            let mut leaves = Vec::with_capacity(num_leaves);
            for _ in 0..num_leaves {
                leaves.push(MNT6753Fr::rand(&mut rng))
            }

            // Push them in a Naive Poseidon Merkle Tree and get the root
            leaves.extend_from_slice(vec![MNT6753Fr::zero(); max_leaves - num_leaves].as_slice());
            let mut naive_mt = NaiveMNT6PoseidonMHT::new(max_height);
            naive_mt.append(leaves.as_slice()).unwrap();
            let naive_root = naive_mt.root();

            // Push them in a Poseidon Merkle Tree and get the root
            let mut mt = MNT6PoseidonMHT::init(max_height, num_leaves);
            leaves[..].iter().for_each(|&leaf| { mt.append(leaf); });
            let root = mt.finalize_in_place().root().unwrap();

            assert_eq!(naive_root, root);
        }

        // Test the case in which there are empty leaves interleaved with non empty ones
        // (i.e. misbehaviour of the user or non append only merkle tree)
        for num_leaves in 1..=max_leaves {

            // Make half of the added leaves empty
            let mut leaves = Vec::with_capacity(num_leaves);
            for _ in 0..num_leaves/2 {
                leaves.push(MNT6753Fr::zero())
            }
            for _ in num_leaves/2..num_leaves {
                leaves.push(MNT6753Fr::rand(&mut rng))
            }

            // Push them in a Naive Poseidon Merkle Tree and get the root
            leaves.extend_from_slice(vec![MNT6753Fr::zero(); max_leaves - num_leaves].as_slice());
            let mut naive_mt = NaiveMNT6PoseidonMHT::new(max_height);
            naive_mt.append(leaves.as_slice()).unwrap();
            let naive_root = naive_mt.root();

            // Push them in a Poseidon Merkle Tree and get the root
            let mut mt = MNT6PoseidonMHT::init(max_height, num_leaves);
            leaves[0..num_leaves].iter().for_each(|&leaf| { mt.append(leaf); });
            let root = mt.finalize_in_place().root().unwrap();

            assert_eq!(naive_root, root);
        }
    }

    #[test]
    fn merkle_tree_path_test_mnt4() {

        let height = 6;
        let num_leaves = 2usize.pow(height as u32);
        let mut leaves = Vec::with_capacity(num_leaves);
        let mut tree = MNT4PoseidonMHT::init(height, num_leaves);
        let mut rng = XorShiftRng::seed_from_u64(1231275789u64);

        // Generate random leaves, half of which empty
        for _ in 0..num_leaves/2 {
            let leaf = MNT4753Fr::rand(&mut rng);
            tree.append(leaf);
            leaves.push(leaf);
        }
        for _ in num_leaves/2..num_leaves {
            let leaf = MNT4753Fr::zero();
            //tree.append(leaf);
            leaves.push(leaf);
        }

        // Compute the root of the tree, and do the same for a NaiveMHT, used here as reference
        tree.finalize_in_place();
        let mut naive_tree = NaiveMNT4PoseidonMHT::new(height);
        naive_tree.append(leaves.as_slice()).unwrap();
        let root = tree.root().unwrap();
        let naive_root = naive_tree.root();
        assert_eq!(root, naive_root);

        for i in 0..num_leaves {

            // Create and verify a FieldBasedMHTPath
            let path = tree.get_merkle_path(i).unwrap();
            assert!(path.verify(tree.height(), &leaves[i], &root).unwrap());

            // Create and verify a Naive path
            let naive_path = naive_tree.generate_proof(i, &leaves[i]).unwrap();
            assert!(naive_path.verify(naive_tree.height(), &leaves[i], &naive_root ).unwrap());

            // Assert the two paths are equal
            assert_eq!(naive_path, path);

            // Check leaf index is the correct one
            assert_eq!(i, path.leaf_index());

            if i == 0 { // leftmost check
                assert!(path.is_leftmost());
            }
            else if i == (num_leaves / 2) - 1 { // non-empty rightmost check
                assert!(path.is_non_empty_rightmost());
            }
            else if i == num_leaves - 1 { //rightmost check
                assert!(path.is_rightmost());
            }
            else { // Other cases check
                assert!(!path.is_leftmost());
                assert!(!path.is_rightmost());

                if i < (num_leaves / 2) - 1 {
                    assert!(!path.is_non_empty_rightmost());
                }
            }

            // Assert the two paths are equal
            assert_eq!(naive_path, path);

            // Serialization/deserialization test
            let path_serialized = to_bytes!(path).unwrap();
            let path_deserialized = MNT4MerklePath::read(path_serialized.as_slice()).unwrap();
            assert_eq!(path, path_deserialized);
        }
    }

    #[test]
    fn merkle_tree_path_is_non_empty_rightmost_test_mnt4() {

        let height = 6;
        let num_leaves = 2usize.pow(height as u32);
        let mut tree = MNT4PoseidonMHT::init(height, num_leaves);
        let mut rng = XorShiftRng::seed_from_u64(1231275789u64);

        // Generate random leaves
        for i in 0..num_leaves {
            let leaf = MNT4753Fr::rand(&mut rng);
            tree.append(leaf);

            let tree_copy = tree.finalize();
            let path = tree_copy.get_merkle_path(i).unwrap();
            assert!(path.is_non_empty_rightmost());
        }
    }

    #[test]
    fn merkle_tree_path_test_mnt6() {

        let height = 6;
        let num_leaves = 2usize.pow(height as u32);
        let mut leaves = Vec::with_capacity(num_leaves);
        let mut tree = MNT6PoseidonMHT::init(height, num_leaves);
        let mut rng = XorShiftRng::seed_from_u64(1231275789u64);

        // Generate random leaves, half of which empty
        for _ in 0..num_leaves/2 {
            let leaf = MNT6753Fr::rand(&mut rng);
            tree.append(leaf);
            leaves.push(leaf);
        }
        for _ in num_leaves/2..num_leaves {
            let leaf = MNT6753Fr::zero();
            //tree.append(leaf);
            leaves.push(leaf);
        }

        // Compute the root of the tree, and do the same for a NaiveMHT, used here as reference
        tree.finalize_in_place();
        let mut naive_tree = NaiveMNT6PoseidonMHT::new(height);
        naive_tree.append(leaves.as_slice()).unwrap();
        let root = tree.root().unwrap();
        let naive_root = naive_tree.root();
        assert_eq!(root, naive_root);

        for i in 0..num_leaves {

            // Create and verify a FieldBasedMHTPath
            let path = tree.get_merkle_path(i).unwrap();
            assert!(path.verify(tree.height(), &leaves[i], &root).unwrap());

            // Create and verify a Naive path
            let naive_path = naive_tree.generate_proof(i, &leaves[i]).unwrap();
            assert!(naive_path.verify(naive_tree.height(), &leaves[i], &naive_root ).unwrap());

            // Assert the two paths are equal
            assert_eq!(naive_path, path);

            // Check leaf index is the correct one
            assert_eq!(i, path.leaf_index());

            if i == 0 { // leftmost check
                assert!(path.is_leftmost());
            }
            else if i == (num_leaves / 2) - 1 { // non-empty rightmost check
                assert!(path.is_non_empty_rightmost());
            }
            else if i == num_leaves - 1 { //rightmost check
                assert!(path.is_rightmost());
            }
            else { // Other cases check
                assert!(!path.is_leftmost());
                assert!(!path.is_rightmost());

                if i < (num_leaves / 2) - 1 {
                    assert!(!path.is_non_empty_rightmost());
                }
            }

            // Serialization/deserialization test
            let path_serialized = to_bytes!(path).unwrap();
            let path_deserialized = MNT6MerklePath::read(path_serialized.as_slice()).unwrap();
            assert_eq!(path, path_deserialized);
        }
    }
}<|MERGE_RESOLUTION|>--- conflicted
+++ resolved
@@ -293,15 +293,9 @@
     use rand::SeedableRng;
     use rand_xorshift::XorShiftRng;
 
-<<<<<<< HEAD
-    use crate::{crh::parameters::{
-        MNT4PoseidonHash, MNT6PoseidonHash, MNT4BatchPoseidonHash, MNT6BatchPoseidonHash
-    }, merkle_tree::field_based_mht::{
-=======
     use crate::{
         crh::parameters::{MNT4PoseidonHash, MNT4BatchPoseidonHash, MNT6PoseidonHash, MNT6BatchPoseidonHash},
         merkle_tree::field_based_mht::{
->>>>>>> 7b686e46
         FieldBasedMerkleTree, NaiveMerkleTree,
         FieldBasedMerkleTreePath, FieldBasedMerkleTreeParameters,
         BatchFieldBasedMerkleTreeParameters, FieldBasedOptimizedMHT,
