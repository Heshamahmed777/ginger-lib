--- conflicted
+++ resolved
@@ -13,141 +13,6 @@
 pub mod smt;
 pub use self::smt::*;
 
-<<<<<<< HEAD
-            // Compute the starting indices for each level of the tree.
-            let mut index = 0;
-            let mut level_indices = Vec::with_capacity(tree_height);
-            for _ in 0..=tree_height {
-                level_indices.push(index);
-                index = left_child(index);
-            }
-
-            // Compute and store the hash values for each leaf.
-            let last_level_index = level_indices.pop().unwrap();
-            for (i, leaf) in leaves.iter().enumerate() {
-                tree[last_level_index + i] = hash_leaf::<P::H, _>(&parameters, leaf)?;
-            }
-
-            // Compute the hash values for every node in the tree.
-            let mut upper_bound = last_level_index;
-            level_indices.reverse();
-            for &start_index in &level_indices {
-                // Iterate over the current level.
-                for current_index in start_index..upper_bound {
-                    let left_index = left_child(current_index);
-                    let right_index = right_child(current_index);
-
-                    // Compute Hash(left || right).
-                    tree[current_index] = hash_inner_node::<P::H>(
-                        &parameters,
-                        &tree[left_index],
-                        &tree[right_index],
-                    )?;
-                }
-                upper_bound = start_index;
-            }
-            // Finished computing actual tree.
-            // Now, we compute the dummy nodes until we hit our HEIGHT goal.
-            let mut cur_height = tree_height + 1;
-            let mut padding_tree = Vec::new();
-            let mut cur_hash = tree[0].clone();
-            while cur_height <= Self::HEIGHT as usize {
-                cur_hash = hash_inner_node::<P::H>(&parameters, &cur_hash, &empty_hash)?;
-                padding_tree.push((cur_hash.clone(), empty_hash.clone()));
-                cur_height += 1;
-            }
-
-            let root_hash = cur_hash;
-
-            end_timer!(new_time);
-
-            Ok(MerkleHashTree {
-                tree,
-                padding_tree,
-                parameters,
-                root: Some(root_hash),
-            })
-        }
-    }
-
-    #[inline]
-    pub fn root(&self) -> Option<<P::H as FixedLengthCRH>::Output> {
-        self.root.clone()
-    }
-
-    pub fn generate_proof<L: ToBytes>(
-        &self,
-        index: usize,
-        leaf: &L,
-    ) -> Result<MerkleTreePath<P>, Error> {
-        // Check that height is bigger than zero
-        if P::HEIGHT == 0 {
-            Err(MerkleTreeError::Other(
-                "Unable to prove: no existence proof defined for Merkle Tree of trivial height"
-                    .to_owned(),
-            ))?
-        }
-
-        // Check that index is not bigger than num_leaves
-        if index >= 1 << P::HEIGHT {
-            Err(MerkleTreeError::IncorrectLeafIndex(
-                index,
-                format!("Leaf index out of range. Max: {}", (1 << P::HEIGHT) - 1),
-            ))?
-        }
-
-        let prove_time = start_timer!(|| "MerkleTree::GenProof");
-        let mut path = Vec::new();
-
-        let leaf_hash = hash_leaf::<P::H, _>(&self.parameters, leaf)?;
-        let tree_height = tree_height(self.tree.len());
-        let tree_index = convert_index_to_last_level(index, tree_height);
-
-        // Check that the given index corresponds to the correct leaf.
-        if leaf_hash != self.tree[tree_index] {
-            Err(MerkleTreeError::IncorrectLeafIndex(
-                tree_index,
-                "Leaf and index mismatch".to_string(),
-            ))?
-        }
-
-        // Iterate from the leaf up to the root, storing all intermediate hash values.
-        let mut current_node = tree_index;
-        while !is_root(current_node) {
-            let sibling_node = sibling(current_node).unwrap();
-            let sibling_hash = self.tree[sibling_node].clone();
-            if is_left_child(current_node) {
-                path.push((sibling_hash, false));
-            } else {
-                path.push((sibling_hash, true));
-            }
-            current_node = parent(current_node).unwrap();
-        }
-
-        if path.len() > Self::HEIGHT as usize {
-            Err(MerkleTreeError::IncorrectPathLength(
-                path.len(),
-                Self::HEIGHT as usize,
-            ))?
-        }
-
-        //Push the other elements of the padding tree
-        for &(_, ref sibling_hash) in &self.padding_tree {
-            path.push((sibling_hash.clone(), false));
-        }
-
-        end_timer!(prove_time);
-        if path.len() != Self::HEIGHT as usize {
-            Err(MerkleTreeError::IncorrectPathLength(
-                path.len(),
-                Self::HEIGHT as usize,
-            ))?
-        } else {
-            Ok(MerkleTreePath { path })
-        }
-    }
-}
-=======
 use crate::{
     BatchFieldBasedHash, Error, FieldBasedHash, FieldBasedHashParameters,
 };
@@ -156,7 +21,6 @@
 use std::collections::HashMap;
 use std::collections::HashSet;
 use std::{clone::Clone, fmt::Debug, hash::Hash};
->>>>>>> d24012ec
 
 #[derive(Debug)]
 pub enum MerkleTreeError {
@@ -298,80 +162,12 @@
     pub hash: Option<F>,
 }
 
-<<<<<<< HEAD
-#[cfg(test)]
-mod test {
-    use crate::{
-        crh::{pedersen::*, *},
-        merkle_tree::*,
-    };
-    use algebra::curves::tweedle::dee::DeeJacobian;
-    use rand::SeedableRng;
-    use rand_xorshift::XorShiftRng;
-
-    #[derive(Clone)]
-    pub(super) struct Window8x128;
-    impl PedersenWindow for Window8x128 {
-        const WINDOW_SIZE: usize = 8;
-        const NUM_WINDOWS: usize = 128;
-    }
-
-    type H = PedersenCRH<DeeJacobian, Window8x128>;
-
-    struct DeeJacobianMerkleTreeParams;
-
-    impl MerkleTreeConfig for DeeJacobianMerkleTreeParams {
-        const HEIGHT: usize = 5;
-        type H = H;
-    }
-
-    fn generate_merkle_tree<
-        L: ToBytes + Clone + Eq,
-        H: FixedLengthCRH,
-        P: MerkleTreeConfig<H = H>,
-    >(
-        leaves: &[L],
-    ) -> ()
-    where
-        H::Output: std::fmt::Debug,
-    {
-        let mut rng = XorShiftRng::seed_from_u64(9174123u64);
-
-        let crh_parameters = Rc::new(H::setup(&mut rng).unwrap());
-        let tree = MerkleHashTree::<P>::new(crh_parameters.clone(), &leaves).unwrap();
-        let root = tree.root().unwrap();
-        if P::HEIGHT > 0 {
-            for (i, leaf) in leaves.iter().enumerate() {
-                // Positive test
-                let proof = tree.generate_proof(i, &leaf).unwrap();
-                assert!(proof.verify(&crh_parameters, &root, &leaf).unwrap());
-
-                // Negative test: pass non existing index
-                assert!(tree.generate_proof(i + 1 << P::HEIGHT, &leaf).is_err());
-            }
-        } else {
-            // Assert error when trying to create merkle proofs for trees of trivial height
-            for (i, leaf) in leaves.iter().enumerate() {
-                assert!(tree.generate_proof(i, &leaf).is_err());
-            }
-
-            // Check correct root value
-            if leaves.len() == 0 {
-                assert_eq!(root, hash_empty::<H>(&crh_parameters).unwrap());
-            } else {
-                assert_eq!(
-                    root,
-                    hash_leaf::<H, L>(&crh_parameters, &leaves[0]).unwrap()
-                );
-            }
-=======
 impl<P, F: Field> OperationLeaf<P, F> {
     pub fn new(position: P, action: ActionLeaf, hash: Option<F>) -> Self {
         Self {
             position,
             action,
             hash,
->>>>>>> d24012ec
         }
     }
 }
