extern crate rand;
extern crate rayon;

use algebra::{Field, PrimeField};

use std::{
    ops::Mul,
    marker::PhantomData
};

use crate::{
    crh::{
        FieldBasedHash,
        FieldBasedHashParameters,
        SBox,
    }, CryptoError, Error
};

pub mod batched_crh;

pub mod parameters;
pub use self::parameters::*;

pub mod sbox;
pub use self::sbox::*;
use crate::{AlgebraicSponge, SpongeMode};

pub trait PoseidonParameters: 'static + FieldBasedHashParameters + Clone {
    const T: usize;  // Number of S-Boxes
    const R_F:i32;   // Number of full rounds
    const R_P:i32;   // Number of partial rounds
    const ZERO:Self::Fr;   // The zero element in the field
    const AFTER_ZERO_PERM: &'static[Self::Fr]; // State vector after a zero permutation
    const ROUND_CST: &'static[Self::Fr];  // Array of round constants
    const MDS_CST: &'static[Self::Fr];  // The MDS matrix

    /// Add round constants to `state` starting from `start_idx_cst`, modifying `state` in place.
    #[inline]
    fn add_round_constants(
        state: &mut [<Self as FieldBasedHashParameters>::Fr],
        start_idx_cst: &mut usize
    )
    {
        for d in state.iter_mut() {
            let rc = Self::ROUND_CST[*start_idx_cst];
            *d += &rc;
            *start_idx_cst += 1;
        }
    }

    /// Perform scalar multiplication between vectors `res` and `state`,
    /// modifying `res` in place.
    #[inline]
    fn dot_product(
        res: &mut <Self as FieldBasedHashParameters>::Fr,
        state: &mut [<Self as FieldBasedHashParameters>::Fr],
        mut start_idx_cst: usize
    ) {
        state.iter().for_each(|x| {
            let elem = x.mul(&Self::MDS_CST[start_idx_cst]);
            start_idx_cst += 1;
            *res += &elem;
        });
    }

    /// Perform matrix mix on `state`, modifying `state` in place.
    #[inline]
    fn matrix_mix(state: &mut Vec<<Self as FieldBasedHashParameters>::Fr>)
    {
        // the new state where the result will be stored initialized to zero elements
        let mut new_state = vec![<Self as FieldBasedHashParameters>::Fr::zero(); Self::T];

        let mut idx_cst = 0;
        for i in 0..Self::T {
            Self::dot_product(&mut new_state[i], state, idx_cst);
            idx_cst += Self::T;
        }
        *state = new_state;
    }
}

<<<<<<< HEAD
#[derive(Derivative)]
#[derivative(
Clone(bound = ""),
Debug(bound = "")
)]
pub struct PoseidonHash<F: PrimeField, P: PoseidonParameters<Fr = F>, SB: PoseidonSBox<P>>{
=======
pub trait PoseidonShortParameters: PoseidonParameters {
    /// MDS matrix supporting short Montgomery multiplication with respect to the short
    /// Montgomery constant R_2=2^64
    const MDS_CST_SHORT: &'static [Self::Fr];
}

#[derive(Derivative)]
#[derivative(
Clone(bound = ""),
Debug(bound = ""),
)]
pub struct PoseidonHash<F: PrimeField, P: PoseidonParameters<Fr = F>, SB: SBox<Field = F, Parameters = P>>{
>>>>>>> 3939cfd1
    state: Vec<F>,
    pending: Vec<F>,
    input_size: Option<usize>,
    updates_ctr: usize,
    mod_rate: bool,
    _parameters: PhantomData<P>,
    _sbox: PhantomData<SB>,
}

impl<F, P, SB> PoseidonHash<F, P, SB>
    where
        F: PrimeField,
        P: PoseidonParameters<Fr = F>,
        SB: SBox<Field = F, Parameters = P>,
{
<<<<<<< HEAD
    pub fn new(state: Vec<F>, pending: Vec<F>) -> Self {
        Self {
            state,
            pending,
            _parameters: PhantomData,
            _sbox: PhantomData
        }
    }

    #[inline]
    fn apply_permutation(&mut self, add_c2: bool) {
        for (input, state) in self.pending.iter().zip(self.state.iter_mut()) {
            *state += input;
        }
        if add_c2 { self.state[P::R] += &P::C2 };
        Self::poseidon_perm(&mut self.state);
    }

    #[inline]
    fn _finalize(&self, state: &mut Vec<F>, add_c2: bool) -> F {
        for (input, s) in self.pending.iter().zip(state.iter_mut()) {
            *s += input;
        }
        if add_c2 { state[P::R] += &P::C2; }
        Self::poseidon_perm(state);
=======
    fn _init(constant_size: Option<usize>, mod_rate: bool, personalization: Option<&[F]>) -> Self
    {
        let mut state = Vec::with_capacity(P::T);
        for i in 0..P::T {
            state.push(P::AFTER_ZERO_PERM[i]);
        }

        let mut instance = Self {
            state,
            pending: Vec::with_capacity(P::R),
            input_size: constant_size,
            updates_ctr: 0,
            mod_rate,
            _parameters: PhantomData,
            _sbox: PhantomData,
        };

        // If personalization Vec is not multiple of the rate, we pad it with zero field elements.
        // This will allow eventually to precompute the constants of the initial state. This
        // is exactly as doing H(personalization, padding, ...). NOTE: this way of personalizing
        // the hash is not mentioned in https://eprint.iacr.org/2019/458.pdf
        if personalization.is_some(){
            // Use a support variable-length non mod rate instance
            let mut personalization_instance = Self::init_variable_length(false, None);
            let personalization = personalization.unwrap();

            // Apply personalization
            for &p in personalization.into_iter(){
                personalization_instance.update(p);
            }

            // Apply padding (according to the variable length input strategy)
            personalization_instance.update(F::one());
            while personalization_instance.pending.len() != 0 {
                personalization_instance.update(F::zero());
            }
            assert_eq!(personalization_instance.pending.len(), 0);

            // Set the new initial state
            instance.state = personalization_instance.state;
        }
        instance
    }

    #[inline]
    fn apply_permutation_if_needed(&mut self) {
        if self.pending.len() == P::R {
            for (input, state) in self.pending.iter().zip(self.state.iter_mut()) {
                *state += input;
            }
            Self::poseidon_perm(&mut self.state);
            self.pending.clear();
        }
    }

    #[inline]
    fn get_hash(mut state: Vec<F>, inputs: Vec<F>) -> F {
        for (input, s) in inputs.iter().zip(state.iter_mut()) {
            *s += input;
        }
        Self::poseidon_perm(&mut state);
>>>>>>> 3939cfd1
        state[0]
    }

    #[inline]
    // Padding strategy is described in https://eprint.iacr.org/2019/458.pdf(Section 4.2)
    fn pad_and_finalize(&self) -> F
    {
        // Constant input length instance
        if self.input_size.is_some() {

            // The constant size is modulus rate, so we already have the hash output in state[0]
            // as a permutation is applied each time pending reaches P::R length
            if self.pending.is_empty() {
                self.state[0].clone()
            }

            // Pending is not empty: pad with 0s up to rate then compute the hash,
            else {
                Self::get_hash(self.state.clone(), self.pending.clone())
            }
        }

        // Variable input length instance
        else {

            // The input is of variable length, but always modulus rate: result is already available
            // in state[0] as a permutation is applied each time pending reaches P::R length
            if self.mod_rate {
                self.state[0].clone()
            }

            // The input is of variable length, but not modulus rate: we always need to apply
            // padding. Pad with a single 1 and then 0s up to rate. Compute hash.
            else {
                let mut pending = self.pending.clone(); // Can also be empty if the input happens to be mod rate
                pending.push(F::one());
                Self::get_hash(self.state.clone(), pending)
            }
        }
    }

    pub(crate) fn poseidon_perm (state: &mut Vec<F>) {

        // index that goes over the round constants
        let round_cst_idx = &mut 0;

        // First full rounds
        for _i in 0..P::R_F {
            // Add the round constants to the state vector
            P::add_round_constants(state, round_cst_idx);

            // Apply the S-BOX to each of the elements of the state vector
            SB::apply_full(state);

            // Perform matrix mix
            P::matrix_mix(state);
        }

        // Partial rounds
        for _i in 0..P::R_P {
            // Add the round constants to the state vector
            P::add_round_constants(state, round_cst_idx);

            // Apply S-BOX only to the first element of the state vector
            SB::apply_partial(state);

            // Perform matrix mix
            P::matrix_mix(state);
        }

        // Second full rounds
        for _i in 0..P::R_F {
            // Add the round constants
            P::add_round_constants(state, round_cst_idx);

            // Apply the S-BOX to each of the elements of the state vector
            SB::apply_full(state);

            // Perform matrix mix
            P::matrix_mix(state);
        }
    }
}

impl<F, P, SB> FieldBasedHash for PoseidonHash<F, P, SB>
    where
        F: PrimeField,
        P: PoseidonParameters<Fr = F>,
        SB: SBox<Field = F, Parameters = P>,
{
    type Data = F;
    type Parameters = P;

<<<<<<< HEAD
    fn init(personalization: Option<&[Self::Data]>) -> Self {
        assert_eq!(P::T - P::R, 1, "The assumption that the capacity is one field element is not satisfied.");

        let mut state = Vec::with_capacity(P::T);
        for i in 0..P::T {
            state.push(P::AFTER_ZERO_PERM[i]);
        }
        let mut instance = Self {
            state,
            pending: Vec::with_capacity(P::R),
            _parameters: PhantomData,
            _sbox: PhantomData,
        };

        // If personalization Vec is not multiple of the rate, we pad it with zero field elements.
        // This will allow eventually to precompute the constants of the initial state. This
        // is exactly as doing H(personalization, padding, ...). NOTE: this way of personalizing
        // the hash is not mentioned in https://eprint.iacr.org/2019/458.pdf
        if personalization.is_some(){
            let personalization = personalization.unwrap();

            for &p in personalization.into_iter(){
                instance.update(p);
            }

            let padding = if personalization.len() % P::R != 0 {
                P::R - ( personalization.len() % P::R )
            } else {
                0
            };
=======
    fn init_constant_length(input_size: usize, personalization: Option<&[Self::Data]>) -> Self {
        Self::_init(
            Some(input_size),
            input_size % P::R == 0, // Not taken into account, can be any
            personalization
        )
    }
>>>>>>> 3939cfd1

    fn init_variable_length(mod_rate: bool, personalization: Option<&[Self::Data]>) -> Self {
        Self::_init(None, mod_rate, personalization)
    }

    fn update(&mut self, input: Self::Data) -> &mut Self {
        self.pending.push(input);
<<<<<<< HEAD
        if self.pending.len() == P::R {
            self.apply_permutation(true);
            self.pending.clear();
        }
        self
    }

    fn finalize(&self) -> Self::Data {
        if !self.pending.is_empty() {
            self._finalize(&mut self.state.clone(), true)
        } else {
            self.state[0]
=======
        self.updates_ctr += 1;
        self.apply_permutation_if_needed();
        self
    }

    fn finalize(&self) -> Result<Self::Data, Error> {

        let error_condition =

            // Constant input length instance, but the size of the input is different from the declared one
            (self.input_size.is_some() && self.updates_ctr != self.input_size.unwrap())

            ||

            // Variable modulus rate input length instance, but the size of the input is not modulus rate
            (self.input_size.is_none() && self.mod_rate && self.updates_ctr % P::R != 0);

        // If one of the conditions above is true, we must throw an error
        if error_condition
        {
            Err(Box::new(CryptoError::HashingError("attempt to finalize with an input of invalid size".to_owned())))
        }

        // Otherwise pad if needed (according to the Self instance type) and return the hash output
        else
        {
            Ok(self.pad_and_finalize())
>>>>>>> 3939cfd1
        }
    }

    fn reset(&mut self, personalization: Option<&[Self::Data]>) -> &mut Self {
        let new_instance = Self::_init(self.input_size, self.mod_rate, personalization);
        *self = new_instance;
        self
    }
}

<<<<<<< HEAD
#[derive(Derivative)]
#[derivative(
Clone(bound = ""),
Debug(bound = "")
)]
pub struct PoseidonSponge<F: PrimeField, P: PoseidonParameters<Fr = F>, SB: PoseidonSBox<P>> {
    pub(crate) mode:   SpongeMode,
    pub(crate) digest: PoseidonHash<F, P, SB>,
}

impl<F, P, SB> PoseidonSponge<F, P, SB>
    where
        F: PrimeField,
        P: PoseidonParameters<Fr = F>,
        SB: PoseidonSBox<P>,
{
    pub fn new(mode: SpongeMode, digest: PoseidonHash<F, P, SB>) -> Self {
        Self {
            mode,
            digest
        }
    }

    fn clear_pending_and_apply_permutation(&mut self) {
        self.digest.apply_permutation(false);
        self.digest.pending.clear();
    }

    pub fn get_pending(&self) -> &[F] {
        &self.digest.pending
    }
}

impl<F, P, SB> AlgebraicSponge<F> for PoseidonSponge<F, P, SB>
    where
        F: PrimeField,
        P: PoseidonParameters<Fr = F>,
        SB: PoseidonSBox<P>,
{
    fn init() -> Self {
        let digest = PoseidonHash::<F, P, SB>::init(None);
        let mode = SpongeMode::Absorbing;
        Self { mode, digest }
    }

    fn get_state(&self) -> &[F] {
        self.digest.state.as_slice()
    }

    fn set_state(&mut self, state: Vec<F>) {
        assert_eq!(state.len(), P::T);
        self.digest.state = state;
    }

    fn get_mode(&self) -> &SpongeMode {
        &self.mode
    }

    fn set_mode(&mut self, mode: SpongeMode) {
        self.mode = mode;
    }

    fn absorb(&mut self, elems: Vec<F>) {

        if elems.len() > 0 {
            match self.mode {
                // If we were absorbing keep doing it
                SpongeMode::Absorbing => {
                    elems.into_iter().for_each(|f| {
                        self.digest.pending.push(f);
                        if self.digest.pending.len() == P::R {
                            // Apply a permutation when we reach rate field elements
                            self.clear_pending_and_apply_permutation();
                        }
                    })
                },

                // If we were squeezing, change the state into absorbing
                SpongeMode::Squeezing => {
                    self.mode = SpongeMode::Absorbing;
                    self.absorb(elems);
                }
            }
        }
    }

    fn squeeze(&mut self, num: usize) -> Vec<F> {
        let mut outputs = Vec::with_capacity(num);

        if num > 0 {
            match self.mode {
                SpongeMode::Absorbing => {
                    // If pending is empty and we were in absorbing, it means that a Poseidon
                    // permutation was applied just before calling squeeze(), (unless you absorbed
                    // nothing, but that is handled) therefore it's wasted to apply another
                    // permutation, and we can directly add state[0] to the outputs
                    if self.digest.pending.len() == 0 {
                        outputs.push(self.digest.state[0].clone());
                    }

                    // If pending is not empty and we were absorbing, then we need to add the
                    // pending elements to the state and then apply a permutation
                    else {
                        self.clear_pending_and_apply_permutation();
                        outputs.push(self.digest.state[0].clone());
                    }
                    self.mode = SpongeMode::Squeezing;
                    outputs.append(&mut self.squeeze(num - 1));
                },

                // If we were squeezing, then squeeze the required number of field elements
                SpongeMode::Squeezing => {
                    for _ in 0..num {
                        PoseidonHash::<F, P, SB>::poseidon_perm(&mut self.digest.state);
                        outputs.push(self.digest.state[0].clone());
                    }
                }
            }
        }
        outputs
    }
}

impl<F, P, SB> From<Vec<F>> for PoseidonSponge<F, P, SB>
    where
        F: PrimeField,
        P: PoseidonParameters<Fr = F>,
        SB: PoseidonSBox<P>,
{
    fn from(other: Vec<F>) -> Self {
        assert_eq!(other.len(), P::T);
        let digest = PoseidonHash::<F, P, SB>{
            state: other,
            pending: Vec::with_capacity(P::R),
            _parameters: PhantomData,
            _sbox: PhantomData
        };
        let mode = SpongeMode::Absorbing;
        Self { mode, digest }
    }
}

#[cfg(test)]
mod test {
    use algebra::{fields::{
        mnt4753::Fr as MNT4753Fr,
        mnt6753::Fr as MNT6753Fr,
    }, PrimeField};
    use algebra::biginteger::BigInteger768;
    use crate::crh::{
        poseidon::parameters::{
            mnt4753::{
                MNT4PoseidonHash, MNT4PoseidonSponge,
            },
            mnt6753::{
                MNT6PoseidonHash, MNT6PoseidonSponge,
            },
        },
        test::{field_based_hash_test, algebraic_sponge_test}
    };

    fn generate_inputs<F: PrimeField>(num: usize) -> Vec<F>{
        let mut inputs = Vec::with_capacity(num);
        for i in 1..=num {
            let input = F::from(i as u32);
            inputs.push(input);
        }
        inputs
=======
#[cfg(test)]
mod test {
    use algebra::{Field, PrimeField};
    use crate::crh::{
        FieldBasedHash, SBox,
        test::{
            constant_length_field_based_hash_test, variable_length_field_based_hash_test
        }
    };
    use crate::{FieldBasedHashParameters, PoseidonParameters, PoseidonHash};

    fn generate_inputs<F: PrimeField>(num: usize) -> Vec<F>{
        let mut inputs = Vec::with_capacity(num);
        for i in 1..=num {
            let input = F::from(i as u32);
            inputs.push(input);
        }
        inputs
    }

    fn poseidon_permutation_regression_test<F: PrimeField, P: PoseidonParameters<Fr = F>, SB: SBox<Field = F, Parameters = P>>(
        start_states: Vec<Vec<F>>,
        end_states:   Vec<Vec<F>>,
    )
    {
        // Regression test
        start_states.into_iter().zip(end_states).enumerate().for_each(|(i, (mut start_state, end_state))| {
            PoseidonHash::<F, P, SB>::poseidon_perm(&mut start_state);
            assert_eq!(
                start_state,
                end_state,
                "Incorrect end state {}:\n Expected\n{:?}\n, Found\n {:?}\n", i, start_state, end_state);
        });
    }

    fn test_routine<F: PrimeField, H: FieldBasedHash<Data = F>>(
        num_samples:  usize,
    )
    {
        let rate = <H::Parameters as FieldBasedHashParameters>::R;
        for i in 0..num_samples {

            let ins = generate_inputs::<F>(i + 1);

            // Constant length
            {
                let mut digest = H::init_constant_length(i + 1, None);

                constant_length_field_based_hash_test::<H>(
                    &mut digest,
                    ins.clone()
                );
            }

            // Variable length
            {
                let mod_rate = (i + 1) % rate == 0;
                let mut digest = H::init_variable_length(mod_rate, None);

                variable_length_field_based_hash_test::<H>(
                    &mut digest,
                    ins.clone(),
                    mod_rate
                );

                // Test also case in which mod_rate is false but the input happens to be mod rate
                if mod_rate {
                    let mut digest = H::init_variable_length(!mod_rate, None);
                    variable_length_field_based_hash_test::<H>(
                        &mut digest,
                        ins,
                        !mod_rate
                    );
                }
            }
        }
>>>>>>> 3939cfd1
    }

    #[cfg(feature = "mnt4_753")]
    #[test]
    fn test_poseidon_hash_mnt4() {
<<<<<<< HEAD
        field_based_hash_test::<MNT4PoseidonHash>(
            None,
            generate_inputs(1),
            MNT4753Fr::new(BigInteger768([10133114337753187244, 13011129467758174047, 14520750556687040981, 911508844858788085, 1859877757310385382, 9602832310351473622, 8300303689130833769, 981323167857397563, 5760566649679562093, 8644351468476031499, 10679665778836668809, 404482168782668]))
        );

        field_based_hash_test::<MNT4PoseidonHash>(
            None,
            generate_inputs(2),
            MNT4753Fr::new(BigInteger768([120759599714708995, 15132412086599307425, 1270378153255747692, 3280164418217209635, 5680179791594071572, 2475152338055275001, 9455820118751334058, 6363436228419696186, 3538976751580678769, 14987158621073838958, 10703097083485496843, 48481977539350]))
        );

        field_based_hash_test::<MNT4PoseidonHash>(
            None,
            generate_inputs(3),
            MNT4753Fr::new(BigInteger768([5991160601160569512, 9804741598782512164, 8257389273544061943, 15170134696519047397, 9908596892162673198, 7815454566429677811, 9000639780203615183, 8443915450757188195, 1987926952117715938, 17724141978374492147, 13890449093436164383, 191068391234529]))

        );

        algebraic_sponge_test::<MNT4PoseidonSponge, _>(
            generate_inputs(5),
            MNT4753Fr::new(BigInteger768([5523198498380909748, 115671896985227974, 1569791264643314974, 10995686465166995133, 13403013599916971011, 9712036026598684290, 2998254759663594264, 8111306964576313791, 14787788173217046374, 5019183223370964031, 2046072629858084037, 254417771852919])),
        );
=======
        use algebra::{
            biginteger::BigInteger768,
            fields::mnt4753::Fr as MNT4753Fr
        };
        use crate::crh::poseidon::parameters::mnt4753::{
            MNT4PoseidonHash, MNT4753PoseidonParameters, MNT4InversePoseidonSBox
        };

        // Test vectors are computed via the script in ./parameters/scripts/permutation_mnt4fr.sage
        let start_states = vec![
            vec![MNT4753Fr::zero(); 3],
            vec![
                MNT4753Fr::new(BigInteger768([0xf770348fbe4e29b6,0xfefd6b30dfb52494,0xec61827e5cf9425,0xc6288db72079112c,0xd70e11f75c351bac,0x2e4657caf8648c8e,0x7f9f3a94358aa2f7,0xee7f886bb42e8eab,0xe5ae5d4ec1b0796f,0xd056464cb38777c6,0xf3d7cd676c74ae38,0x120d49a741c34,])),
                MNT4753Fr::new(BigInteger768([0x96de60f9741f78b7,0xa98cc9495bb4615e,0xc4b3aeadfd321c2c,0x40e4b75eb8fe1116,0x1396ee290297e819,0x9762744e4cfded19,0xbedcef99b43ee15a,0x8b84865c31d378a0,0xf5468754aa4a4c4e,0xfd715c8245c2e124,0x31cb5bb04a339986,0xdaf306180aed,])),
                MNT4753Fr::new(BigInteger768([0x7e874134d509e406,0x729d013268020212,0x8b362dd530097799,0xae5054da3ad04250,0xe2e7413bd0fcbe5f,0xad08673f2f925bee,0xfb93f0ee8900d97e,0x2c1d037343b00151,0xd3dac3f2b1139f55,0x154e788ae1aca4cc,0x663269814fb52d57,0x676d9c4d8329,])),
            ],
            vec![
                MNT4753Fr::new(BigInteger768([0xa26b0bc72724d615,0x729202dca25403d4,0x1b2ff6dc78c46b5e,0xed529329c88557ec,0xa7264c3cd1f1ca2d,0xa9f0e2b1e57c800f,0x2322b96082d360ec,0x138d00037c082f1c,0x6c25792c21edce0a,0x75723fc00d8d1bc3,0xf60868fea31de240,0x14e224d41e354,])),
                MNT4753Fr::new(BigInteger768([0x21c229d68cde6f3f,0xf96b852ba3677e55,0x815b51e9b5e329c2,0xedec4ec2b77a9d36,0x44e0217411a0dea9,0x724a35de8cbd3141,0x8008cb5f0106c484,0x921855777c1c9cd3,0xd87d5b5babb7c9ab,0x603fc082a06ed8c4,0xe589b5a1adea946e,0x129d1f84a0c66,])),
                MNT4753Fr::new(BigInteger768([0x80794339ccdf973f,0x8f537759fc1b1aca,0x7997a170b362d649,0x7b1cddf6db6ca199,0x6b25316a81753330,0xa143d6d50bd07ebf,0x4d65e4fd6f8587d6,0x572c858cf606bd90,0x245465ba33e044b1,0x86f9aaa423b9390,0x8ee2bbed6bda13a6,0x7fa83fcd7a59,])),
            ],
            vec![
                MNT4753Fr::new(BigInteger768([0x275345cd3949fba9,0xaa492ccf37b80d9,0xdd9c6b17371c879a,0x846303d5b851d739,0x8d2b1b900c8c2227,0x780824b721514171,0xe08b4ffffb8a4f71,0xc69a0eb1b3f3ad,0x409578a5de88b1df,0xef2b552006465afb,0x2539560ecdf8147,0x134fe3e183dcd,])),
                MNT4753Fr::new(BigInteger768([0xf7f3c59f70e5b72a,0xec1ae7ed077f2d99,0xbbf075b432e1a2d8,0xf32012c620b8cd09,0x81e964a2687b8654,0x43082373cc23c4f6,0x494428fd5d2b9d5,0xed89d49a5f32ca1a,0x8d2c7f6937d4bc08,0x8aa8316d21567c0c,0x5e2c9cde56f4c802,0x6422f65bc889,])),
                MNT4753Fr::new(BigInteger768([0x44238a7e541cdf0,0xc09a1bda2e310a6d,0xef2001005bbaf873,0x1fd97ee19fea97eb,0xce43458dee7839cd,0x735d8cff80565348,0xca740dd90f883e06,0x8825f23c63c39a44,0xe80c50eb3548e408,0xddc815aae7e6a432,0x519048208b84f07f,0x50d352305dca,])),
            ],
            vec![
                MNT4753Fr::new(BigInteger768([0x911b5559a3eeb52d,0x482afb0b1b566e49,0x3983c4efc4fb37da,0x3288b81e77372d01,0xc69bd18751793c34,0x103f732ca150f840,0xbe72b866f7fd8512,0x19f4e9f908c9d1bf,0xb7976427cfc0fe4e,0xc9f43b7c2ad54601,0x3f2eb373787a291,0x9d3dd62a7475,])),
                MNT4753Fr::new(BigInteger768([0x799693496d2180d4,0x9c8364f338a500b7,0x37a57ca5674e1252,0x2c19b0502325bead,0x32b30a126f41f5ac,0x8bcd51ff52cedf29,0x9e04cb66d8d16160,0x59e8aaadbc99fab6,0xbd046f342e99d386,0x4488dd3ce29590aa,0xdcc2bb0149b02eaa,0x1543d162aa244,])),
                MNT4753Fr::new(BigInteger768([0xbb41e5acd82643f9,0x4042aec0d83f7624,0x2c14ed2f563bb21e,0x9cee7ec494eb57e9,0x41eec6c2b0056ac2,0xd1ea7cfa30f223ef,0xf148c377c2fba415,0xb3b56ee96972c9cb,0x82c3e44086911217,0x9ef750feb5842cc6,0x9f33c28feb810dc0,0x727b9f80e6df,])),
            ],
        ];

        let end_states = vec![
            vec![
                MNT4753Fr::new(BigInteger768([0x4f54c026da6ed8f0,0x12700bf5ad94f6c9,0x23a3fa62e9c042c1,0x2394c785581c75e7,0x839626f16bd60d08,0xb29828eef68c9bd4,0xd1479004b0f71d2,0x9d1a0dffdd1e7b00,0x9f1df2af9215e68c,0xc562186972253d2e,0xf6b8c66a6f3999b0,0xa040e4e0ff92,])),
                MNT4753Fr::new(BigInteger768([0xb0258a782c08064,0x6a04841f8be4990a,0xda027778a67d713b,0xb88be63be3cac9b4,0xde929c2510a321e5,0xc0d9dd704886213e,0xfbe0efc728d44f11,0x77c8d6422b5eb368,0x2827d5af4fe0fbad,0xb90c8793bc2a9d21,0xf9ce1fdde5140214,0x15a64a6345311,])),
                MNT4753Fr::new(BigInteger768([0xde9731dd4ad29db3,0x86caaccf88b402a1,0xe5e77eee08fca8a2,0x1dd9e752e50aad07,0x2d0f73cfb9508a83,0xb2b6ab08f14d96eb,0x224833c17d87490d,0x4e7d2e13141aaa55,0x1796b61e1cc3563,0xdbeb6f5ed60179f,0xb0633f07c680eda2,0x601b999b7143,])),
            ],
            vec![
                MNT4753Fr::new(BigInteger768([0xe749d7517ebe099b,0xc6abeacc602cf0bf,0x958f4b91f3c3b22d,0x9a295b36c4a6ea9e,0xd3925085d5ae2179,0xf23a8b4284968652,0x8018232a8a8fd30b,0x34533842150d4c6a,0xf0531c8f2f4a3dd4,0xeaab2b7956c6e7cb,0x9fc2b52eb516b457,0x7e2c759defce,])),
                MNT4753Fr::new(BigInteger768([0xfc5dab1dedb49656,0x78deb85913893c98,0x6088942fdbff357e,0xb3c15f514de46072,0x5dc205c3ccd4df39,0x591d9320bec689a6,0x99a7765caae47a86,0x2fcfe60a560fa3ed,0x43e2f302b5852456,0x5b4087eaa01f39c6,0xcc7db3f671985b7d,0x1272366ae322b,])),
                MNT4753Fr::new(BigInteger768([0xc23a10d72a73058e,0x7125f89599d62e8e,0x944ffd3948d3b453,0xc1513ee7ef29c1d2,0xdf1ddf8a25a2233,0x193c0cac56b49055,0xcb23ffde25ea2bd6,0x6d4a4ad2f3e415af,0x7da1b50b3731057,0x30f2f41a6746bd09,0x2a3cfda1f9885424,0xe6f1af34a223,])),
            ],
            vec![
                MNT4753Fr::new(BigInteger768([0xbfcb18d74e65c563,0x722359395bfeb077,0xb8e0b7abddb9a694,0xc830a386c2854b6b,0x53d7c0704e145ce,0xbe91d2a17d6f8874,0x2b49e38e1b99292a,0xc7e2cb48c2be1151,0xa5e54b3a714aad54,0xf634e385fe3d9b90,0x66f9a11a59535867,0x1425351d064a2,])),
                MNT4753Fr::new(BigInteger768([0x4a28ff3c4fecbb8d,0x60a639f0a2a002d9,0x5149d27ed99128c1,0x6dacfe4ce235b503,0xf21ef2fe6f344e69,0xbac70a5d64a033de,0x54f1cb89e291c8e6,0x2548230a2b8eeb67,0x763440a89ffdc8de,0x3ac6435a7c2b7922,0xacb97881f998663d,0x8ae31b1e760f,])),
                MNT4753Fr::new(BigInteger768([0x9dfe82b5a7baefa5,0x14bff3144e3c4f00,0xcbb47c1db66e74c4,0x8c3d330245b24464,0x3be7110fcc0f2674,0xb4a9281c6d349356,0xa4894a010cef488c,0x2abe0a21b8a83ca7,0xf9e9d807e418b54,0x439e4046be879838,0x3204e13287f737d5,0x3098a5738444,])),
            ],
            vec![
                MNT4753Fr::new(BigInteger768([0x470bac44ae262597,0x37c75eb3f00758fb,0xae77bbd563b5fac6,0xa22469cb36563eb5,0x4db9a5ea229af500,0xf6848cf2a64ad4a5,0x3a4611a0ed9e6243,0xf63fb5b6489325dd,0x1a9c90dd1544863f,0xdab1cb220fdf73d4,0xb9ec40309591932b,0x141777a73c602,])),
                MNT4753Fr::new(BigInteger768([0xedab7a7bd3a0061b,0x32d0ba278e569bec,0x83a9e0f317060812,0x29acd35e4d33cdb6,0x3f13496b623a9cde,0xa565606e05e4a5d,0xba87579c189af741,0x45bcb5fbad648a4e,0x32e8658135401638,0xbc853abb54e732b5,0xc37855ec443e12d3,0x1ad1ff8f54ad6,])),
                MNT4753Fr::new(BigInteger768([0xaba94817dccf0311,0x601cdff2f1e54d9e,0x6a0d8ab8a097a5b6,0x51d8c83d12239512,0x92f9ef537fc921e8,0x688b9fe86605c3ae,0x250ebdd755ad043c,0x29d412ee38a1e765,0xb31f5447678264b4,0x7d053f0ea44d854b,0x5d83d881795db690,0x397b9db5b588,])),
            ],
            vec![
                MNT4753Fr::new(BigInteger768([0xf0afca787979dcae,0x42fbae09a94724f3,0xce13b6f47a98712e,0x68faa457e317c516,0x7f77afa6123189da,0xf24b93d153626436,0xa40c88d389b68cfd,0x9b032ff8170c5c10,0xb90fa1c19b5affe3,0xc6cb43fb1342f46b,0x73a8195215425b8a,0x16cfda5a32fef,])),
                MNT4753Fr::new(BigInteger768([0xd864f5bc7dbdbe12,0xd316f0a8460332b6,0xada86ced0ff99e99,0x80860702b69fbf79,0xe4a85e8c6fe21f02,0xdc253a82c99e4359,0x538ca29cb25f1740,0xb4b3b0c1728477d2,0x2ae092fa5a67319a,0xf11e69b6ea6e795b,0xbd153a2d52cd7fe1,0x172ce347450d4,])),
                MNT4753Fr::new(BigInteger768([0x16d7536835c3972f,0x6e1897915f2ecc3e,0xa12771652da6c8b8,0xaf97a5aaa35b7313,0xae2a361cddc23c31,0xefc41bde8666d6dc,0x6cdd6c01057a661,0x7235dca1f39f8bc6,0x6332b45ab259d,0x851fb01167d8a74a,0x1c840faa9ad5c9b7,0xfe4f5c82b740,])),
            ]
        ];

        poseidon_permutation_regression_test::<MNT4753Fr, MNT4753PoseidonParameters, MNT4InversePoseidonSBox>(
            start_states, end_states
        );
        test_routine::<MNT4753Fr, MNT4PoseidonHash>(3)
>>>>>>> 3939cfd1
    }

    #[cfg(feature = "mnt6_753")]
    #[test]
    fn test_poseidon_hash_mnt6() {
<<<<<<< HEAD
        let expected_output = MNT6753Fr::new(BigInteger768([9820480440897423048, 13953114361017832007, 6124683910518350026, 12198883805142820977, 16542063359667049427, 16554395404701520536, 6092728884107650560, 1511127385771028618, 14755502041894115317, 9806346309586473535, 5880260960930089738, 191119811429922]));
        field_based_hash_test::<MNT6PoseidonHash>(
            None,
            generate_inputs(1),
            expected_output
        );

        let expected_output = MNT6753Fr::new(BigInteger768([8195238283171732026, 13694263410588344527, 1885103367289967816, 17142467091011072910, 13844754763865913168, 14332001103319040991, 8911700442280604823, 6452872831806760781, 17467681867740706391, 5384727593134901588, 2343350281633109128, 244405261698305]));
        field_based_hash_test::<MNT6PoseidonHash>(
            None,
            generate_inputs(2),
            expected_output
        );

        let expected_output = MNT6753Fr::new(BigInteger768([13800884891843937189, 3814452749758584714, 14612220153016028606, 15886322817426727111, 12444362646204085653, 5214641378156871899, 4248022398370599899, 5982332416470364372, 3842784910369906888, 11445718704595887413, 5723531295320926061, 101830932453997]));
        field_based_hash_test::<MNT6PoseidonHash>(
            None,
            generate_inputs(3),
            expected_output
        );

        algebraic_sponge_test::<MNT6PoseidonSponge, _>(
            generate_inputs(5),
            MNT6753Fr::new(BigInteger768([4415375432859735514, 15277127492869068266, 6420528934628268057, 5636828761846368316, 15914884428340991861, 12211035015422291435, 9014434969167954921, 15632055196340174537, 1936740514626417030, 2037074531769378557, 3262429322356753926, 159992276980186])),
        );
    }

    use algebra::{
        fields::bn_382::{
            Fr as BN382Fr, Fq as BN382Fq,
        },
        biginteger::BigInteger384,
    };
    use crate::crh::parameters::bn382::*;

    #[cfg(feature = "bn_382")]
    #[test]
    fn test_poseidon_hash_bn382_fr() {
        let expected_output = BN382Fr::new(BigInteger384([5374955110091081208, 9708994766202121080, 14988884941712225891, 5210165913215347951, 13114182334648522197, 392522167697949297]));
        field_based_hash_test::<BN382FrPoseidonHash>(
            None,
            generate_inputs(2),
            expected_output
        );

        algebraic_sponge_test::<BN382FrPoseidonSponge, _>(
            generate_inputs(5),
            BN382Fr::new(BigInteger384([10936988494830768508, 13847454081411578749, 11142634849204675481, 15630701206177827142, 9268091518839142138, 1696903081923115093])),
        );
=======
        use algebra::{
            biginteger::BigInteger768,
            fields::mnt6753::Fr as MNT6753Fr
        };
        use crate::crh::poseidon::parameters::mnt6753::{
            MNT6PoseidonHash, MNT6753PoseidonParameters, MNT6InversePoseidonSBox,
        };

        // Test vectors are computed via the script in ./parameters/scripts/permutation_mnt6fr.sage
        let start_states = vec![
            vec![MNT6753Fr::zero(); 3],
            vec![
                MNT6753Fr::new(BigInteger768([0x2045f548c283a386,0x9f90d7b623ef9965,0x634e1e0bcd6ce5f1,0xed09fb1cd92e2f48,0xa4b92193ab3a4c,0xc38d823f5e556d81,0x93e8a09384f1d5f0,0xa463757a137a2127,0xc948555766dabe44,0x3246e78f29a70bfe,0x21ebc006f85e213,0x18c2c2170055e,])),
                MNT6753Fr::new(BigInteger768([0x5abb4a33f5026781,0xa3510b40fb1bd1e7,0xce8ae77f3e0e9a1d,0xd1375569096b196a,0x107156721a5241bd,0x82b75d6eb65ccdc,0x9f6a6933bbe7d8ad,0x9335a61a85fe8998,0x5179ec766656404c,0x8052414d46077e77,0xb77841abce4c69c,0x10e71d39ef7ee,])),
                MNT6753Fr::new(BigInteger768([0xf76a1c08fa236882,0x25e1b757eb33ed43,0x1f63d4997a13c8b1,0xe23eae7ea2605b4b,0xe8c20feb190f9dd,0xa63856368a5c24f9,0x114eaf0c94cc670b,0xe858d17f6da22272,0x9b5443cadda8156a,0xfe92bd2a3eefc8b3,0x2c8a4defc4a4ff9,0x19cc15d056674,])),
            ],
            vec![
                MNT6753Fr::new(BigInteger768([0x1b940903c57e8e7f,0xbd38cde2e8e16008,0xe18d1abcfe05990a,0x8e86b1ca3a0ee1f5,0x33a31929417f05f9,0x170be227265f62bd,0x29e22c2b9864352a,0x901db3c41b27245e,0xc3bc6e6cfce69e3c,0x498f01eea65c0215,0xbf86a87e3005b3db,0x90f488bd8e09,])),
                MNT6753Fr::new(BigInteger768([0xb2d9ad48cbb812ba,0xc53cb754a7a02d89,0x89f52c6630ad8f86,0xe623c68f3610652f,0x198f83682c814e5d,0xfb78854e850e95fb,0x46e398cb56c27f78,0x81e60dab3991f035,0x3babbc1fe35f4f30,0x8056c683be44ffab,0x167af8aceb070f00,0x1a2572baaf46d,])),
                MNT6753Fr::new(BigInteger768([0x6242acf3bfbe2c6e,0x7afcb4878b2fcab1,0xccdee01e7839e6ff,0x8ebef555a3fcaeb9,0xa627b970cb4d56d2,0xb672bd365dab0d61,0x71f74eef13dab0fd,0x5a138a0bd718f4c3,0x7d08a2cf2ef0747c,0x8a0cdeefcdfded66,0xfe18f6573bbabadb,0x12c02029e0030,])),
            ],
            vec![
                MNT6753Fr::new(BigInteger768([0xf2ca60b5bb454d9f,0xb4ae3ba59e4a711,0x62154368b888061c,0x6214f711b35b4f9,0x5dd4d44dc9d4f0ad,0x4304e1c271f64602,0x80d4e3b0e1025ae3,0x5316732d6accc44d,0x24fc5d7d7bba464e,0x12d10c9485d208a1,0xca6df371c62a8872,0x86ce9f608bae,])),
                MNT6753Fr::new(BigInteger768([0xcdf0f7492613b504,0x455faa0e541fa1e6,0xb77242df6b8a68be,0x3b5435160d723cb6,0x77b8914a813586bf,0xc17dabd68e491d26,0xa85720ce2231af9d,0xd19e81cea5d64c41,0x56c90bfdb43ce182,0x9ff4ff3aba6a9a01,0x8875906afee26342,0x16a993a8df862,])),
                MNT6753Fr::new(BigInteger768([0xad98e2452d8be558,0xed19ce15ee0069d3,0xf889b49a8ad1016e,0x42760a3cbfb291b7,0x3d94e422b333dc5d,0xc27cbbac2884c097,0x851fd495c84543e9,0xf9b100c34675f211,0x11eae122f8ff1706,0xf3eecc4f60743020,0x38fc6ca1e5d1b4a7,0xffa8124e7034,])),
            ],
            vec![
                MNT6753Fr::new(BigInteger768([0x376743561f755f41,0xf0a8830457e9879b,0xa134b300b8f2d67b,0x1806324852aa9feb,0xdb98705dbf283859,0x565bca638d85ee57,0x1c6b6fe1fe752b0,0xd9eb23176d5d6110,0x5c5e86b5774422e2,0xd6fdf4c92ea236a1,0xeb2a915f44b72fa3,0x195c5f80dbf29,])),
                MNT6753Fr::new(BigInteger768([0x4c674244dfb68ecc,0x24a104856852ac3f,0x83e10d6c10dd3f4f,0xe99fe1f0d8553d3c,0x2d371b923253d5c0,0x14594932de89a19e,0xfd4589d2f8e53f17,0xe2ba2c7b929a53b3,0x3891f35b974a36ec,0xf17f8749ca140c09,0x6be74c21301f7c9e,0x13de4e1311a04,])),
                MNT6753Fr::new(BigInteger768([0xc366ce203caca4b0,0xe1d195b5bf3af54e,0x24b93c34bd0043ee,0x91559c070b29c53a,0xe866e46830168ff8,0xaeeda2129518cab7,0x37f8bb28ae15d7f3,0x5811fb22acd02c55,0xce7d805057f58acc,0x3a80df0b2af5f4fd,0x4dc7c29c8f6bed72,0xe511723afdb9,])),
            ]
        ];

        let end_states = vec![
            vec![
                MNT6753Fr::new(BigInteger768([0xef99f18ca1164fb0,0x1bf161755d689806,0x83ee017c500c6964,0x8abab822f92200c0,0x4b64884b9cc7eef9,0x53d4a2f13e17017c,0x551b8da2668dad8a,0x9939a48a0191c96c,0x2e1d80ef403671a0,0xb037bb60fbeb0212,0x6a22eba60581eb12,0x6ec196c9026d,])),
                MNT6753Fr::new(BigInteger768([0x18c4207483ba0f2f,0x6c50abc8aca74de3,0x7c1acfd6686351c,0xf367937c1356e91f,0xcdbf0447592ec1,0xe13763baac982387,0x2e1f904290e7045f,0xb6ffbcccd73c1092,0xfae22550de44cf2c,0x14c26231e52c7eae,0x471836049049f3b7,0xdc46826797ae,])),
                MNT6753Fr::new(BigInteger768([0x2ee4a96e4cda5f6f,0x7442a7b7f51fdbfc,0x23d03839ab7d811,0x1f873a8c0ddfd7a4,0x872f14e24612551a,0xd43181c852d5f78b,0xb2ff35a74130d2cd,0xd64aaa80f389157,0xb954953b8d35d74,0x37aba7a7212e96c,0xcce2fff62e11a3d4,0xfb3f9157120d,])),
            ],
            vec![
                MNT6753Fr::new(BigInteger768([0x626e4d0e6e3e1936,0x7c99da459f8385d0,0xbd84a2fb934889a6,0xff40b1979118e180,0x76cb8b37a32cce54,0x6c389f3f88157389,0xb9f0135ec3d92cc2,0xfd6a928e603a79be,0x5472af35b978d0a6,0x109995c9831f98c2,0x976c556bfe34da5a,0xf838693b701,])),
                MNT6753Fr::new(BigInteger768([0x58fb485fd781fcc6,0xd92a60427ce67147,0x2cca412943d39ade,0xc55d3362bac1743,0xcb8dcfa4ae0fcda1,0x25bde06b8f99facd,0x2d30b30add5faa3e,0xbe0ebdda1ba7458d,0x296f6010c1db1c7b,0x506364ec0031a00e,0x24c13847d3fe6ab7,0xea0c23423f1a,])),
                MNT6753Fr::new(BigInteger768([0xc36816e6dafa2f57,0x554255a6e34a34d4,0x29f17ff72b3c5695,0xae97815a3cc05077,0x64a0824e4b9b1aae,0x267cf597a9a556ef,0x8d8c67fc33757cbc,0xad2db4d1a3c73012,0xf3fcee4d169de439,0xfc4632cd5cb31baf,0xe1420a2c4e68de6,0x1bd34ad51cd02,])),
            ],
            vec![
                MNT6753Fr::new(BigInteger768([0x160dacef01b59531,0x313dd55066586bd8,0xdcc16189ec00c953,0xcc44967095828982,0x1066ee6f582ba5ea,0x3d879be40c078337,0xb9cb0ef83e1b4a51,0xc9b91de1e758c41,0xe578ceb8440e2bb8,0x3d6f2d210d4278df,0x2bab83b243a3335a,0x1afd20a9dbdc7,])),
                MNT6753Fr::new(BigInteger768([0x3a7ee60628dc201d,0xae1dcd081da757a,0xde1625ce6e93bc19,0xfb1a64dd14c0ae77,0x1bb5eba30eb2f202,0xdf064e762ce2f903,0x9abc764fb4c55d03,0x6db04d43d811c05d,0x87d85ec650763745,0x1bdcd095b0e1ada2,0x8681985565baa005,0x154d78a914323,])),
                MNT6753Fr::new(BigInteger768([0x101437542e4c39d4,0xcbdcf8d57d75fdd2,0x40996ed826c3b401,0xe492943442e0833b,0xf088ed10c7619f8c,0xb8e27256e0a69172,0x7112494180a5924,0x58d0e045a50972e9,0x4285049c582ed300,0xba0daceb8ab6d3c0,0x5ebb479b97c4c24d,0x820fdfe15d33,])),
            ],
            vec![
                MNT6753Fr::new(BigInteger768([0x645f79445d3423f1,0x699de15f996c470c,0x3740c3b7e7818751,0xac5c029dba988fd2,0x7342c873ecef9aee,0x4ff8cedd8fa15877,0xa9f8d05cc0c37cdb,0x6342d403e9995fcc,0xcd1206bec9b26855,0x9c7d8a00045eb24d,0x9c63e4f9f6757a65,0x1b358d82afeb4,])),
                MNT6753Fr::new(BigInteger768([0x5c47dc04494f4bd2,0x9c673cd9289d41af,0x162259acba9d8d18,0x62cad4f296328097,0x8aaf9e1700b7c75d,0x55e78bf0544350b2,0x4f68ebcc4892c902,0xdab2889f96fa7b5b,0x2a03de10d75b9f18,0x1ea1e16fc08e4df6,0x6acecbff7d2f538,0x9435d0a83b56,])),
                MNT6753Fr::new(BigInteger768([0x57c48852f8169d69,0x770318c8f24e3ac0,0xa0305f4306f0fbf4,0xf24a6cdad69062c1,0x193310c1c542ab5e,0x34b6461663f4fe2a,0xe7a085a783023999,0xb5ce7b9c96faf8e0,0x7552f4cfa41a306a,0x2f174937af08a752,0x1a0cef0caa379120,0xaf994027adab,])),
            ],
            vec![
                MNT6753Fr::new(BigInteger768([0x9720001bc9352497,0x26db06d9f4127454,0x9cce839d50eab099,0xba25501620cf63a9,0x795125f6eb018f87,0x694e8cec73b544f8,0xdb77a066d8a2cdd5,0x7aabd5789a9eafe3,0x178cc6b3542ceaa6,0xa6ac0cd365b9c275,0x122759efe8da9356,0x8e1dde78adb9,])),
                MNT6753Fr::new(BigInteger768([0xa9c2b63431ec99e7,0xb05d41809af7e5dc,0x2cbd97c762aecb7,0x4d41c4687b6d4477,0x8381b288c0dbf80,0x50d30f6e9cd8073e,0xbd5d9a24ab8be9f5,0x53f6ff54d29bfaf6,0xdfcf47396745930f,0xf9624d429b121957,0x2eff2dd22352fa1c,0x8062baa0e970,])),
                MNT6753Fr::new(BigInteger768([0x686af5fafbfbf6ea,0x1e1c039393b53fbf,0x395bda15104e42d7,0x86bd133dc0ecd7de,0xe6edda60379dd98,0xa4b50608cd0cbda3,0x71914eaa21572,0x716fc727079df56d,0x92d198f1997ebcb0,0x2bc460bbd690afcc,0xed78f65c0b4e499e,0x2bfad26243bd,])),
            ]
        ];

        poseidon_permutation_regression_test::<MNT6753Fr, MNT6753PoseidonParameters, MNT6InversePoseidonSBox>(
            start_states, end_states
        );
        test_routine::<MNT6753Fr, MNT6PoseidonHash>(3)
    }

    #[cfg(feature = "bn_382")]
    #[test]
    fn test_poseidon_hash_bn382_fr() {
        use algebra::{
            biginteger::BigInteger384,
            fields::bn_382::Fr as BN382Fr
        };
        use crate::crh::poseidon::parameters::bn382::{
            BN382FrPoseidonHash, BN382FrPoseidonParameters, BN382FrQuinticSbox
        };

        // Test vectors are computed via the script in ./parameters/scripts/permutation_bn382.sage
        let start_states = vec![
            vec![BN382Fr::zero(); 3],
            vec![
                BN382Fr::new(BigInteger384([0x3c2fc28fee546f2f,0x46673e3f762a05a9,0xf3a4196fb7f077b0,0xea452bd940906dd0,0x61a33d4ae39ee3a1,0xb0fe1409f6b6ad,])),
                BN382Fr::new(BigInteger384([0x4ca6094864916d57,0x2ca4974e3b8e4d6,0x4a05915e47dd8a18,0x5e6888ec4e9811ed,0xb1ddb601c4144f40,0x45c5e2dccf92992,])),
                BN382Fr::new(BigInteger384([0x20e98c5412e8a53c,0xb2df907a45237f4,0x89db0df005eb52fb,0xc77948ae1a2a2cda,0xf5ddb01fdc5f2ca4,0x17cd7c819448cb46,])),
            ],
            vec![
                BN382Fr::new(BigInteger384([0x541a0ca7bfcc881f,0xf88b8f238697be3c,0x36e61e96d2fb8d14,0x1a3edaa7cbaee4cb,0x55a2ae58ee66a979,0x100171f764d62113,])),
                BN382Fr::new(BigInteger384([0x4abbd93002288653,0x37e17a329d1fa261,0xcd880c8eaf7a18b9,0xb0c2cd616408d2cf,0x5e938101f5333493,0x22a361e49171b56c,])),
                BN382Fr::new(BigInteger384([0x75efbb3b47ed610d,0x872b59023b1582f,0x154f1c9f55385a05,0x130ecac1483ed87c,0xc9c4f03d0a0e838,0x11985516d2a7f963,])),
            ],
            vec![
                BN382Fr::new(BigInteger384([0x5676a2aa9827db5c,0x42dffaf55931d898,0x4df6a1acb8359ba6,0xb6c57235a1057d95,0x8c80b33063239cec,0xc7219289e5b6fbe,])),
                BN382Fr::new(BigInteger384([0xe17739d0259851fc,0x8cf3a336d885e861,0x5147bc1f93978a33,0x371ff88b2aaa0b59,0xc4fac8e7e213807e,0x49b925c3136f71b,])),
                BN382Fr::new(BigInteger384([0xe2fdff72d46fcb0a,0x4067d514d9cb9ecf,0xf51b3c5b3bc11d00,0xeed7a12d7d42ee4c,0xc8bb6a1b0a079aa7,0xd047e537eb9ac58,])),
            ],
            vec![
                BN382Fr::new(BigInteger384([0xcd0f5560277aad4d,0xffe03011802d3fd1,0xf74446bb0aa3e8e2,0x5e1f3daa54d09f36,0x459daf13600a2960,0x1cd498d82eb74a2d,])),
                BN382Fr::new(BigInteger384([0xc1ca68ef9f0d7346,0x78bfeb6a95ea63e5,0xce164dee9dba93a,0x60f8dbaa8634a63a,0xfcfb923ab4911528,0x93128aeb82dbf04,])),
                BN382Fr::new(BigInteger384([0x16c5a3b0f84a1808,0x1bb720c4473aa741,0xe3dd83f67121d1fb,0x31dc7f9ff20507b8,0xc86761e6ec443333,0x6f67c54083f05db,])),
            ]
        ];

        let end_states = vec![
            vec![
                BN382Fr::new(BigInteger384([0x3600ae9dea9ba41a,0x17a35e3bedfc2e1,0x7ee93e40052b3867,0xc555ef28f09e84e9,0x1ef349664ad402cf,0x1c49706c59f09b25,])),
                BN382Fr::new(BigInteger384([0xbb6f865c755b9100,0x6f6ccbea5f0c5847,0x4cfd3606c21c2573,0x3512ec3dc6889f67,0xc7981de6b0710b5f,0x109fe23f817aa0cf,])),
                BN382Fr::new(BigInteger384([0x39de13d041934215,0x5370089a3da7c4fe,0x512952ce97e48c03,0xe1c26f50f4c9c4c1,0x1f008942e907b93e,0x1910b7b5453ff08f,])),
            ],
            vec![
                BN382Fr::new(BigInteger384([0xf3b93ceda4f3a5c,0x5dcd6b6bc043fd10,0x8d383811267393b4,0x66f48dee2d1b12df,0xbdb9d022d8ef1832,0x3d7e58786b39ef4,])),
                BN382Fr::new(BigInteger384([0x44aa122585436d31,0x28935d91839eef2b,0xda2ba836d955d3fe,0x200274d572c207a8,0x68ea32c32bf9e76c,0x1b6e87d7d7bd71b6,])),
                BN382Fr::new(BigInteger384([0x65ba9efee2204115,0x81b822106a189c40,0x72b7d6e504e281b4,0xa51d8ac7dd820df0,0x1ea1f1cb92430cbc,0x23a85bdeb2d2dd16,])),
            ],
            vec![
                BN382Fr::new(BigInteger384([0x47c7598c44ff8d16,0x9a2a4de7e4caa199,0xa64228ccfb671b,0xe507c52bab4c227c,0xa03bae146874c577,0x142abb97131a15ce,])),
                BN382Fr::new(BigInteger384([0x6e5c0a1b6c74884d,0xf5bb78ce31dc03be,0xe12a8aea2fdbfb1c,0x27806b8e798e5047,0xdb908a200b3040d9,0xe722e2590de5b3d,])),
                BN382Fr::new(BigInteger384([0xa3c9528966e64486,0x475589fea46633f1,0xd74899c26b7cc411,0x1771d0995b78fb5d,0xf4e48a25c61e9202,0x13751c53efdbf754,])),
            ],
            vec![
                BN382Fr::new(BigInteger384([0xbaa9e75cb23bcf05,0x35d727f254ae75d7,0xacb20d326450e2b8,0x177c73eda4c84fdb,0x51f291a5f9dd6033,0x8788cee947e9501,])),
                BN382Fr::new(BigInteger384([0xf1b326ebc984ec0,0x866f44f24cf07054,0x5f070db622ccd3da,0xceb0f26208090d9e,0xdd7bd626dbb1d31e,0xa8a45f03c973521,])),
                BN382Fr::new(BigInteger384([0x32e4799fc1db07b1,0xbbdcbf7c6b9e2f24,0xf7cbd541b37e4650,0xd8143503afc7320a,0x75a91583524c9a16,0x1c9f9295f8bce898,])),
            ],
            vec![
                BN382Fr::new(BigInteger384([0xd5db324446615bf8,0x96f94dd6887732e0,0x56020c6319093a3a,0x5ef153e7bc15f69b,0x1b87643733a4b798,0x16787d5e34111ed,])),
                BN382Fr::new(BigInteger384([0x4558ed95b354fe81,0x31ba491852c4023,0x98af2996db40ba92,0xb4c3ac53e548ec3d,0x96c9e81d713719ea,0x1eefdfa3b6b479ae,])),
                BN382Fr::new(BigInteger384([0x3340788274f54c1f,0xb2d040485d2fd9d6,0xd7df55b13440dbf3,0x856bf5fc77c7f48b,0x48cf9764e0e67a05,0x1816ef21b6373a7,])),
            ]
        ];

        poseidon_permutation_regression_test::<BN382Fr, BN382FrPoseidonParameters, BN382FrQuinticSbox>(
            start_states, end_states
        );
        test_routine::<BN382Fr, BN382FrPoseidonHash>(3)
>>>>>>> 3939cfd1
    }

    #[cfg(feature = "bn_382")]
    #[test]
    fn test_poseidon_hash_bn382_fq() {
<<<<<<< HEAD
        let expected_output = BN382Fq::new(BigInteger384([10704305393280846886, 13510271104066299406, 8759721062701909552, 14597420682011858322, 7770486455870140465, 1389855295932765543]));
        field_based_hash_test::<BN382FqPoseidonHash>(
            None,
            generate_inputs(2),
            expected_output
        );

        algebraic_sponge_test::<BN382FqPoseidonSponge, _>(
            generate_inputs(5),
            BN382Fq::new(BigInteger384([1720359977283232686, 13054139547712885489, 5187034200847661218, 4192055198669470320, 9342360683435217824, 2331312681920757379])),
        );
    }

    use algebra::{
        fields::tweedle::{
            fr::Fr as tweedleFr, fq::Fq as tweedleFq,
        },
        biginteger::BigInteger256,
    };
    use crate::crh::parameters::tweedle::*;

    #[cfg(feature = "tweedle")]
    #[test]
    fn test_poseidon_hash_tweedle_fr() {
        let expected_output = tweedleFr::new(BigInteger256([10853721058648678319, 16685221779982166148, 7657542961996224896, 317411048550701368]));
        field_based_hash_test::<TweedleFrPoseidonHash>(
            None,
            generate_inputs(2),
            expected_output
        );

        algebraic_sponge_test::<TweedleFrPoseidonSponge, _>(
            generate_inputs(5),
            tweedleFr::new(BigInteger256([7978538512485120357, 2855094910189988323, 8391520218117106983, 4530816604245346005]))
        );
=======
        use algebra::{
            biginteger::BigInteger384,
            fields::bn_382::Fq as BN382Fq
        };
        use crate::crh::poseidon::parameters::bn382_dual::{
            BN382FqPoseidonHash, BN382FqPoseidonParameters, BN382FqQuinticSbox
        };

        // Test vectors are computed via the script in ./parameters/scripts/permutation_bn382dual.sage
        let start_states = vec![
            vec![BN382Fq::zero(); 3],
            vec![
                BN382Fq::new(BigInteger384([0x239d004c236ddb,0x88d83e760e8bd5bb,0x2ca0f68190713e45,0x8f6a964f924c8fff,0x62a854d505daa3f3,0x295e6179129332c,])),
                BN382Fq::new(BigInteger384([0xa4a0f24f69849fbf,0x751e1bb2f93df901,0x6955afa141342da,0x3a242cea266d1ac2,0x4f838810d428645,0x397b9821248dd08,])),
                BN382Fq::new(BigInteger384([0x5985d03eb267a372,0x6491f79810a21027,0xe65805fff01b641a,0x3aa8f9b916f74025,0x7ed27d962144ab7f,0x17f25f1815f2512c,])),
            ],
            vec![
                BN382Fq::new(BigInteger384([0x86ead0985648077a,0x7a50ef9f2086cc9d,0x69c612dbec57975e,0x8647aacd9ab88959,0x3a5fabf8692b8d12,0xbdb03daf76eb57,])),
                BN382Fq::new(BigInteger384([0x4409ea78e288db0a,0xc14e0a759b5fd26b,0x1ae0285264db243b,0xf2be0cf31a448a05,0xd103243aef14ada3,0x1189adbc498d1570,])),
                BN382Fq::new(BigInteger384([0xfa5e0c518b29c440,0x28cbb1257edeb8a6,0x7a120a8c0658b3b5,0x13040f12fb2249f8,0xb71143b9ada3922c,0x1ee9611738dbe1b3,])),
            ],
            vec![
                BN382Fq::new(BigInteger384([0x3bbae40afacfabc1,0x518f05b12a86d30,0xa7c6c267a8c546f3,0xdff2338e035d8c38,0x45cad929932db574,0x179803640786a069,])),
                BN382Fq::new(BigInteger384([0xe4c488029c73ab3d,0x9cbea6f936421688,0xa733a951138f8904,0x9566d6bc3392168,0xe102fe13109c07ae,0x1e4c4733f9c926f1,])),
                BN382Fq::new(BigInteger384([0xbeeabdfd33d7d4d4,0x258d58e0edf24637,0x644767bec95dd149,0x780c156441e1c292,0xb0b849ce82fd90a2,0xb189d134bfa9ced,])),
            ],
            vec![
                BN382Fq::new(BigInteger384([0x1d9b42d2a2f73ea8,0xb9b3cf9c1e9aea41,0xa3c8780de2c255f2,0xff9617a521bc6a15,0x3dfe0e09411bbce1,0x1872aac1dea2aba8,])),
                BN382Fq::new(BigInteger384([0x166383182fda3435,0x3125ac12879ae7e6,0x425286423e9432b,0x796686a5176807f8,0x826f8b280eb7669c,0x37172d9cb2e8efd,])),
                BN382Fq::new(BigInteger384([0x2fc9a35fae8c69f3,0x8dca72688a8fa1c4,0xe7a690c67ed759d6,0xcde98c6072dd8eb4,0xa4bd01fd0dbe1bcd,0xf556423e114180e,])),
            ]
        ];

        let end_states = vec![
            vec![
                BN382Fq::new(BigInteger384([0x27dcc9c1f001c02d,0x7fc9de4b5ab915ed,0x7c6832557c4a410d,0x320b95a8fa27bf32,0xe5c89c9c09bd67e5,0x65748e22de4f8c5,])),
                BN382Fq::new(BigInteger384([0x7cdb27778c5d6796,0xad588ee542be3389,0x68e926bfdd6398ec,0xe432240624573240,0x2766c91ade70f83f,0x170646120652b37c,])),
                BN382Fq::new(BigInteger384([0xcada65af3ba4e9c4,0x7e4561e9933627cd,0x8cb8757ddb2e0730,0x610ecc5beda633e0,0x984de49537e8c3ec,0x1349deb07a8f6f52,]))
            ],
            vec![
                BN382Fq::new(BigInteger384([0xcfd422c316b20422,0xf15801f500d95821,0x360f5beb123f7d4e,0xfc13f1eabfe897f0,0xc70e46eea3b47d2c,0x14eb20b8f8cc25e5,])),
                BN382Fq::new(BigInteger384([0x18fb3a5f70545729,0xadc0d9cd0b986c7b,0xc0f502215de819a9,0x21bff5966fdde339,0xc39b173777b1f86b,0x1e01840238fce37a,])),
                BN382Fq::new(BigInteger384([0x70fd0a437704dfb5,0xc0afdaef11a41929,0x8a3d1c5e46648541,0x97c16c79daeb557d,0xd18b01c167ec00e6,0x10d02b9f59132a1d,])),
            ],
            vec![
                BN382Fq::new(BigInteger384([0x1035143aba9695b9,0xf532c66887edbfcd,0xa6bd2998470d554f,0x831687ccd8a703ff,0xb75bed9a7ae1bab5,0x8b4c6d206c82fb8,])),
                BN382Fq::new(BigInteger384([0x7e3d0019dd9387ab,0x746b6db1b8c19f4b,0x2964ec70d389adf6,0x8333f2f4045ebb5f,0x31832aff0cd42bc1,0x16572d68fc8031d5,])),
                BN382Fq::new(BigInteger384([0x208b12c54d10bf3b,0xce12a04a890b4859,0x24fc1c25be961547,0xf8e6e4ee5cf48107,0x43a590c19365296e,0x58b7ff26592e23f,])),
            ],
            vec![
                BN382Fq::new(BigInteger384([0x4f52c2933ef585f2,0x93b9868fb78ca000,0x390b415d3dda671c,0x7376e52933a4470,0x6f4cb578d987419,0xc539440279dc102,])),
                BN382Fq::new(BigInteger384([0x3b8ed76f186a092f,0xfc7e9b70f3a206d0,0xa3bbb0c1436c65a2,0xfe0aeae213ba4473,0x9d8ff7b60fe2b888,0x35cb00af8ae79df,])),
                BN382Fq::new(BigInteger384([0x1e27e68b262adee9,0xd4b7220a4be055ae,0x4ac1d5ab2530b8b,0x34e9beab4c8c6260,0xa37fff7e0bb5c229,0xa75e8ec286abe8e,])),
            ],
            vec![
                BN382Fq::new(BigInteger384([0x9b735d2a3353402c,0xd4547e70eb8130fa,0x2438c5a8bed96075,0x32fdf7691a26f030,0xa1f649648c34ed64,0x22a1ead2ba837f97,])),
                BN382Fq::new(BigInteger384([0x39b0c7a9271496c,0xcfec5f805bdb5e00,0xa9aead920a13442d,0xf8c824e2dedc3993,0x81b407a948baa360,0x205d8c200fb40967,])),
                BN382Fq::new(BigInteger384([0xf9cc3c9cf970f38c,0xaf92136db468bbb9,0xb1c839b8e1eb9561,0xf92e59ecbe79cc84,0x34c857f5954e45f8,0x8344e8ada34f5d1,])),
            ]
        ];

        poseidon_permutation_regression_test::<BN382Fq, BN382FqPoseidonParameters, BN382FqQuinticSbox>(
            start_states, end_states
        );
        test_routine::<BN382Fq, BN382FqPoseidonHash>(3)
    }

    #[cfg(feature = "tweedle")]
    #[test]
    fn test_poseidon_hash_tweedle_fr() {
        use algebra::{
            biginteger::BigInteger256,
            fields::tweedle::Fr as TweedleFr
        };
        use crate::crh::poseidon::parameters::tweedle_dee::{
            TweedleFrPoseidonHash, TweedleFrPoseidonParameters, TweedleFrQuinticSbox
        };

        // Test vectors are computed via the script in ./parameters/scripts/permutation_deefr.sage
        let start_states = vec![
            vec![TweedleFr::zero(); 3],
            vec![
                TweedleFr::new(BigInteger256([0x2d9ced12b8448fa3,0xe47617895bcb1def,0xdb309341af8fc9bc,0x3518ed3d596d9b3d,])),
                TweedleFr::new(BigInteger256([0x2f00b53bfb408372,0x6de08091d9994983,0x30787444ac8639a3,0x18b1a8fe589e66ad,])),
                TweedleFr::new(BigInteger256([0xbbff40a91825c30d,0xa82ca4dd45ed43cd,0x3ce8daf6c9c21029,0x10c0f7735f33aa7a,])),
            ],
            vec![
                TweedleFr::new(BigInteger256([0x5f37a0bd77589e1f,0x5473621f06e318b0,0x134c69d294364fc2,0x17ce475fc0918e98,])),
                TweedleFr::new(BigInteger256([0xf997aedfd435a00c,0xff8244711a05ace4,0x111f3729665dfce3,0x12e06c5d75a20f44,])),
                TweedleFr::new(BigInteger256([0x4fe219488f716f3b,0x47994803d7aa1b4b,0x83c0b9401250e3df,0xc55e3e5129040af,])),
            ],
            vec![
                TweedleFr::new(BigInteger256([0x1c88b7f17d83e522,0x63bbb3d972a8a79,0x3cd3b269e9148e61,0x107064754c2219f6,])),
                TweedleFr::new(BigInteger256([0xd98347c19ef61123,0x8c2f919a2ce03104,0x19a6ebeb17c8d50b,0x211359dab98e662b,])),
                TweedleFr::new(BigInteger256([0x6fca9aeca36a6a90,0x9a5901d4db4cb38b,0xb7a625b6fa9c1d25,0x1c0c5a9e4863c446,])),
            ],
            vec![
                TweedleFr::new(BigInteger256([0x52cc4aa39d8838b8,0x412ba25c63120ebb,0x667515874f0074d6,0x1d2f166897ea99e,])),
                TweedleFr::new(BigInteger256([0x466265a678233c51,0xd6b41807e24ee39f,0xee5874453e9c291c,0x1b0bbd1b8e79ea9d,])),
                TweedleFr::new(BigInteger256([0x49d2b1885d136bf6,0xfebba4a8e8c0595b,0xa5b4ca600f485e66,0x27c2b78d22e855c0,])),
            ],
        ];

        let end_states = vec![
            vec![
                TweedleFr::new(BigInteger256([0x85614442a60ac11a,0x55a43ca8180d2e08,0x43f61ff197080ac4,0x19d87eb89a42aaf1,])),
                TweedleFr::new(BigInteger256([0xa2f6b5a9a16d3790,0xc947563b131a126c,0x52c19607bb4b6640,0xc4604a460df1c57,])),
                TweedleFr::new(BigInteger256([0x7d8f3c1679a9cbe2,0xb09fdc38ee15fe77,0x810720bf23be8578,0x2ab876d1a0abfa95,])),
            ],
            vec![
                TweedleFr::new(BigInteger256([0xc4a37b8664180077,0xd8390d652933725e,0xaafa5d29eb656edb,0x296682761320f48c,])),
                TweedleFr::new(BigInteger256([0x2fffbed47e729020,0x6d243b1d399f42dd,0x2bcea2d0461856d7,0x2fc6f9c7c62a5088,])),
                TweedleFr::new(BigInteger256([0x8b617097039cbf5f,0xc3e9594e65f53809,0x96f163d2a6e08e55,0x1283bbfbfafe0185,])),
            ],
            vec![
                TweedleFr::new(BigInteger256([0xb0e21925172f0ba3,0x22bb8d3720914af7,0x31ee2b9a26424619,0x2184d5590df49e25,])),
                TweedleFr::new(BigInteger256([0x4f525fe270112fb8,0x59d975c2bc66f456,0x1740475c80005233,0x3f44acd2d334fee9,])),
                TweedleFr::new(BigInteger256([0xda02921fa73b4778,0xb9b7c2742272dbeb,0xb3491dacb990965c,0x3cffd4206f4264e,])),
            ],
            vec![
                TweedleFr::new(BigInteger256([0x9a5d804c8f8980d7,0x60f4ba8f01fccce4,0x95428b68f3a9eba3,0x3108ed7e0636e1e7,])),
                TweedleFr::new(BigInteger256([0xf5e24f59c7e404d7,0xf4a10531d95222b1,0xb55cfa77a621836f,0x15f7c485bf9b2bf1,])),
                TweedleFr::new(BigInteger256([0xf65bd157052e1b45,0x180aa5b7e51b8a46,0xe451d510b5cf9dae,0x7cdd9f00493bc73,])),
            ],
            vec![
                TweedleFr::new(BigInteger256([0x7c080f4b62e78aab,0xc6294e279a622677,0xcabd73efb2584d6d,0x10186a71cc08159e,])),
                TweedleFr::new(BigInteger256([0xdb3d4f4a63e1324d,0x6705ae25ff9b471f,0xccae1d131341f589,0x1b31cd963165eccc,])),
                TweedleFr::new(BigInteger256([0x9860019e6edc3f2f,0x14ca7a30bb1a5c36,0xf4e9f4abe3f7ef0c,0x143d7bf07e7f54c7,])),
            ],
        ];

        poseidon_permutation_regression_test::<TweedleFr, TweedleFrPoseidonParameters, TweedleFrQuinticSbox>(
            start_states, end_states
        );
        test_routine::<TweedleFr, TweedleFrPoseidonHash>(3)
>>>>>>> 3939cfd1
    }

    #[cfg(feature = "tweedle")]
    #[test]
    fn test_poseidon_hash_tweedle_fq() {
<<<<<<< HEAD
        let expected_output = tweedleFq::new(BigInteger256([9400878458790897114, 15068972336691613232, 13673927707991766433, 1032370839092625161]));
        field_based_hash_test::<TweedleFqPoseidonHash>(
            None,
            generate_inputs(2),
            expected_output
        );
        algebraic_sponge_test::<TweedleFqPoseidonSponge, _>(
            generate_inputs(5),
            tweedleFq::new(BigInteger256([6129396713371884441, 13029129558030886129, 9912298868009899566, 385156517461505756]))
        );
=======
        use algebra::{
            biginteger::BigInteger256,
            fields::tweedle::Fq as TweedleFq
        };
        use crate::crh::poseidon::parameters::tweedle_dum::{
            TweedleFqPoseidonHash, TweedleFqPoseidonParameters, TweedleFqQuinticSbox
        };

        // Test vectors are computed via the script in ./parameters/scripts/permutation_dumfr.sage
        let start_states = vec![
            vec![
                TweedleFq::zero(); 3
            ],
            vec![
                TweedleFq::new(BigInteger256([0x530261dfc524611d,0xebde2e5e0c454577,0x31c9a2fd3288dbd8,0x22faf97cf0bfa8ed,])),
                TweedleFq::new(BigInteger256([0x25f47e32d936f0c0,0x9c88b0ffb8d56acc,0x3c1a4050825c76ac,0xf81aaaddfb679df,])),
                TweedleFq::new(BigInteger256([0x129cb322f4812820,0x5b218d2750d9cc33,0x5baa3f8af95e185b,0xf5713c92c9b59a5,])),
            ],
            vec![
                TweedleFq::new(BigInteger256([0x8c70fb5700e28179,0x58d04dff4aeb7baa,0x7d229f69585bbc4c,0x1a53f352bbb741f,])),
                TweedleFq::new(BigInteger256([0x983971f4bc40e955,0xf9c4aa245dc69370,0xc90afb10e865d7fa,0x25c68f3eda91e782,])),
                TweedleFq::new(BigInteger256([0x553902e820896d7e,0xea7238f532c5b890,0x66c31bc5cacadbb5,0x11fbf51d7acd7811,])),
            ],
            vec![
                TweedleFq::new(BigInteger256([0x8c5101f47ede0f2b,0xdde609c8ee90d5e9,0xf53611e4c9658d0b,0x9b8ad64dd287d37,])),
                TweedleFq::new(BigInteger256([0xe79daeebc658d0a,0x3019b7ed8cae3dd8,0xe4966f5f01879f27,0x2f1328f79025e70c,])),
                TweedleFq::new(BigInteger256([0x49ad0534394806ae,0x6ab073974f741a93,0x3e043b146513dfe5,0x29b158cd24e843e4,])),
            ],
            vec![
                TweedleFq::new(BigInteger256([0x3a410990938e76ed,0x4bd4f247c6c2215b,0xe815c6d61abfe6f9,0x94daa5bcfb9eb6f,])),
                TweedleFq::new(BigInteger256([0x3787fbb0c8dcfe1a,0xf67406e5daf43fae,0x7a5fc8f335f28767,0x18ff0f241943eec8,])),
                TweedleFq::new(BigInteger256([0xc72a940881085fd6,0x7096ba03e87353af,0x32decb002f5a4e83,0x492cc5ac858b06a,])),
            ],
        ];

        let end_states = vec![
            vec![
                TweedleFq::new(BigInteger256([0x46ef7b471f039f54,0x7516283cc67869f2,0x561a6334ba7a39f1,0x293842a1538ac01b,])),
                TweedleFq::new(BigInteger256([0x6f10ff3b97995e3b,0x7650f70901d51a88,0x9f13555ea4caf2eb,0x14ed7f5560a0a1e1,])),
                TweedleFq::new(BigInteger256([0x815126351fe00f44,0x921a5f3ad5a6e83c,0x5f614c0b1bdaf5f7,0x7733c69a8892f0e,])),
            ],
            vec![
                TweedleFq::new(BigInteger256([0xf39ca6429f499eb1,0x69657c642b509baa,0xbb0a2f6bb3a44a7b,0x1b0f054ee6b06ee5,])),
                TweedleFq::new(BigInteger256([0x9eab499dc61a7d92,0x457d1a9027e66bd4,0x74f80311cef652a5,0x2f0dc832cc821ed,])),
                TweedleFq::new(BigInteger256([0xe5949837b34cdd97,0x2fdd08e41ac8e36f,0xbfcb6768fbb981d,0x1521b70d21fc43fb,])),
            ],
            vec![
                TweedleFq::new(BigInteger256([0x21fb36a475c20033,0x6a938adf93ceda77,0xa05bc36806e89296,0x1cd7a0d468136dd3,])),
                TweedleFq::new(BigInteger256([0x6295c60c77022ca5,0x440a39652987ef94,0xbe9a8f921e81b656,0x3ade3ff16b820c56,])),
                TweedleFq::new(BigInteger256([0x62f4df55b1158a3d,0x6787fff1b51e08ed,0x47b46cd1709e9d30,0x3c4bbad805b5838c,])),
            ],
            vec![
                TweedleFq::new(BigInteger256([0xf0b39ffa74b62183,0x9c87a4fea04e092a,0xe7ef4462efcf6492,0x1495692d563b0275,])),
                TweedleFq::new(BigInteger256([0x1758eeffd0793b03,0x37e1f13b2b104aa,0x71c181dd5d62c9d,0x3448bf7ebad19d00,])),
                TweedleFq::new(BigInteger256([0x63feeddf9fd791f,0xcf11513a74efebf6,0xc046e6ff5b45f4af,0x13a773bcdaabf9b1,])),
            ],
            vec![
                TweedleFq::new(BigInteger256([0x6f2ad1eed8b08a65,0x23e051559fea114f,0x6e9855acf367f614,0x1f6ff3e5034d9adb,])),
                TweedleFq::new(BigInteger256([0xc76c27513034009f,0xf08aae84a5bdaf00,0xb4614eed8e6839d5,0x18b4587f29cdb052,])),
                TweedleFq::new(BigInteger256([0xa5a9c19386d171db,0x57321c0b6d91fa65,0xaa19cb2f60d37e5b,0x12a05d4caaa7d0ca,])),
            ],
        ];

        poseidon_permutation_regression_test::<TweedleFq, TweedleFqPoseidonParameters, TweedleFqQuinticSbox>(
            start_states, end_states
        );
        test_routine::<TweedleFq, TweedleFqPoseidonHash>(3)
>>>>>>> 3939cfd1
    }
}<|MERGE_RESOLUTION|>--- conflicted
+++ resolved
@@ -79,14 +79,6 @@
     }
 }
 
-<<<<<<< HEAD
-#[derive(Derivative)]
-#[derivative(
-Clone(bound = ""),
-Debug(bound = "")
-)]
-pub struct PoseidonHash<F: PrimeField, P: PoseidonParameters<Fr = F>, SB: PoseidonSBox<P>>{
-=======
 pub trait PoseidonShortParameters: PoseidonParameters {
     /// MDS matrix supporting short Montgomery multiplication with respect to the short
     /// Montgomery constant R_2=2^64
@@ -99,7 +91,6 @@
 Debug(bound = ""),
 )]
 pub struct PoseidonHash<F: PrimeField, P: PoseidonParameters<Fr = F>, SB: SBox<Field = F, Parameters = P>>{
->>>>>>> 3939cfd1
     state: Vec<F>,
     pending: Vec<F>,
     input_size: Option<usize>,
@@ -115,33 +106,6 @@
         P: PoseidonParameters<Fr = F>,
         SB: SBox<Field = F, Parameters = P>,
 {
-<<<<<<< HEAD
-    pub fn new(state: Vec<F>, pending: Vec<F>) -> Self {
-        Self {
-            state,
-            pending,
-            _parameters: PhantomData,
-            _sbox: PhantomData
-        }
-    }
-
-    #[inline]
-    fn apply_permutation(&mut self, add_c2: bool) {
-        for (input, state) in self.pending.iter().zip(self.state.iter_mut()) {
-            *state += input;
-        }
-        if add_c2 { self.state[P::R] += &P::C2 };
-        Self::poseidon_perm(&mut self.state);
-    }
-
-    #[inline]
-    fn _finalize(&self, state: &mut Vec<F>, add_c2: bool) -> F {
-        for (input, s) in self.pending.iter().zip(state.iter_mut()) {
-            *s += input;
-        }
-        if add_c2 { state[P::R] += &P::C2; }
-        Self::poseidon_perm(state);
-=======
     fn _init(constant_size: Option<usize>, mod_rate: bool, personalization: Option<&[F]>) -> Self
     {
         let mut state = Vec::with_capacity(P::T);
@@ -203,7 +167,6 @@
             *s += input;
         }
         Self::poseidon_perm(&mut state);
->>>>>>> 3939cfd1
         state[0]
     }
 
@@ -297,38 +260,6 @@
     type Data = F;
     type Parameters = P;
 
-<<<<<<< HEAD
-    fn init(personalization: Option<&[Self::Data]>) -> Self {
-        assert_eq!(P::T - P::R, 1, "The assumption that the capacity is one field element is not satisfied.");
-
-        let mut state = Vec::with_capacity(P::T);
-        for i in 0..P::T {
-            state.push(P::AFTER_ZERO_PERM[i]);
-        }
-        let mut instance = Self {
-            state,
-            pending: Vec::with_capacity(P::R),
-            _parameters: PhantomData,
-            _sbox: PhantomData,
-        };
-
-        // If personalization Vec is not multiple of the rate, we pad it with zero field elements.
-        // This will allow eventually to precompute the constants of the initial state. This
-        // is exactly as doing H(personalization, padding, ...). NOTE: this way of personalizing
-        // the hash is not mentioned in https://eprint.iacr.org/2019/458.pdf
-        if personalization.is_some(){
-            let personalization = personalization.unwrap();
-
-            for &p in personalization.into_iter(){
-                instance.update(p);
-            }
-
-            let padding = if personalization.len() % P::R != 0 {
-                P::R - ( personalization.len() % P::R )
-            } else {
-                0
-            };
-=======
     fn init_constant_length(input_size: usize, personalization: Option<&[Self::Data]>) -> Self {
         Self::_init(
             Some(input_size),
@@ -336,7 +267,6 @@
             personalization
         )
     }
->>>>>>> 3939cfd1
 
     fn init_variable_length(mod_rate: bool, personalization: Option<&[Self::Data]>) -> Self {
         Self::_init(None, mod_rate, personalization)
@@ -344,20 +274,6 @@
 
     fn update(&mut self, input: Self::Data) -> &mut Self {
         self.pending.push(input);
-<<<<<<< HEAD
-        if self.pending.len() == P::R {
-            self.apply_permutation(true);
-            self.pending.clear();
-        }
-        self
-    }
-
-    fn finalize(&self) -> Self::Data {
-        if !self.pending.is_empty() {
-            self._finalize(&mut self.state.clone(), true)
-        } else {
-            self.state[0]
-=======
         self.updates_ctr += 1;
         self.apply_permutation_if_needed();
         self
@@ -385,7 +301,6 @@
         else
         {
             Ok(self.pad_and_finalize())
->>>>>>> 3939cfd1
         }
     }
 
@@ -396,176 +311,6 @@
     }
 }
 
-<<<<<<< HEAD
-#[derive(Derivative)]
-#[derivative(
-Clone(bound = ""),
-Debug(bound = "")
-)]
-pub struct PoseidonSponge<F: PrimeField, P: PoseidonParameters<Fr = F>, SB: PoseidonSBox<P>> {
-    pub(crate) mode:   SpongeMode,
-    pub(crate) digest: PoseidonHash<F, P, SB>,
-}
-
-impl<F, P, SB> PoseidonSponge<F, P, SB>
-    where
-        F: PrimeField,
-        P: PoseidonParameters<Fr = F>,
-        SB: PoseidonSBox<P>,
-{
-    pub fn new(mode: SpongeMode, digest: PoseidonHash<F, P, SB>) -> Self {
-        Self {
-            mode,
-            digest
-        }
-    }
-
-    fn clear_pending_and_apply_permutation(&mut self) {
-        self.digest.apply_permutation(false);
-        self.digest.pending.clear();
-    }
-
-    pub fn get_pending(&self) -> &[F] {
-        &self.digest.pending
-    }
-}
-
-impl<F, P, SB> AlgebraicSponge<F> for PoseidonSponge<F, P, SB>
-    where
-        F: PrimeField,
-        P: PoseidonParameters<Fr = F>,
-        SB: PoseidonSBox<P>,
-{
-    fn init() -> Self {
-        let digest = PoseidonHash::<F, P, SB>::init(None);
-        let mode = SpongeMode::Absorbing;
-        Self { mode, digest }
-    }
-
-    fn get_state(&self) -> &[F] {
-        self.digest.state.as_slice()
-    }
-
-    fn set_state(&mut self, state: Vec<F>) {
-        assert_eq!(state.len(), P::T);
-        self.digest.state = state;
-    }
-
-    fn get_mode(&self) -> &SpongeMode {
-        &self.mode
-    }
-
-    fn set_mode(&mut self, mode: SpongeMode) {
-        self.mode = mode;
-    }
-
-    fn absorb(&mut self, elems: Vec<F>) {
-
-        if elems.len() > 0 {
-            match self.mode {
-                // If we were absorbing keep doing it
-                SpongeMode::Absorbing => {
-                    elems.into_iter().for_each(|f| {
-                        self.digest.pending.push(f);
-                        if self.digest.pending.len() == P::R {
-                            // Apply a permutation when we reach rate field elements
-                            self.clear_pending_and_apply_permutation();
-                        }
-                    })
-                },
-
-                // If we were squeezing, change the state into absorbing
-                SpongeMode::Squeezing => {
-                    self.mode = SpongeMode::Absorbing;
-                    self.absorb(elems);
-                }
-            }
-        }
-    }
-
-    fn squeeze(&mut self, num: usize) -> Vec<F> {
-        let mut outputs = Vec::with_capacity(num);
-
-        if num > 0 {
-            match self.mode {
-                SpongeMode::Absorbing => {
-                    // If pending is empty and we were in absorbing, it means that a Poseidon
-                    // permutation was applied just before calling squeeze(), (unless you absorbed
-                    // nothing, but that is handled) therefore it's wasted to apply another
-                    // permutation, and we can directly add state[0] to the outputs
-                    if self.digest.pending.len() == 0 {
-                        outputs.push(self.digest.state[0].clone());
-                    }
-
-                    // If pending is not empty and we were absorbing, then we need to add the
-                    // pending elements to the state and then apply a permutation
-                    else {
-                        self.clear_pending_and_apply_permutation();
-                        outputs.push(self.digest.state[0].clone());
-                    }
-                    self.mode = SpongeMode::Squeezing;
-                    outputs.append(&mut self.squeeze(num - 1));
-                },
-
-                // If we were squeezing, then squeeze the required number of field elements
-                SpongeMode::Squeezing => {
-                    for _ in 0..num {
-                        PoseidonHash::<F, P, SB>::poseidon_perm(&mut self.digest.state);
-                        outputs.push(self.digest.state[0].clone());
-                    }
-                }
-            }
-        }
-        outputs
-    }
-}
-
-impl<F, P, SB> From<Vec<F>> for PoseidonSponge<F, P, SB>
-    where
-        F: PrimeField,
-        P: PoseidonParameters<Fr = F>,
-        SB: PoseidonSBox<P>,
-{
-    fn from(other: Vec<F>) -> Self {
-        assert_eq!(other.len(), P::T);
-        let digest = PoseidonHash::<F, P, SB>{
-            state: other,
-            pending: Vec::with_capacity(P::R),
-            _parameters: PhantomData,
-            _sbox: PhantomData
-        };
-        let mode = SpongeMode::Absorbing;
-        Self { mode, digest }
-    }
-}
-
-#[cfg(test)]
-mod test {
-    use algebra::{fields::{
-        mnt4753::Fr as MNT4753Fr,
-        mnt6753::Fr as MNT6753Fr,
-    }, PrimeField};
-    use algebra::biginteger::BigInteger768;
-    use crate::crh::{
-        poseidon::parameters::{
-            mnt4753::{
-                MNT4PoseidonHash, MNT4PoseidonSponge,
-            },
-            mnt6753::{
-                MNT6PoseidonHash, MNT6PoseidonSponge,
-            },
-        },
-        test::{field_based_hash_test, algebraic_sponge_test}
-    };
-
-    fn generate_inputs<F: PrimeField>(num: usize) -> Vec<F>{
-        let mut inputs = Vec::with_capacity(num);
-        for i in 1..=num {
-            let input = F::from(i as u32);
-            inputs.push(input);
-        }
-        inputs
-=======
 #[cfg(test)]
 mod test {
     use algebra::{Field, PrimeField};
@@ -642,37 +387,11 @@
                 }
             }
         }
->>>>>>> 3939cfd1
     }
 
     #[cfg(feature = "mnt4_753")]
     #[test]
     fn test_poseidon_hash_mnt4() {
-<<<<<<< HEAD
-        field_based_hash_test::<MNT4PoseidonHash>(
-            None,
-            generate_inputs(1),
-            MNT4753Fr::new(BigInteger768([10133114337753187244, 13011129467758174047, 14520750556687040981, 911508844858788085, 1859877757310385382, 9602832310351473622, 8300303689130833769, 981323167857397563, 5760566649679562093, 8644351468476031499, 10679665778836668809, 404482168782668]))
-        );
-
-        field_based_hash_test::<MNT4PoseidonHash>(
-            None,
-            generate_inputs(2),
-            MNT4753Fr::new(BigInteger768([120759599714708995, 15132412086599307425, 1270378153255747692, 3280164418217209635, 5680179791594071572, 2475152338055275001, 9455820118751334058, 6363436228419696186, 3538976751580678769, 14987158621073838958, 10703097083485496843, 48481977539350]))
-        );
-
-        field_based_hash_test::<MNT4PoseidonHash>(
-            None,
-            generate_inputs(3),
-            MNT4753Fr::new(BigInteger768([5991160601160569512, 9804741598782512164, 8257389273544061943, 15170134696519047397, 9908596892162673198, 7815454566429677811, 9000639780203615183, 8443915450757188195, 1987926952117715938, 17724141978374492147, 13890449093436164383, 191068391234529]))
-
-        );
-
-        algebraic_sponge_test::<MNT4PoseidonSponge, _>(
-            generate_inputs(5),
-            MNT4753Fr::new(BigInteger768([5523198498380909748, 115671896985227974, 1569791264643314974, 10995686465166995133, 13403013599916971011, 9712036026598684290, 2998254759663594264, 8111306964576313791, 14787788173217046374, 5019183223370964031, 2046072629858084037, 254417771852919])),
-        );
-=======
         use algebra::{
             biginteger::BigInteger768,
             fields::mnt4753::Fr as MNT4753Fr
@@ -738,63 +457,11 @@
             start_states, end_states
         );
         test_routine::<MNT4753Fr, MNT4PoseidonHash>(3)
->>>>>>> 3939cfd1
     }
 
     #[cfg(feature = "mnt6_753")]
     #[test]
     fn test_poseidon_hash_mnt6() {
-<<<<<<< HEAD
-        let expected_output = MNT6753Fr::new(BigInteger768([9820480440897423048, 13953114361017832007, 6124683910518350026, 12198883805142820977, 16542063359667049427, 16554395404701520536, 6092728884107650560, 1511127385771028618, 14755502041894115317, 9806346309586473535, 5880260960930089738, 191119811429922]));
-        field_based_hash_test::<MNT6PoseidonHash>(
-            None,
-            generate_inputs(1),
-            expected_output
-        );
-
-        let expected_output = MNT6753Fr::new(BigInteger768([8195238283171732026, 13694263410588344527, 1885103367289967816, 17142467091011072910, 13844754763865913168, 14332001103319040991, 8911700442280604823, 6452872831806760781, 17467681867740706391, 5384727593134901588, 2343350281633109128, 244405261698305]));
-        field_based_hash_test::<MNT6PoseidonHash>(
-            None,
-            generate_inputs(2),
-            expected_output
-        );
-
-        let expected_output = MNT6753Fr::new(BigInteger768([13800884891843937189, 3814452749758584714, 14612220153016028606, 15886322817426727111, 12444362646204085653, 5214641378156871899, 4248022398370599899, 5982332416470364372, 3842784910369906888, 11445718704595887413, 5723531295320926061, 101830932453997]));
-        field_based_hash_test::<MNT6PoseidonHash>(
-            None,
-            generate_inputs(3),
-            expected_output
-        );
-
-        algebraic_sponge_test::<MNT6PoseidonSponge, _>(
-            generate_inputs(5),
-            MNT6753Fr::new(BigInteger768([4415375432859735514, 15277127492869068266, 6420528934628268057, 5636828761846368316, 15914884428340991861, 12211035015422291435, 9014434969167954921, 15632055196340174537, 1936740514626417030, 2037074531769378557, 3262429322356753926, 159992276980186])),
-        );
-    }
-
-    use algebra::{
-        fields::bn_382::{
-            Fr as BN382Fr, Fq as BN382Fq,
-        },
-        biginteger::BigInteger384,
-    };
-    use crate::crh::parameters::bn382::*;
-
-    #[cfg(feature = "bn_382")]
-    #[test]
-    fn test_poseidon_hash_bn382_fr() {
-        let expected_output = BN382Fr::new(BigInteger384([5374955110091081208, 9708994766202121080, 14988884941712225891, 5210165913215347951, 13114182334648522197, 392522167697949297]));
-        field_based_hash_test::<BN382FrPoseidonHash>(
-            None,
-            generate_inputs(2),
-            expected_output
-        );
-
-        algebraic_sponge_test::<BN382FrPoseidonSponge, _>(
-            generate_inputs(5),
-            BN382Fr::new(BigInteger384([10936988494830768508, 13847454081411578749, 11142634849204675481, 15630701206177827142, 9268091518839142138, 1696903081923115093])),
-        );
-=======
         use algebra::{
             biginteger::BigInteger768,
             fields::mnt6753::Fr as MNT6753Fr
@@ -930,49 +597,11 @@
             start_states, end_states
         );
         test_routine::<BN382Fr, BN382FrPoseidonHash>(3)
->>>>>>> 3939cfd1
     }
 
     #[cfg(feature = "bn_382")]
     #[test]
     fn test_poseidon_hash_bn382_fq() {
-<<<<<<< HEAD
-        let expected_output = BN382Fq::new(BigInteger384([10704305393280846886, 13510271104066299406, 8759721062701909552, 14597420682011858322, 7770486455870140465, 1389855295932765543]));
-        field_based_hash_test::<BN382FqPoseidonHash>(
-            None,
-            generate_inputs(2),
-            expected_output
-        );
-
-        algebraic_sponge_test::<BN382FqPoseidonSponge, _>(
-            generate_inputs(5),
-            BN382Fq::new(BigInteger384([1720359977283232686, 13054139547712885489, 5187034200847661218, 4192055198669470320, 9342360683435217824, 2331312681920757379])),
-        );
-    }
-
-    use algebra::{
-        fields::tweedle::{
-            fr::Fr as tweedleFr, fq::Fq as tweedleFq,
-        },
-        biginteger::BigInteger256,
-    };
-    use crate::crh::parameters::tweedle::*;
-
-    #[cfg(feature = "tweedle")]
-    #[test]
-    fn test_poseidon_hash_tweedle_fr() {
-        let expected_output = tweedleFr::new(BigInteger256([10853721058648678319, 16685221779982166148, 7657542961996224896, 317411048550701368]));
-        field_based_hash_test::<TweedleFrPoseidonHash>(
-            None,
-            generate_inputs(2),
-            expected_output
-        );
-
-        algebraic_sponge_test::<TweedleFrPoseidonSponge, _>(
-            generate_inputs(5),
-            tweedleFr::new(BigInteger256([7978538512485120357, 2855094910189988323, 8391520218117106983, 4530816604245346005]))
-        );
-=======
         use algebra::{
             biginteger::BigInteger384,
             fields::bn_382::Fq as BN382Fq
@@ -1108,24 +737,11 @@
             start_states, end_states
         );
         test_routine::<TweedleFr, TweedleFrPoseidonHash>(3)
->>>>>>> 3939cfd1
     }
 
     #[cfg(feature = "tweedle")]
     #[test]
     fn test_poseidon_hash_tweedle_fq() {
-<<<<<<< HEAD
-        let expected_output = tweedleFq::new(BigInteger256([9400878458790897114, 15068972336691613232, 13673927707991766433, 1032370839092625161]));
-        field_based_hash_test::<TweedleFqPoseidonHash>(
-            None,
-            generate_inputs(2),
-            expected_output
-        );
-        algebraic_sponge_test::<TweedleFqPoseidonSponge, _>(
-            generate_inputs(5),
-            tweedleFq::new(BigInteger256([6129396713371884441, 13029129558030886129, 9912298868009899566, 385156517461505756]))
-        );
-=======
         use algebra::{
             biginteger::BigInteger256,
             fields::tweedle::Fq as TweedleFq
@@ -1193,6 +809,5 @@
             start_states, end_states
         );
         test_routine::<TweedleFq, TweedleFqPoseidonHash>(3)
->>>>>>> 3939cfd1
     }
 }