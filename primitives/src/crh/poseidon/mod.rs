extern crate rand;
extern crate rayon;

use algebra::{PrimeField, MulShort};

use std::marker::PhantomData;

use crate::crh::{
    FieldBasedHash,
    FieldBasedHashParameters,
    SBox,
};

pub mod batched_crh;

pub mod parameters;
pub use self::parameters::*;

pub mod sbox;
pub use self::sbox::*;

pub trait PoseidonParameters: 'static + FieldBasedHashParameters + Clone {
    const T: usize;  // Number of S-Boxes
    const R_F:i32;   // Number of full rounds
    const R_P:i32;   // Number of partial rounds
    const ZERO:Self::Fr;   // The zero element in the field
    const C2:Self::Fr;     // The constant to add in the position corresponding to the capacity
    const AFTER_ZERO_PERM: &'static[Self::Fr]; // State vector after a zero permutation
    const ROUND_CST: &'static[Self::Fr];  // Array of round constants
    const MDS_CST: &'static[Self::Fr];  // The MDS matrix
}

#[derive(Debug)]
pub struct PoseidonHash<F: PrimeField, P: PoseidonParameters<Fr = F>, SB: SBox<Field = F, Parameters = P>>{
    state: Vec<F>,
    pending: Vec<F>,
    _parameters: PhantomData<P>,
    _sbox: PhantomData<SB>,
}

impl<F, P, SB> PoseidonHash<F, P, SB>
    where
        F: PrimeField + MulShort<F, Output = F>,
        P: PoseidonParameters<Fr = F>,
        SB: SBox<Field = F, Parameters = P>,
{
    #[inline]
    fn apply_permutation(&mut self) {
        for (input, state) in self.pending.iter().zip(self.state.iter_mut()) {
            *state += input;
        }
        self.state[P::R] += &P::C2;
        Self::poseidon_perm(&mut self.state);
    }

    #[inline]
    fn _finalize(&self) -> F {
        let mut state = self.state.clone();
        for (input, s) in self.pending.iter().zip(state.iter_mut()) {
            *s += input;
        }
        state[P::R] += &P::C2;
        Self::poseidon_perm(&mut state);
        state[0]
    }

    pub(crate) fn poseidon_perm (state: &mut Vec<F>) {

        // index that goes over the round constants
        let mut round_cst_idx = 0;

        // First full rounds
        for _i in 0..P::R_F {

            // Add the round constants to the state vector
            for d in state.iter_mut() {
                let rc = P::ROUND_CST[round_cst_idx];
                *d += &rc;
                round_cst_idx += 1;
            }

            // Apply the S-BOX to each of the elements of the state vector
            SB::apply_full(state, false)
        }

        // Partial rounds
        for _i in 0..P::R_P {

            // Add the round constants to the state vector
            for d in state.iter_mut() {
                let rc = P::ROUND_CST[round_cst_idx];
                *d += &rc;
                round_cst_idx += 1;
            }

            // Apply S-BOX only to the first element of the state vector
            SB::apply_partial(state);
        }

        // Second full rounds
        // Process only to R_F - 1 iterations. The last iteration does not contain a matrix mix
        for _i in 0..(P::R_F-1) {

            // Add the round constants
            for d in state.iter_mut() {
                let rc = P::ROUND_CST[round_cst_idx];
                *d += &rc;
                round_cst_idx += 1;
            }

            // Apply the S-BOX to each of the elements of the state vector
            SB::apply_full(state, false);
        }

        // Last full round does not perform the matrix_mix
        // Add the round constants
        for d in state.iter_mut() {
            let rc = P::ROUND_CST[round_cst_idx];
            *d += &rc;
            round_cst_idx += 1;
        }

        // Apply the S-BOX to each of the elements of the state vector
        SB::apply_full(state, true);
    }
}

impl<F, P, SB> FieldBasedHash for PoseidonHash<F, P, SB>
    where
        F: PrimeField + MulShort<F, Output = F>,
        P: PoseidonParameters<Fr = F>,
        SB: SBox<Field = F, Parameters = P>,
{
    type Data = F;
    type Parameters = P;

    fn init(personalization: Option<&[Self::Data]>) -> Self {
        let mut state = Vec::with_capacity(P::T);
        for i in 0..P::T {
            state.push(P::AFTER_ZERO_PERM[i]);
        }
        let mut instance = Self {
            state,
            pending: Vec::with_capacity(P::R),
            _parameters: PhantomData,
            _sbox: PhantomData,
        };

        // If personalization Vec is not multiple of the rate, we pad it with zero field elements.
        // This will allow eventually to precompute the constants of the initial state. This
        // is exactly as doing H(personalization, padding, ...). NOTE: this way of personalizing
        // the hash is not mentioned in https://eprint.iacr.org/2019/458.pdf
        if personalization.is_some(){
            let personalization = personalization.unwrap();

            for &p in personalization.into_iter(){
                instance.update(p);
            }

            let padding = if personalization.len() % P::R != 0 {
                P::R - ( personalization.len() % P::R )
            } else {
                0
            };

            for _ in 0..padding {
                instance.update(F::zero());
            }
            assert_eq!(instance.pending.len(), 0);
        }
        instance
    }

    // Note: `Field` implements the `Copy` trait, therefore invoking this function won't
    // cause a moving of ownership for `input`, but just a copy. Another copy is
    // performed below in `self.pending.push(input);`
    // We can reduce this to one copy by passing a reference to `input`, but from an
    // interface point of view this is not logically correct: someone calling this
    // functions will likely not use the `input` anymore in most of the cases
    // (in the other cases he can just clone it).
    fn update(&mut self, input: Self::Data) -> &mut Self {
        self.pending.push(input);
        if self.pending.len() == P::R {
            self.apply_permutation();
            self.pending.clear();
        }
        self
    }

    fn finalize(&self) -> Self::Data {
        if !self.pending.is_empty() {
            self._finalize()
        } else {
            self.state[0]
        }
    }

    fn reset(&mut self, personalization: Option<&[Self::Data]>) -> &mut Self {
        let new_instance = Self::init(personalization);
        *self = new_instance;
        self
    }
}

#[cfg(test)]
mod test {
    use algebra::{
        fields::{
            mnt4753::Fr as MNT4753Fr,
            mnt6753::Fr as MNT6753Fr,
        },
    };
    use std::str::FromStr;
    use algebra::biginteger::BigInteger768;
<<<<<<< HEAD
    use crate::{
        crh::parameters::{
=======
    use crate::crh::{
        poseidon::parameters::{
>>>>>>> f8013eb0
            mnt4753::MNT4PoseidonHash,
            mnt6753::MNT6PoseidonHash,
        },
        FieldBasedHash,
    };

    #[test]
    fn test_poseidon_hash_mnt4() {

        // Regression test
        let expected_output = MNT4753Fr::new(BigInteger768([120759599714708995, 15132412086599307425, 1270378153255747692, 3280164418217209635, 5680179791594071572, 2475152338055275001, 9455820118751334058, 6363436228419696186, 3538976751580678769, 14987158621073838958, 10703097083485496843, 48481977539350]));
        let mut poseidon_digest = MNT4PoseidonHash::init(None);
        let input = [MNT4753Fr::from_str("1").unwrap(), MNT4753Fr::from_str("2").unwrap()];

        let output = poseidon_digest
            .update(input[0])
            .update(input[1])
            .finalize();
        assert_eq!(output, expected_output, "Outputs do not match for MNT4753.");

        // Test finalize() holding the state and allowing updates in between different calls to it
        poseidon_digest
            .reset(None)
            .update(input[0].clone());
        poseidon_digest.finalize();
        poseidon_digest.update(input[1].clone());
        assert_eq!(output, poseidon_digest.finalize());

        //Test finalize() being idempotent
        assert_eq!(output, poseidon_digest.finalize());
    }

    #[test]
    fn test_poseidon_hash_mnt4_single_element() {
        let expected_output = MNT4753Fr::new(BigInteger768([10133114337753187244, 13011129467758174047, 14520750556687040981, 911508844858788085, 1859877757310385382, 9602832310351473622, 8300303689130833769, 981323167857397563, 5760566649679562093, 8644351468476031499, 10679665778836668809, 404482168782668]));
        let mut poseidon_digest = MNT4PoseidonHash::init(None);
        poseidon_digest.update(MNT4753Fr::from_str("1").unwrap());
        let output = poseidon_digest.finalize();
        assert_eq!(output, expected_output, "Outputs do not match for MNT4753.");
    }

    #[test]
    fn test_poseidon_hash_mnt4_three_element() {
        let expected_output = MNT4753Fr::new(BigInteger768([5991160601160569512, 9804741598782512164, 8257389273544061943, 15170134696519047397, 9908596892162673198, 7815454566429677811, 9000639780203615183, 8443915450757188195, 1987926952117715938, 17724141978374492147, 13890449093436164383, 191068391234529]));
        let mut poseidon_digest = MNT4PoseidonHash::init(None);

        for i in 1..=3{
            poseidon_digest.update(MNT4753Fr::from(i as u64));
        }

        let output = poseidon_digest.finalize();
        assert_eq!(output, expected_output, "Outputs do not match for MNT4753.");
    }

    #[test]
    fn test_poseidon_hash_mnt6() {
        let expected_output = MNT6753Fr::new(BigInteger768([8195238283171732026, 13694263410588344527, 1885103367289967816, 17142467091011072910, 13844754763865913168, 14332001103319040991, 8911700442280604823, 6452872831806760781, 17467681867740706391, 5384727593134901588, 2343350281633109128, 244405261698305]));
        let mut poseidon_digest = MNT6PoseidonHash::init(None);
        let input = [MNT6753Fr::from_str("1").unwrap(), MNT6753Fr::from_str("2").unwrap()];

        let output = poseidon_digest
            .update(input[0])
            .update(input[1])
            .finalize();
        assert_eq!(output, expected_output, "Outputs do not match for MNT6753.");

        // Test finalize() holding the state and allowing updates in between different calls to it
        poseidon_digest
            .reset(None)
            .update(input[0].clone());
        poseidon_digest.finalize();
        poseidon_digest.update(input[1].clone());
        assert_eq!(output, poseidon_digest.finalize());

        //Test finalize() being idempotent
        assert_eq!(output, poseidon_digest.finalize());
    }

    #[test]
    fn test_poseidon_hash_mnt6_single_element() {
        let expected_output = MNT6753Fr::new(BigInteger768([9820480440897423048, 13953114361017832007, 6124683910518350026, 12198883805142820977, 16542063359667049427, 16554395404701520536, 6092728884107650560, 1511127385771028618, 14755502041894115317, 9806346309586473535, 5880260960930089738, 191119811429922]));
        let mut poseidon_digest = MNT6PoseidonHash::init(None);
        let input = MNT6753Fr::from_str("1").unwrap();
        poseidon_digest.update(input);
        let output = poseidon_digest.finalize();
        assert_eq!(output, expected_output, "Outputs do not match for MNT6753.");
    }

    #[test]
    fn test_poseidon_hash_mnt6_three_element() {
        let expected_output = MNT6753Fr::new(BigInteger768([13800884891843937189, 3814452749758584714, 14612220153016028606, 15886322817426727111, 12444362646204085653, 5214641378156871899, 4248022398370599899, 5982332416470364372, 3842784910369906888, 11445718704595887413, 5723531295320926061, 101830932453997]));
        let mut poseidon_digest = MNT6PoseidonHash::init(None);

        for i in 1..=3{
            let input = MNT6753Fr::from(i as u64);
            poseidon_digest.update(input);
        }

        let output = poseidon_digest.finalize();
        assert_eq!(output, expected_output, "Outputs do not match for MNT6753.");
    }

    use algebra::{
        fields::bn_382::{
            Fr as BN382Fr, Fq as BN382Fq,
        },
        biginteger::BigInteger384,
    };
    use crate::crh::parameters::bn382::*;

    #[test]
    fn test_poseidon_hash_bn382_fr() {
        let expected_output = BN382Fr::new(BigInteger384([5374955110091081208, 9708994766202121080, 14988884941712225891, 5210165913215347951, 13114182334648522197, 392522167697949297]));

        let mut digest = BN382FrPoseidonHash::init(None);
        digest.update(BN382Fr::from_str("1").unwrap());
        digest.update(BN382Fr::from_str("2").unwrap());
        let output = digest.finalize();

        assert_eq!(output, expected_output, "Outputs do not match for BN382Fr");
    }

    #[test]
    fn test_poseidon_hash_bn382_fq() {
        let expected_output = BN382Fq::new(BigInteger384([10704305393280846886, 13510271104066299406, 8759721062701909552, 14597420682011858322, 7770486455870140465, 1389855295932765543]));

        let mut digest = BN382FqPoseidonHash::init(None);
        digest.update(BN382Fq::from_str("1").unwrap());
        digest.update(BN382Fq::from_str("2").unwrap());
        let output = digest.finalize();

        assert_eq!(output, expected_output, "Outputs do not match for BN382Fq");
    }

}<|MERGE_RESOLUTION|>--- conflicted
+++ resolved
@@ -212,13 +212,8 @@
     };
     use std::str::FromStr;
     use algebra::biginteger::BigInteger768;
-<<<<<<< HEAD
-    use crate::{
-        crh::parameters::{
-=======
     use crate::crh::{
         poseidon::parameters::{
->>>>>>> f8013eb0
             mnt4753::MNT4PoseidonHash,
             mnt6753::MNT6PoseidonHash,
         },
